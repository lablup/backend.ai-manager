'''
REST-style kernel session management APIs.
'''

import aiohttp
import asyncio
from collections import defaultdict
from decimal import Decimal
from datetime import datetime, timedelta
import functools
import json
import logging
import re
import secrets

from aiohttp import web
import aiohttp_cors
import aiotools
from async_timeout import timeout as _timeout
from dateutil.tz import tzutc
import sqlalchemy as sa
from sqlalchemy.sql.expression import true, null

from ai.backend.common.exception import UnknownImageReference
from ai.backend.common.logging import BraceStyleAdapter
from ai.backend.common.types import ImageRef

from .exceptions import (
    InvalidAPIParameters, QuotaExceeded,
    KernelNotFound, VFolderNotFound,
    BackendError, InternalServerError)
from .auth import auth_required
from .utils import catch_unexpected, get_access_key_scopes
from .manager import ALL_ALLOWED, READ_ALLOWED, server_status_required
from ..manager.models import (
    keypairs, kernels, vfolders,
    AgentStatus, KernelStatus,
    query_accessible_vfolders,
)

log = BraceStyleAdapter(logging.getLogger('ai.backend.gateway.kernel'))

grace_events = []

_rx_sess_token = re.compile(r'\w[\w.-]*\w', re.ASCII)

_json_loads = functools.partial(json.loads, parse_float=Decimal)


@server_status_required(ALL_ALLOWED)
@auth_required
async def create(request) -> web.Response:
    try:
        params = await request.json(loads=_json_loads)
        image = params.get('image')
        if image is None:
            image = params.get('lang')
        assert image is not None, \
               'lang or image is missing or empty!'
        assert params.get('clientSessionToken'), \
               'clientSessionToken is missing or empty!'
        sess_id = params['clientSessionToken']
        assert 4 <= len(sess_id) <= 64, \
               'clientSessionToken is too short or long (4 to 64 bytes required)!'
        assert _rx_sess_token.fullmatch(sess_id), \
               'clientSessionToken contains invalid characters.'
        requester_access_key, owner_access_key = get_access_key_scopes(request)
        log.info('GET_OR_CREATE (u:{0}/{1}, image:{2}, tag:{3}, token:{4})',
                 requester_access_key, owner_access_key, image,
                 params.get('tag', None), sess_id)
    except (json.decoder.JSONDecodeError, AssertionError) as e:
        log.warning('GET_OR_CREATE: invalid/missing parameters, {0!r}', e)
        raise InvalidAPIParameters(extra_msg=str(e.args[0]))
    resp = {}
    try:
        resource_policy = request['keypair']['resource_policy']
        async with request.app['dbpool'].acquire() as conn, conn.begin():
            query = (sa.select([keypairs.c.concurrency_used], for_update=True)
                       .select_from(keypairs)
                       .where(keypairs.c.access_key == owner_access_key))
            concurrency_used = await conn.scalar(query)
            log.debug('access_key: {0} ({1} / {2})',
                      owner_access_key, concurrency_used,
                      resource_policy['max_concurrent_sessions'])
            if concurrency_used >= resource_policy['max_concurrent_sessions']:
                raise QuotaExceeded
            creation_config = {
                'mounts': None,
                'environ': None,
                'clusterSize': None,
            }
            api_version = request['api_version']
            if api_version[0] == 1:
                # custom resource limit unsupported
                pass
            elif api_version[0] >= 2:
                creation_config.update(**{
                    'instanceMemory': None,
                    'instanceCores': None,
                    'instanceGPUs': None,
                    'instanceTPUs': None,
                })
                creation_config.update(params.get('config', {}))
            elif api_version[0] >= 4 and api_version[1] >= '20190315':
                creation_config.update(params.get('config', {}))
                # "instanceXXX" fields are dropped and changed to
                # a generalized "resource" map.
                # TODO: implement

            # sanity check for vfolders
            if creation_config['mounts']:
                mount_details = []
                matched_mounts = set()
                matched_vfolders = await query_accessible_vfolders(
                    conn, owner_access_key,
                    extra_vf_conds=(vfolders.c.name.in_(creation_config['mounts'])))
                for item in matched_vfolders:
                    matched_mounts.add(item['name'])
                    mount_details.append((
                        item['name'],
                        item['host'],
                        item['id'].hex,
                        item['permission'].value,
                    ))
                if set(creation_config['mounts']) > matched_mounts:
                    raise VFolderNotFound
                creation_config['mounts'] = mount_details

            kernel, created = await request.app['registry'].get_or_create_session(
                sess_id, owner_access_key,
                image, creation_config,
                resource_policy,
                conn=conn, tag=params.get('tag', None))
            resp['kernelId'] = str(kernel['sess_id'])
            resp['servicePorts'] = kernel['service_ports']
            resp['created'] = bool(created)
            if created:
                query = (sa.update(keypairs)
                           .values(concurrency_used=keypairs.c.concurrency_used + 1)
                           .where(keypairs.c.access_key == owner_access_key))
                await conn.execute(query)
    except BackendError:
        log.exception('GET_OR_CREATE: exception')
        raise
    except UnknownImageReference:
        raise InvalidAPIParameters(f'Unknown image reference: {image}')
    except Exception:
        request.app['error_monitor'].capture_exception()
        log.exception('GET_OR_CREATE: unexpected error!')
        raise InternalServerError
    return web.json_response(resp, status=201)


@server_status_required(READ_ALLOWED)
@auth_required
async def check_resource(request) -> web.Response:
    try:
        params = await request.json(loads=_json_loads)
        image = params.get('image')
        access_key = request['keypair']['access_key']
        resource_policy = request['keypair']['resource_policy']
    except (json.decoder.JSONDecodeError, AssertionError) as e:
        log.warning('CHECK_RESOURCE: invalid/missing parameters, {0!r}', e)
        raise InvalidAPIParameters(extra_msg=str(e.args[0]))
    registry = request.app['registry']
    keypair_limits = None
    current_available = None
    known_slot_types = \
        await registry.config_server.get_resource_slots()
    keypair_limits = \
        await registry.normalize_resource_slot_limits(resource_policy)
    async with request.app['dbpool'].acquire() as conn, conn.begin():
        key_occupied = \
            await registry.get_keypair_occupancy(access_key, conn=conn)
        current_available = keypair_limits - key_occupied
    resp = {
        'keypair_limits': keypair_limits.as_json_numeric(known_slot_types),
        'keypair_default': resource_policy['default_for_unspecified'].name,
        'current_available': current_available.as_json_numeric(known_slot_types),
    }
    if image is not None:
        image_ref = \
            await ImageRef.resolve_alias(image, registry.config_server.etcd)
        image_min_slots, image_max_slots = \
            await registry.config_server.get_image_slot_ranges(image_ref)
        resp['image_min_slots'] = image_min_slots
        resp['image_max_slots'] = image_max_slots
    return web.json_response(resp, status=200)


async def update_instance_usage(app, inst_id):
    sess_ids = await app['registry'].get_sessions_in_instance(inst_id)
    all_sessions = await app['registry'].get_sessions(sess_ids)
    affected_keys = [kern['access_key'] for kern in all_sessions if kern is not None]

    # TODO: enqueue termination event to streaming response queue

    per_key_counts = defaultdict(int)
    for ak in filter(lambda ak: ak is not None, affected_keys):
        per_key_counts[ak] += 1
    per_key_counts_str = ', '.join(f'{k}:{v}' for k, v in per_key_counts.items())
    log.info('-> cleaning {0!r}', sess_ids)
    log.info('-> per-key usage: {0}', per_key_counts_str)

    if not affected_keys:
        return

    async with app['dbpool'].acquire() as conn, conn.begin():
        log.debug('update_instance_usage({0})', inst_id)
        for kern in all_sessions:
            if kern is None:
                continue
            query = (sa.update(keypairs)
                       .values({
                           'concurrency_used': keypairs.c.concurrency_used -
                                               per_key_counts[kern['access_key']],  # noqa
                       })
                       .where(keypairs.c.access_key == kern['access_key']))
            await conn.execute(query)


async def kernel_terminated(app, agent_id, kernel_id, reason, kern_stat):
    try:
        kernel = await app['registry'].get_kernel(
            kernel_id, (kernels.c.role, kernels.c.status), allow_stale=True)
    except KernelNotFound:
        return
    if kernel.status != KernelStatus.RESTARTING:
        await app['registry'].mark_kernel_terminated(kernel_id)
        # TODO: spawn another kernel to keep the capacity of multi-container bundle?
    if kernel.role == 'master' and kernel.status != KernelStatus.RESTARTING:
        await app['registry'].mark_session_terminated(
            kernel['sess_id'],
            kernel['access_key'])


async def instance_started(app, agent_id):
    # TODO: make feedback to our auto-scaler
    await app['registry'].update_instance(agent_id, {
        'status': AgentStatus.ALIVE,
    })


async def instance_terminated(app, agent_id, reason):
    if reason == 'agent-lost':
        await app['registry'].mark_agent_terminated(agent_id, AgentStatus.LOST)
    elif reason == 'agent-restart':
        log.info('agent@{0} restarting for maintenance.', agent_id)
        await app['registry'].update_instance(agent_id, {
            'status': AgentStatus.RESTARTING,
        })
    else:
        # On normal instance termination, kernel_terminated events were already
        # triggered by the agent.
        await app['registry'].mark_agent_terminated(agent_id, AgentStatus.TERMINATED)


async def instance_heartbeat(app, agent_id, agent_info):
    await app['registry'].handle_heartbeat(agent_id, agent_info)


@catch_unexpected(log)
async def check_agent_lost(app, interval):
    try:
        now = datetime.now(tzutc())
        timeout = timedelta(seconds=app['config'].heartbeat_timeout)
        async for agent_id, prev in app['redis_live'].ihscan('last_seen'):
            prev = datetime.fromtimestamp(float(prev), tzutc())
            if now - prev > timeout:
                await app['event_dispatcher'].dispatch('instance_terminated',
                                                       agent_id, ('agent-lost', ))
    except asyncio.CancelledError:
        pass


# NOTE: This event is ignored during the grace period.
async def instance_stats(app, agent_id, kern_stats):
    await app['registry'].handle_stats(agent_id, kern_stats)


async def stats_monitor_update(app):
    with app['stats_monitor'] as stats_monitor:
        stats_monitor.report_stats(
            'gauge', 'ai.backend.gateway.coroutines', len(asyncio.Task.all_tasks()))

        all_inst_ids = [
            inst_id async for inst_id
            in app['registry'].enumerate_instances()]
        stats_monitor.report_stats(
            'gauge', 'ai.backend.gateway.agent_instances', len(all_inst_ids))

        async with app['dbpool'].acquire() as conn, conn.begin():
            query = (sa.select([sa.func.sum(keypairs.c.concurrency_used)])
                       .select_from(keypairs))
            n = await conn.scalar(query)
            stats_monitor.report_stats(
                'gauge', 'ai.backend.gateway.active_kernels', n)

            subquery = (sa.select([sa.func.count()])
                          .select_from(keypairs)
                          .where(keypairs.c.is_active == true())
                          .group_by(keypairs.c.user_id))
            query = sa.select([sa.func.count()]).select_from(subquery.alias())
            n = await conn.scalar(query)
            stats_monitor.report_stats(
                'gauge', 'ai.backend.users.has_active_key', n)

            subquery = subquery.where(keypairs.c.last_used != null())
            query = sa.select([sa.func.count()]).select_from(subquery.alias())
            n = await conn.scalar(query)
            stats_monitor.report_stats(
                'gauge', 'ai.backend.users.has_used_key', n)

            '''
            query = sa.select([sa.func.count()]).select_from(usage)
            n = await conn.scalar(query)
            stats_monitor.report_stats(
                'gauge', 'ai.backend.gateway.accum_kernels', n)
            '''


async def stats_monitor_update_timer(app):
    if app['stats_monitor'] is None:
        return
    while True:
        try:
            await stats_monitor_update(app)
        except asyncio.CancelledError:
            break
        except:
            app['error_monitor'].capture_exception()
            log.exception('stats_monitor_update unexpected error')
        try:
            await asyncio.sleep(5)
        except asyncio.CancelledError:
            break


@server_status_required(READ_ALLOWED)
@auth_required
async def destroy(request) -> web.Response:
    registry = request.app['registry']
    sess_id = request.match_info['sess_id']
    requester_access_key, owner_access_key = get_access_key_scopes(request)
    log.info('DESTROY (u:{0}/{1}, k:{2})',
             requester_access_key, owner_access_key, sess_id)
    try:
        last_stat = await registry.destroy_session(sess_id, owner_access_key)
    except BackendError:
        log.exception('DESTROY: exception')
        raise
    else:
        resp = {
            'stats': last_stat,
        }
        return web.json_response(resp, status=200)


@server_status_required(READ_ALLOWED)
@auth_required
async def get_info(request) -> web.Response:
    # NOTE: This API should be replaced with GraphQL version.
    resp = {}
    registry = request.app['registry']
    sess_id = request.match_info['sess_id']
    requester_access_key, owner_access_key = get_access_key_scopes(request)
    log.info('GETINFO (u:{0}/{1}, k:{2})',
             requester_access_key, owner_access_key, sess_id)
    try:
        await registry.increment_session_usage(sess_id, owner_access_key)
        kern = await registry.get_session(sess_id, owner_access_key, field='*')
        resp['lang'] = kern.image  # legacy
        resp['image'] = kern.image
        resp['registry'] = kern.registry
        resp['tag'] = kern.tag
        age = datetime.now(tzutc()) - kern.created_at
        resp['age'] = age.total_seconds() * 1000
        # Resource limits collected from agent heartbeats
        # TODO: factor out policy/image info as a common repository
        resp['queryTimeout']  = -1  # deprecated
        resp['idleTimeout']   = -1  # deprecated
        resp['memoryLimit']   = kern.mem_max_bytes >> 10  # KiB
        resp['maxCpuCredit']  = -1  # deprecated
        # Stats collected from agent heartbeats
        resp['numQueriesExecuted'] = kern.num_queries
        resp['idle']          = -1  # deprecated
        resp['memoryUsed']    = -1  # deprecated
        resp['cpuCreditUsed'] = kern.cpu_used
        log.info('information retrieved: {0!r}', resp)
    except BackendError:
        log.exception('GETINFO: exception')
        raise
    return web.json_response(resp, status=200)


@server_status_required(READ_ALLOWED)
@auth_required
async def restart(request) -> web.Response:
    registry = request.app['registry']
    sess_id = request.match_info['sess_id']
    requester_access_key, owner_access_key = get_access_key_scopes(request)
    log.info('RESTART (u:{0}/{1}, k:{2})',
             requester_access_key, owner_access_key, sess_id)
    try:
        await registry.increment_session_usage(sess_id, owner_access_key)
        await registry.restart_session(sess_id, owner_access_key)
    except BackendError:
        log.exception('RESTART: exception')
        raise
    except:
        request.app['error_monitor'].capture_exception()
        log.exception('RESTART: unexpected error')
        raise web.HTTPInternalServerError
    return web.Response(status=204)


@server_status_required(READ_ALLOWED)
@auth_required
async def execute(request) -> web.Response:
    resp = {}
    registry = request.app['registry']
    sess_id = request.match_info['sess_id']
    requester_access_key, owner_access_key = get_access_key_scopes(request)
    try:
<<<<<<< HEAD
        params = await request.json(loads=_json_loads)
        log.info('EXECUTE(u:{0}, k:{1})', access_key, sess_id)
=======
        params = await request.json(loads=json.loads)
        log.info('EXECUTE(u:{0}/{1}, k:{2})',
                 requester_access_key, owner_access_key, sess_id)
>>>>>>> 1bc8c3e7
    except json.decoder.JSONDecodeError:
        log.warning('EXECUTE: invalid/missing parameters')
        raise InvalidAPIParameters
    try:
        await registry.increment_session_usage(sess_id, owner_access_key)
        api_version = request['api_version']
        if api_version[0] == 1:
            run_id = params.get('runId', secrets.token_hex(8))
            mode = 'query'
            code = params.get('code', None)
            opts = None
        elif api_version[0] >= 2:
            assert 'runId' in params, 'runId is missing!'
            run_id = params['runId']  # maybe None
            assert params.get('mode'), 'mode is missing or empty!'
            mode = params['mode']
            assert mode in {'query', 'batch', 'complete', 'continue', 'input'}, \
                   'mode has an invalid value.'
            if mode in {'continue', 'input'}:
                assert run_id is not None, 'continuation requires explicit run ID'
            code = params.get('code', None)
            opts = params.get('options', None)
        # handle cases when some params are deliberately set to None
        if code is None: code = ''  # noqa
        if opts is None: opts = {}  # noqa
        if mode == 'complete':
            # For legacy
            resp['result'] = await registry.get_completions(
                sess_id, owner_access_key, code, opts)
        else:
            raw_result = await registry.execute(
                sess_id, owner_access_key,
                api_version, run_id, mode, code, opts,
                flush_timeout=2.0)
            if raw_result is None:
                # the kernel may have terminated from its side,
                # or there was interruption of agents.
                resp['result'] = {
                    'status': 'finished',
                    'runId': run_id,
                    'exitCode': 130,
                    'options': {},
                    'files': [],
                    'console': [],
                }
                return web.json_response(resp, status=200)
            # Keep internal/public API compatilibty
            result = {
                'status': raw_result['status'],
                'runId': raw_result['runId'],
                'exitCode': raw_result.get('exitCode'),
                'options': raw_result.get('options'),
                'files': raw_result.get('files'),
            }
            if api_version[0] == 1:
                result['stdout'] = raw_result.get('stdout')
                result['stderr'] = raw_result.get('stderr')
                result['media'] = raw_result.get('media')
                result['html'] = raw_result.get('html')
            else:
                result['console'] = raw_result.get('console')
            resp['result'] = result
    except AssertionError as e:
        log.warning('EXECUTE: invalid/missing parameters: {0!r}', e)
        raise InvalidAPIParameters(extra_msg=e.args[0])
    except BackendError:
        log.exception('EXECUTE: exception')
        raise
    return web.json_response(resp, status=200)


@server_status_required(READ_ALLOWED)
@auth_required
async def interrupt(request) -> web.Response:
    registry = request.app['registry']
    sess_id = request.match_info['sess_id']
    requester_access_key, owner_access_key = get_access_key_scopes(request)
    log.info('INTERRUPT(u:{0}/{1}, k:{2})',
             requester_access_key, owner_access_key, sess_id)
    try:
        await registry.increment_session_usage(sess_id, owner_access_key)
        await registry.interrupt_session(sess_id, owner_access_key)
    except BackendError:
        log.exception('INTERRUPT: exception')
        raise
    return web.Response(status=204)


@server_status_required(READ_ALLOWED)
@auth_required
async def complete(request) -> web.Response:
    resp = {
        'result': {
            'status': 'finished',
            'completions': [],
        }
    }
    registry = request.app['registry']
    sess_id = request.match_info['sess_id']
    requester_access_key, owner_access_key = get_access_key_scopes(request)
    try:
        with _timeout(2):
<<<<<<< HEAD
            params = await request.json(loads=_json_loads)
        log.info('COMPLETE(u:{0}, k:{1})', access_key, sess_id)
=======
            params = await request.json(loads=json.loads)
        log.info('COMPLETE(u:{0}/{1}, k:{2})',
                 requester_access_key, owner_access_key, sess_id)
>>>>>>> 1bc8c3e7
    except (asyncio.TimeoutError, json.decoder.JSONDecodeError):
        raise InvalidAPIParameters
    try:
        code = params.get('code', '')
        opts = params.get('options', None) or {}
        await registry.increment_session_usage(sess_id, owner_access_key)
        resp['result'] = await request.app['registry'].get_completions(
            sess_id, owner_access_key, code, opts)
    except AssertionError:
        raise InvalidAPIParameters
    except BackendError:
        log.exception('COMPLETE: exception')
        raise
    return web.json_response(resp, status=200)


@server_status_required(READ_ALLOWED)
@auth_required
async def upload_files(request) -> web.Response:
    loop = asyncio.get_event_loop()
    reader = await request.multipart()
    registry = request.app['registry']
    sess_id = request.match_info['sess_id']
    requester_access_key, owner_access_key = get_access_key_scopes(request)
    log.info('UPLOAD_FILE (u:{0}/{1}, token:{2})',
             requester_access_key, owner_access_key, sess_id)
    try:
        await registry.increment_session_usage(sess_id, owner_access_key)
        file_count = 0
        upload_tasks = []
        async for file in aiotools.aiter(reader.next, None):
            if file_count == 20:
                raise InvalidAPIParameters('Too many files')
            file_count += 1
            # This API handles only small files, so let's read it at once.
            chunks = []
            recv_size = 0
            while True:
                chunk = await file.read_chunk(size=1048576)
                if not chunk:
                    break
                chunk_size = len(chunk)
                if recv_size + chunk_size >= 1048576:
                    raise InvalidAPIParameters('Too large file')
                chunks.append(chunk)
                recv_size += chunk_size
            data = file.decode(b''.join(chunks))
            log.debug('received file: {0} ({1:,} bytes)', file.filename, recv_size)
            t = loop.create_task(
                registry.upload_file(sess_id, owner_access_key,
                                     file.filename, data))
            upload_tasks.append(t)
        await asyncio.gather(*upload_tasks)
    except BackendError:
        log.exception('UPLOAD_FILES: exception')
        raise
    return web.Response(status=204)


@server_status_required(READ_ALLOWED)
@auth_required
async def download_files(request) -> web.Response:
    try:
        registry = request.app['registry']
        sess_id = request.match_info['sess_id']
        requester_access_key, owner_access_key = get_access_key_scopes(request)
        with _timeout(2):
            params = await request.json(loads=_json_loads)
        assert params.get('files'), 'no file(s) specified!'
        files = params.get('files')
        log.info('DOWNLOAD_FILE (u:{0}/{1}, token:{2})',
                 requester_access_key, owner_access_key, sess_id)
    except (asyncio.TimeoutError, AssertionError, json.decoder.JSONDecodeError) as e:
        log.warning('DOWNLOAD_FILE: invalid/missing parameters, {0!r}', e)
        raise InvalidAPIParameters(extra_msg=str(e.args[0]))

    try:
        assert len(files) <= 5, 'Too many files'
        await registry.increment_session_usage(sess_id, owner_access_key)
        # TODO: Read all download file contents. Need to fix by using chuncking, etc.
        results = await asyncio.gather(*map(
            functools.partial(registry.download_file, sess_id, owner_access_key),
            files))
        log.debug('file(s) inside container retrieved')
    except asyncio.CancelledError:
        raise
    except BackendError:
        log.exception('DOWNLOAD_FILE: exception')
        raise
    except Exception:
        request.app['error_monitor'].capture_exception()
        log.exception('DOWNLOAD_FILE: unexpected error!')
        raise InternalServerError

    with aiohttp.MultipartWriter('mixed') as mpwriter:
        for tarbytes in results:
            mpwriter.append(tarbytes)
        return web.Response(body=mpwriter, status=200)


@server_status_required(READ_ALLOWED)
@auth_required
async def list_files(request) -> web.Response:
    try:
        sess_id = request.match_info['sess_id']
<<<<<<< HEAD
        with _timeout(2):
            params = await request.json(loads=_json_loads)
=======
        requester_access_key, owner_access_key = get_access_key_scopes(request)
        params = await request.json(loads=json.loads)
>>>>>>> 1bc8c3e7
        path = params.get('path', '.')
        log.info('LIST_FILES (u:{0}/{1}, token:{2})',
                 requester_access_key, owner_access_key, sess_id)
    except (asyncio.TimeoutError, AssertionError,
            json.decoder.JSONDecodeError) as e:
        log.warning('LIST_FILES: invalid/missing parameters, {0!r}', e)
        raise InvalidAPIParameters(extra_msg=str(e.args[0]))
    resp = {}
    try:
        registry = request.app['registry']
        await registry.increment_session_usage(sess_id, owner_access_key)
        result = await registry.list_files(sess_id, owner_access_key, path)
        resp.update(result)
        log.debug('container file list for {0} retrieved', path)
    except asyncio.CancelledError:
        raise
    except BackendError:
        log.exception('LIST_FILES: exception')
        raise
    except Exception:
        request.app['error_monitor'].capture_exception()
        log.exception('LIST_FILES: unexpected error!')
        raise InternalServerError
    return web.json_response(resp, status=200)


@server_status_required(READ_ALLOWED)
@auth_required
async def get_logs(request) -> web.Response:
    resp = {'result': {'logs': ''}}
    registry = request.app['registry']
    sess_id = request.match_info['sess_id']
    requester_access_key, owner_access_key = get_access_key_scopes(request)
    log.info('GETLOG (u:{0}/{1}, k:{2})',
             requester_access_key, owner_access_key, sess_id)
    try:
        await registry.increment_session_usage(sess_id, owner_access_key)
        resp['result'] = await registry.get_logs(sess_id, owner_access_key)
        log.info('container log retrieved: {0!r}', resp)
    except BackendError:
        log.exception('GETLOG: exception')
        raise
    return web.json_response(resp, status=200)


async def init(app):
    event_dispatcher = app['event_dispatcher']
    event_dispatcher.add_handler('kernel_terminated', app, kernel_terminated)
    event_dispatcher.add_handler('instance_started', app, instance_started)
    event_dispatcher.add_handler('instance_terminated', app, instance_terminated)
    event_dispatcher.add_handler('instance_heartbeat', app, instance_heartbeat)
    event_dispatcher.add_handler('instance_stats', app, instance_stats)

    # Scan ALIVE agents
    if app['pidx'] == 0:
        log.debug('initializing agent status checker at proc:{0}', app['pidx'])
        app['agent_lost_checker'] = aiotools.create_timer(
            functools.partial(check_agent_lost, app), 1.0)


async def shutdown(app):
    if app['pidx'] == 0:
        app['agent_lost_checker'].cancel()
        await app['agent_lost_checker']

    checked_tasks = ('kernel_agent_event_collector', 'kernel_ddtimer')
    for tname in checked_tasks:
        t = app.get(tname, None)
        if t and not t.done():
            t.cancel()
            await t


def create_app(default_cors_options):
    app = web.Application()
    app.on_startup.append(init)
    app.on_shutdown.append(shutdown)
    app['api_versions'] = (1, 2, 3, 4)
    cors = aiohttp_cors.setup(app, defaults=default_cors_options)
    cors.add(app.router.add_route('POST', '/create', create))  # legacy
    cors.add(app.router.add_route('POST', '/check-resource', check_resource))
    cors.add(app.router.add_route('POST', '', create))
    kernel_resource = cors.add(app.router.add_resource(r'/{sess_id}'))
    cors.add(kernel_resource.add_route('GET',    get_info))
    cors.add(kernel_resource.add_route('PATCH',  restart))
    cors.add(kernel_resource.add_route('DELETE', destroy))
    cors.add(kernel_resource.add_route('POST',   execute))
    cors.add(app.router.add_route('GET',  '/{sess_id}/logs', get_logs))
    cors.add(app.router.add_route('POST', '/{sess_id}/interrupt', interrupt))
    cors.add(app.router.add_route('POST', '/{sess_id}/complete', complete))
    cors.add(app.router.add_route('POST', '/{sess_id}/upload', upload_files))
    cors.add(app.router.add_route('GET',  '/{sess_id}/download', download_files))
    cors.add(app.router.add_route('GET',  '/{sess_id}/files', list_files))
    return app, []<|MERGE_RESOLUTION|>--- conflicted
+++ resolved
@@ -16,7 +16,6 @@
 from aiohttp import web
 import aiohttp_cors
 import aiotools
-from async_timeout import timeout as _timeout
 from dateutil.tz import tzutc
 import sqlalchemy as sa
 from sqlalchemy.sql.expression import true, null
@@ -422,14 +421,9 @@
     sess_id = request.match_info['sess_id']
     requester_access_key, owner_access_key = get_access_key_scopes(request)
     try:
-<<<<<<< HEAD
-        params = await request.json(loads=_json_loads)
-        log.info('EXECUTE(u:{0}, k:{1})', access_key, sess_id)
-=======
         params = await request.json(loads=json.loads)
         log.info('EXECUTE(u:{0}/{1}, k:{2})',
                  requester_access_key, owner_access_key, sess_id)
->>>>>>> 1bc8c3e7
     except json.decoder.JSONDecodeError:
         log.warning('EXECUTE: invalid/missing parameters')
         raise InvalidAPIParameters
@@ -531,16 +525,10 @@
     sess_id = request.match_info['sess_id']
     requester_access_key, owner_access_key = get_access_key_scopes(request)
     try:
-        with _timeout(2):
-<<<<<<< HEAD
-            params = await request.json(loads=_json_loads)
-        log.info('COMPLETE(u:{0}, k:{1})', access_key, sess_id)
-=======
-            params = await request.json(loads=json.loads)
+        params = await request.json(loads=json.loads)
         log.info('COMPLETE(u:{0}/{1}, k:{2})',
                  requester_access_key, owner_access_key, sess_id)
->>>>>>> 1bc8c3e7
-    except (asyncio.TimeoutError, json.decoder.JSONDecodeError):
+    except json.decoder.JSONDecodeError:
         raise InvalidAPIParameters
     try:
         code = params.get('code', '')
@@ -606,13 +594,12 @@
         registry = request.app['registry']
         sess_id = request.match_info['sess_id']
         requester_access_key, owner_access_key = get_access_key_scopes(request)
-        with _timeout(2):
-            params = await request.json(loads=_json_loads)
+        params = await request.json(loads=_json_loads)
         assert params.get('files'), 'no file(s) specified!'
         files = params.get('files')
         log.info('DOWNLOAD_FILE (u:{0}/{1}, token:{2})',
                  requester_access_key, owner_access_key, sess_id)
-    except (asyncio.TimeoutError, AssertionError, json.decoder.JSONDecodeError) as e:
+    except (AssertionError, json.decoder.JSONDecodeError) as e:
         log.warning('DOWNLOAD_FILE: invalid/missing parameters, {0!r}', e)
         raise InvalidAPIParameters(extra_msg=str(e.args[0]))
 
@@ -645,13 +632,8 @@
 async def list_files(request) -> web.Response:
     try:
         sess_id = request.match_info['sess_id']
-<<<<<<< HEAD
-        with _timeout(2):
-            params = await request.json(loads=_json_loads)
-=======
         requester_access_key, owner_access_key = get_access_key_scopes(request)
         params = await request.json(loads=json.loads)
->>>>>>> 1bc8c3e7
         path = params.get('path', '.')
         log.info('LIST_FILES (u:{0}/{1}, token:{2})',
                  requester_access_key, owner_access_key, sess_id)

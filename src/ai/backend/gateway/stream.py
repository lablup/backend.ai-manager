--- conflicted
+++ resolved
@@ -43,7 +43,6 @@
 )
 
 from .auth import auth_required
-from .defs import REDIS_LIVE_DB
 from .exceptions import (
     AppNotFound,
     BackendError,
@@ -59,6 +58,7 @@
 from ..manager.defs import DEFAULT_ROLE
 from ..manager.models import kernels
 if TYPE_CHECKING:
+    from .config import LocalConfig
     from ..manager.registry import AgentRegistry
 
 log = BraceStyleAdapter(logging.getLogger('ai.backend.gateway.stream'))
@@ -355,19 +355,11 @@
     }))
 @adefer
 async def stream_proxy(defer, request: web.Request, params: Mapping[str, Any]) -> web.StreamResponse:
-<<<<<<< HEAD
-    registry = request.app['registry']
-    session_name = request.match_info['session_name']
-    access_key = request['keypair']['access_key']
-    service = params['app']
-    local_config = request.app['local_config']
-=======
     registry: AgentRegistry = request.app['registry']
     session_name: str = request.match_info['session_name']
     access_key: AccessKey = request['keypair']['access_key']
     service: str = params['app']
-    config = request.app['config']
->>>>>>> 0f77e215
+    local_config: LocalConfig = request.app['local_config']
 
     stream_key = (session_name, access_key)
     stream_id = uuid.uuid4().hex

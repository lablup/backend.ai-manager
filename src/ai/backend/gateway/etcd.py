from decimal import Decimal
import logging
from pathlib import Path

from aiohttp import web
import aiotools
import yaml

from ai.backend.common.identity import get_instance_id, get_instance_ip
from ai.backend.common.logging import BraceStyleAdapter
from ai.backend.common.types import ImageRef

from ..manager.models.agent import ResourceSlot
from .manager import ManagerStatus

log = BraceStyleAdapter(logging.getLogger('ai.backend.gateway.etcd'))


class ConfigServer:

    def __init__(self, etcd_addr, namespace):
        # WARNING: importing etcd3/grpc must be done after forks.
        from ai.backend.common.etcd import AsyncEtcd
        self.etcd = AsyncEtcd(etcd_addr, namespace)

    async def register_myself(self, app_config):
        instance_id = await get_instance_id()
        if app_config.advertised_manager_host:
            instance_ip = app_config.advertised_manager_host
            log.info('manually set advertised manager host: {0}', instance_ip)
        else:
            # fall back 1: read private IP from cloud instance metadata
            # fall back 2: read hostname and resolve it
            # fall back 3: "127.0.0.1"
            instance_ip = await get_instance_ip()
        event_addr = f'{instance_ip}:{app_config.events_port}'
        await self.etcd.put_multi(
            ['nodes/manager', 'nodes/redis',
             'nodes/manager/event_addr', 'nodes/docker_registry'],
            [instance_id, app_config.redis_addr,
             event_addr, app_config.docker_registry])

    async def deregister_myself(self):
        await self.etcd.delete_prefix('nodes/manager')

    async def update_kernel_images_from_file(self, file: Path):
        log.info('Loading kernel image data from "{0}"', file)
        try:
            data = yaml.load(open(file, 'rb'))
        except IOError:
            log.error('Cannot open "{0}".', file)
            return
        for image in data['images']:
            name = image['name']
            print(f"Updating {name}")

            inserted_aliases = []
            for tag, hash in image['tags']:
                assert hash
                if hash.startswith(':'):  # tag-level alias
                    inserted_aliases.append(
                        (f'images/_aliases/{name}:{tag}', f'{name}:{hash[1:]}')
                    )
            if inserted_aliases:
                await self.etcd.put_multi(*zip(*inserted_aliases))

            cpu_share = image['slots']['cpu']
            cpu_share = 'null' if cpu_share is None else f'{cpu_share:.2f}'
            mem_share = image['slots']['mem']
            mem_share = 'null' if mem_share is None else f'{mem_share:.2f}'
            gpu_share = image['slots']['gpu']
            gpu_share = 'null' if gpu_share is None else f'{gpu_share:.2f}'
            tpu_share = image['slots']['tpu']
            tpu_share = 'null' if tpu_share is None else f'{tpu_share:.2f}'
            await self.etcd.put_multi(
                [f'images/{name}',
                 f'images/{name}/cpu',
                 f'images/{name}/mem',
                 f'images/{name}/gpu',
                 f'images/{name}/tpu'],
                ['1', cpu_share, mem_share, gpu_share, tpu_share])

            inserted_tags = [(f'images/{name}/tags/{tag}', hash)
                             for tag, hash in image['tags']]
            await self.etcd.put_multi(*zip(*inserted_tags))
        log.info('Done.')

    async def update_aliases_from_file(self, file: Path):
        log.info('Updating image aliases from "{0}"', file)
        try:
            data = yaml.load(open(file, 'rb'))
        except IOError:
            log.error('Cannot open "{0}".', file)
            return
        for item in data['aliases']:
            alias = item[0]
            target = item[1]
            await self.etcd.put(f'images/_aliases/{alias}', target)
            print(f'{alias} -> {target}')
        log.info('Done.')

    async def update_kernel_images_from_registry(self, registry_addr):
        log.info('Scanning kernel image versions from "{0}"', registry_addr)
        # TODO: a method to scan docker hub and update kernel image versions
        # TODO: a cli command to execute the above method
        raise NotImplementedError

    async def update_volumes_from_file(self, file: Path):
        log.info('Updating network volumes from "{0}"', file)
        try:
            data = yaml.load(open(file, 'rb'))
        except IOError:
            log.error('Cannot open "{0}".', file)
            return
        for item in data['volumes']:
            name = item['name']
            ks = []
            vs = []
            for k, v in item['mount'].items():
                ks.append(f'volumes/{name}/mount/{k}')
                vs.append(v)
            await self.etcd.put_multi(ks, vs)
        log.info('done')

    async def manager_status_update(self):
        async for ev in self.etcd.watch('manager/status'):
            yield ev

    async def update_manager_status(self, status):
        await self.etcd.put('manager/status', status.value)

    @aiotools.lru_cache(maxsize=1)
    async def get_manager_status(self):
        status = await self.etcd.get('manager/status')
        return ManagerStatus(status)

    @aiotools.lru_cache(maxsize=1, expire_after=60.0)
    async def get_allowed_origins(self):
        origins = await self.etcd.get('config/api/allow-origins')
        if origins is None:
            origins = '*'
        return origins

    @aiotools.lru_cache(maxsize=1)
    async def get_docker_registry(self):
        docker_registry = await self.etcd.get('nodes/docker_registry')
        return docker_registry

<<<<<<< HEAD
    @aiotools.lru_cache(maxsize=1, expire_after=60.0)
    async def get_overbook_factors(self):
        '''
        Retrieves the overbook parameters which is used to
        scale the resource slot values reported by the agent
        to increase server utilization.

        TIP: If your users run mostly compute-intesive sessions,
        lower these values towards 1.0.
        '''

        cpu = await self.etcd.get('config/overbook/cpu')
        cpu = 6.0 if cpu is None else float(cpu)
        mem = await self.etcd.get('config/overbook/mem')
        mem = 2.0 if mem is None else float(mem)
        gpu = await self.etcd.get('config/overbook/gpu')
        gpu = 1.0 if gpu is None else float(gpu)
        tpu = await self.etcd.get('config/overbook/tpu')
        tpu = 1.0 if tpu is None else float(tpu)
        return {
            'mem': mem,
            'cpu': cpu,
            'gpu': gpu,
            'tpu': tpu,
        }

=======
>>>>>>> d82a6e84
    @aiotools.lru_cache(expire_after=60.0)
    async def get_image_required_slots(self, image_ref: ImageRef):
        installed = await self.etcd.get(f'images/{image_ref.name}')
        if installed is None:
            raise RuntimeError('Image metadata is not available!')
        cpu = await self.etcd.get(f'images/{image_ref.name}/cpu')
        cpu = None if cpu == 'null' else Decimal(cpu)
        mem = await self.etcd.get(f'images/{image_ref.name}/mem')
        mem = None if mem == 'null' else Decimal(mem)
        _, platform_tags = image_ref.tag_set
        if 'gpu' in platform_tags or 'cuda' in platform_tags:
            gpu = await self.etcd.get(f'images/{image_ref.name}/gpu')
            gpu = Decimal(0) if gpu == 'null' else Decimal(gpu)
        else:
            gpu = Decimal(0)
        if 'tpu' in tag:
            tpu = await self.etcd.get(f'images/{name}/tpu')
            tpu = Decimal(0) if tpu == 'null' else Decimal(tpu)
        else:
            tpu = Decimal(0)
        return ResourceSlot(mem=mem, cpu=cpu, gpu=gpu, tpu=tpu)

    # TODO: invalidate config cache when etcd content is updated


async def init(app):
    if app['pidx'] == 0:
        await app['config_server'].register_myself(app['config'])


async def shutdown(app):
    if app['pidx'] == 0:
        await app['config_server'].deregister_myself()


def create_app(default_cors_options):
    app = web.Application()
    app['api_versions'] = (3, 4)
    app.on_startup.append(init)
    app.on_shutdown.append(shutdown)
    return app, []<|MERGE_RESOLUTION|>--- conflicted
+++ resolved
@@ -146,35 +146,6 @@
         docker_registry = await self.etcd.get('nodes/docker_registry')
         return docker_registry
 
-<<<<<<< HEAD
-    @aiotools.lru_cache(maxsize=1, expire_after=60.0)
-    async def get_overbook_factors(self):
-        '''
-        Retrieves the overbook parameters which is used to
-        scale the resource slot values reported by the agent
-        to increase server utilization.
-
-        TIP: If your users run mostly compute-intesive sessions,
-        lower these values towards 1.0.
-        '''
-
-        cpu = await self.etcd.get('config/overbook/cpu')
-        cpu = 6.0 if cpu is None else float(cpu)
-        mem = await self.etcd.get('config/overbook/mem')
-        mem = 2.0 if mem is None else float(mem)
-        gpu = await self.etcd.get('config/overbook/gpu')
-        gpu = 1.0 if gpu is None else float(gpu)
-        tpu = await self.etcd.get('config/overbook/tpu')
-        tpu = 1.0 if tpu is None else float(tpu)
-        return {
-            'mem': mem,
-            'cpu': cpu,
-            'gpu': gpu,
-            'tpu': tpu,
-        }
-
-=======
->>>>>>> d82a6e84
     @aiotools.lru_cache(expire_after=60.0)
     async def get_image_required_slots(self, image_ref: ImageRef):
         installed = await self.etcd.get(f'images/{image_ref.name}')

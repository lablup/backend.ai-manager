import asyncio
from datetime import datetime
import functools
import json
import logging
from pathlib import Path
import stat
from typing import (
    Any,
    Awaitable,
    Callable,
    Dict,
    Mapping,
    MutableMapping,
    Set,
    Tuple,
)
import uuid

import aiofiles
import aiohttp
from aiohttp import web
import aiohttp_cors
import aiojobs
from aiojobs.aiohttp import atomic
import sqlalchemy as sa
import psycopg2
import trafaret as t

from ai.backend.common import validators as tx
from ai.backend.common.logging import BraceStyleAdapter
from ai.backend.common.utils import Fstab

from .auth import auth_required, superadmin_required
from .exceptions import (
    VFolderCreationFailed, VFolderNotFound, VFolderAlreadyExists,
    GenericForbidden, GenericNotFound, InvalidAPIParameters, ServerMisconfiguredError,
    BackendAgentError, InternalServerError, GroupNotFound,
)
from .manager import (
    READ_ALLOWED, ALL_ALLOWED,
    server_status_required,
)
from .resource import get_watcher_info
from .utils import check_api_params
from ..manager.models import (
    agents,
    kernels,
    users, groups, keypairs,
    vfolders, vfolder_invitations, vfolder_permissions,
    AgentStatus,
    KernelStatus,
    VFolderInvitationState,
    VFolderOwnershipType,
    VFolderPermission,
    VFolderPermissionValidator,
    VFolderUsageMode,
    UserRole,
    query_accessible_vfolders,
    query_owned_dotfiles,
    get_allowed_vfolder_hosts_by_group,
    get_allowed_vfolder_hosts_by_user,
    verify_vfolder_name,
)
from ..manager.models.storage import StorageSessionManager

log = BraceStyleAdapter(logging.getLogger('ai.backend.gateway.vfolder'))

VFolderRow = Mapping[str, Any]


def vfolder_permission_required(perm: VFolderPermission):
    '''
    Checks if the target vfolder exists and is either:
    - owned by the current access key, or
    - allowed accesses by the access key under the specified permission.

    The decorated handler should accept an extra argument
    which contains a dict object describing the matched VirtualFolder table row.
    '''

    # FIXME: replace ... with [web.Request, VFolderRow, Any...] in the future mypy
    def _wrapper(handler: Callable[..., Awaitable[web.Response]]):

        @functools.wraps(handler)
        async def _wrapped(request: web.Request, *args, **kwargs) -> web.Response:
            dbpool = request.app['dbpool']
            domain_name = request['user']['domain_name']
            user_role = request['user']['role']
            user_uuid = request['user']['uuid']
            folder_name = request.match_info['name']
            allowed_vfolder_types = await request.app['shared_config'].get_vfolder_types()
            vf_user_cond = None
            vf_group_cond = None
            if perm == VFolderPermission.READ_ONLY:
                # if READ_ONLY is requested, any permission accepts.
                invited_perm_cond = vfolder_permissions.c.permission.in_([
                    VFolderPermission.READ_ONLY,
                    VFolderPermission.READ_WRITE,
                    VFolderPermission.RW_DELETE,
                ])
                if not request['is_admin']:
                    vf_group_cond = vfolders.c.permission.in_([
                        VFolderPermission.READ_ONLY,
                        VFolderPermission.READ_WRITE,
                        VFolderPermission.RW_DELETE,
                    ])
            elif perm == VFolderPermission.READ_WRITE:
                invited_perm_cond = vfolder_permissions.c.permission.in_([
                    VFolderPermission.READ_WRITE,
                    VFolderPermission.RW_DELETE,
                ])
                if not request['is_admin']:
                    vf_group_cond = vfolders.c.permission.in_([
                        VFolderPermission.READ_WRITE,
                        VFolderPermission.RW_DELETE,
                    ])
            elif perm == VFolderPermission.RW_DELETE:
                # If RW_DELETE is requested, only RW_DELETE accepts.
                invited_perm_cond = (
                    vfolder_permissions.c.permission == VFolderPermission.RW_DELETE
                )
                if not request['is_admin']:
                    vf_group_cond = (
                        vfolders.c.permission == VFolderPermission.RW_DELETE
                    )
            else:
                # Otherwise, just compare it as-is (for future compatibility).
                invited_perm_cond = (vfolder_permissions.c.permission == perm)
                if not request['is_admin']:
                    vf_group_cond = (vfolders.c.permission == perm)
            async with dbpool.acquire() as conn:
                entries = await query_accessible_vfolders(
                    conn, user_uuid,
                    user_role=user_role, domain_name=domain_name,
                    allowed_vfolder_types=allowed_vfolder_types,
                    extra_vf_conds=(vfolders.c.name == folder_name),
                    extra_vfperm_conds=invited_perm_cond,
                    extra_vf_user_conds=vf_user_cond,
                    extra_vf_group_conds=vf_group_cond,
                )
                if len(entries) == 0:
                    raise VFolderNotFound(
                        'Your operation may be permission denied.')
            return await handler(request, entries[0], *args, **kwargs)

        return _wrapped

    return _wrapper


# FIXME: replace ... with [web.Request, VFolderRow, Any...] in the future mypy
def vfolder_check_exists(handler: Callable[..., Awaitable[web.Response]]):
    '''
    Checks if the target vfolder exists and is owned by the current user.

    The decorated handler should accept an extra "row" argument
    which contains the matched VirtualFolder table row.
    '''

    @functools.wraps(handler)
    async def _wrapped(request: web.Request, *args, **kwargs) -> web.Response:
        dbpool = request.app['dbpool']
        user_uuid = request['user']['uuid']
        folder_name = request.match_info['name']
        async with dbpool.acquire() as conn:
            j = sa.join(
                vfolders, vfolder_permissions,
                vfolders.c.id == vfolder_permissions.c.vfolder, isouter=True)
            query = (
                sa.select('*')
                .select_from(j)
                .where(((vfolders.c.user == user_uuid) |
                        (vfolder_permissions.c.user == user_uuid)) &
                       (vfolders.c.name == folder_name)))
            try:
                result = await conn.execute(query)
            except psycopg2.DataError:
                raise InvalidAPIParameters
            row = await result.first()
            if row is None:
                raise VFolderNotFound()
        return await handler(request, row, *args, **kwargs)

    return _wrapped


@auth_required
@server_status_required(ALL_ALLOWED)
@check_api_params(
    t.Dict({
        t.Key('name'): tx.Slug(allow_dot=True),
        t.Key('host', default=None) >> 'folder_host': t.String | t.Null,
        t.Key('usage_mode', default='general'): tx.Enum(VFolderUsageMode) | t.Null,
        t.Key('permission', default='rw'): tx.Enum(VFolderPermission) | t.Null,
        tx.AliasedKey(['unmanaged_path', 'unmanagedPath'], default=None): t.String | t.Null,
        tx.AliasedKey(['group', 'groupId', 'group_id'], default=None): tx.UUID | t.String | t.Null,
        t.Key('quota', default=None): tx.BinarySize | t.Null,
        t.Key('cloneable', default=False): t.Bool
    }),
)
async def create(request: web.Request, params: Any) -> web.Response:
    resp: Dict[str, Any] = {}
    dbpool = request.app['dbpool']
    access_key = request['keypair']['access_key']
    user_role = request['user']['role']
    user_uuid = request['user']['uuid']
    resource_policy = request['keypair']['resource_policy']
    domain_name = request['user']['domain_name']
    group_id_or_name = params['group']
    log.info('VFOLDER.CREATE (ak:{}, vf:{}, vfh:{}, umod:{}, perm:{})',
             access_key, params['name'], params['folder_host'],
             params['usage_mode'].value, params['permission'].value)
    folder_host = params['folder_host']
    unmanaged_path = params['unmanaged_path']
    # Check if user is trying to created unmanaged vFolder
    if unmanaged_path:
        # Approve only if user is Admin or Superadmin
        if user_role not in (UserRole.ADMIN, UserRole.SUPERADMIN):
            raise GenericForbidden('Insufficient permission')
    else:
        # Resolve host for the new virtual folder.
        if not folder_host:
            folder_host = \
                await request.app['shared_config'].etcd.get('volumes/default_host')
            if not folder_host:
                raise InvalidAPIParameters(
                    'You must specify the vfolder host '
                    'because the default host is not configured.')
    allowed_vfolder_types = await request.app['shared_config'].get_vfolder_types()
    for vf_type in allowed_vfolder_types:
        if vf_type not in ('user', 'group'):
            raise ServerMisconfiguredError(
                f'Invalid vfolder type(s): {str(allowed_vfolder_types)}.'
                ' Only "user" or "group" is allowed.')

    if not verify_vfolder_name(params['name']):
        raise InvalidAPIParameters(f'{params["name"]} is reserved for internal operations.')
    if params['name'].startswith('.') and params['name'] != '.local':
        if params['group'] is not None:
            raise InvalidAPIParameters('dot-prefixed vfolders cannot be a group folder.')

    async with dbpool.acquire() as conn:
        # Convert group name to uuid if group name is given.
        if isinstance(group_id_or_name, str):
            query = (sa.select([groups.c.id])
                     .select_from(groups)
                     .where(groups.c.domain_name == domain_name)
                     .where(groups.c.name == group_id_or_name))
            group_id = await conn.scalar(query)
        else:
            group_id = group_id_or_name
        if not unmanaged_path:
            # Check resource policy's allowed_vfolder_hosts
            if group_id is not None:
                allowed_hosts = await get_allowed_vfolder_hosts_by_group(conn, resource_policy,
                                                                         domain_name, group_id)
            else:
                allowed_hosts = await get_allowed_vfolder_hosts_by_user(conn, resource_policy,
                                                                        domain_name, user_uuid)
            # TODO: handle legacy host lists assuming that volume names don't overlap?
            if folder_host not in allowed_hosts:
                raise InvalidAPIParameters('You are not allowed to use this vfolder host.')

        # Check resource policy's max_vfolder_count
        if resource_policy['max_vfolder_count'] > 0:
            query = (sa.select([sa.func.count()])
                       .where(vfolders.c.user == user_uuid))
            result = await conn.scalar(query)
            if result >= resource_policy['max_vfolder_count']:
                raise InvalidAPIParameters('You cannot create more vfolders.')

        # Prevent creation of vfolder with duplicated name.
        extra_vf_conds = [vfolders.c.name == params['name']]
        if not unmanaged_path:
            extra_vf_conds.append(vfolders.c.host == folder_host)
        entries = await query_accessible_vfolders(
            conn, user_uuid,
            user_role=user_role, domain_name=domain_name,
            allowed_vfolder_types=allowed_vfolder_types,
            extra_vf_conds=(sa.and_(*extra_vf_conds))
        )
        if len(entries) > 0:
            raise VFolderAlreadyExists

        # Check if group exists.
        if group_id_or_name and group_id is None:
            raise GroupNotFound
        if group_id is not None:
            if 'group' not in allowed_vfolder_types:
                raise InvalidAPIParameters('group vfolder cannot be created in this host')
            if not request['is_admin']:
                raise GenericForbidden('no permission')
            query = (sa.select([groups.c.id])
                       .select_from(groups)
                       .where(groups.c.domain_name == domain_name)
                       .where(groups.c.id == group_id))
            _gid = await conn.scalar(query)
            if str(_gid) != str(group_id):
                raise InvalidAPIParameters('No such group.')
        else:
            if 'user' not in allowed_vfolder_types:
                raise InvalidAPIParameters('user vfolder cannot be created in this host')
        try:
            folder_id = uuid.uuid4()
            if not unmanaged_path:
                # Try to create actual only if vFolder is managed one
                storage_manager = request.app['storage_manager']
                async with storage_manager.request(
                    folder_host, 'POST', 'folder/create',
                    json={
                        'volume': storage_manager.split_host(folder_host)[1],
                        'vfid': str(folder_id),
                        'options': {'quota': params['quota']},
                    },
                    raise_for_status=True,
                ):
                    pass
        except aiohttp.ClientResponseError:
            raise VFolderCreationFailed
        user_uuid = str(user_uuid) if group_id is None else None
        group_uuid = str(group_id) if group_id is not None else None
        ownership_type = 'group' if group_uuid is not None else 'user'
        insert_values = {
            'id': folder_id.hex,
            'name': params['name'],
            'usage_mode': params['usage_mode'],
            'permission': params['permission'],
            'last_used': None,
            'host': folder_host,
            'creator': request['user']['email'],
            'ownership_type': VFolderOwnershipType(ownership_type),
            'user': user_uuid,
            'group': group_uuid,
            'unmanaged_path': '',
            'cloneable': params['cloneable'],
        }
        resp = {
            'id': folder_id.hex,
            'name': params['name'],
            'host': folder_host,
            'usage_mode': params['usage_mode'].value,
            'permission': params['permission'].value,
            'creator': request['user']['email'],
            'ownership_type': ownership_type,
            'user': user_uuid,
            'group': group_uuid,
            'cloneable': params['cloneable'],
        }
        if unmanaged_path:
            insert_values.update({
                'host': '',
                'unmanaged_path': unmanaged_path
            })
            resp['unmanaged_path'] = unmanaged_path
        query = (vfolders.insert().values(insert_values))
        try:
            result = await conn.execute(query)
        except psycopg2.DataError:
            raise InvalidAPIParameters
        assert result.rowcount == 1
    return web.json_response(resp, status=201)


@auth_required
@server_status_required(READ_ALLOWED)
@check_api_params(
    t.Dict({
        t.Key('all', default=False): t.ToBool,
        tx.AliasedKey(['group_id', 'groupId'], default=None): tx.UUID | t.String | t.Null,
    }),
)
async def list_folders(request: web.Request, params: Any) -> web.Response:
    resp = []
    dbpool = request.app['dbpool']
    access_key = request['keypair']['access_key']
    domain_name = request['user']['domain_name']
    user_role = request['user']['role']
    user_uuid = request['user']['uuid']

    log.info('VFOLDER.LIST (ak:{})', access_key)
    async with dbpool.acquire() as conn:
        allowed_vfolder_types = await request.app['shared_config'].get_vfolder_types()
        if request['is_superadmin'] and params['all']:
            # List all folders for superadmin if all is specified
            j = (vfolders.join(users, vfolders.c.user == users.c.uuid, isouter=True)
                         .join(groups, vfolders.c.group == groups.c.id, isouter=True))
            query = (sa.select([vfolders, users.c.email, groups.c.name], use_labels=True)
                       .select_from(j))
            result = await conn.execute(query)
            entries = []
            async for row in result:
                is_owner = True if row.vfolders_user == user_uuid else False
                entries.append({
                    'name': row.vfolders_name,
                    'id': row.vfolders_id,
                    'host': row.vfolders_host,
                    'usage_mode': row.vfolders_usage_mode,
                    'created_at': row.vfolders_created_at,
                    'is_owner': is_owner,
                    'permission': row.vfolders_permission,
                    'user': str(row.vfolders_user) if row.vfolders_user else None,
                    'group': str(row.vfolders_group) if row.vfolders_group else None,
                    'creator': row.vfolders_creator,
                    'user_email': row.users_email,
                    'group_name': row.groups_name,
                    'ownership_type': row.vfolders_ownership_type,
                    'type': row.vfolders_ownership_type,  # legacy
                    'unmanaged_path': row.vfolders_unmanaged_path
                })
        else:
            extra_vf_conds = None
            if params['group_id'] is not None:
                # Note: user folders should be returned even when group_id is specified.
                extra_vf_conds = ((vfolders.c.group == params['group_id']) |
                                  (vfolders.c.user.isnot(None)))
            entries = await query_accessible_vfolders(
                conn, user_uuid,
                user_role=user_role, domain_name=domain_name,
                allowed_vfolder_types=allowed_vfolder_types,
                extra_vf_conds=extra_vf_conds,
            )
        for entry in entries:
            resp.append({
                'name': entry['name'],
                'id': entry['id'].hex,
                'host': entry['host'],
                'usage_mode': entry['usage_mode'].value,
                'created_at': str(entry['created_at']),
                'is_owner': entry['is_owner'],
                'permission': entry['permission'].value,
                'user': str(entry['user']) if entry['user'] else None,
                'group': str(entry['group']) if entry['group'] else None,
                'creator': entry['creator'],
                'user_email': entry['user_email'],
                'group_name': entry['group_name'],
                'ownership_type': entry['ownership_type'].value,
                'type': entry['ownership_type'].value,  # legacy
            })
    return web.json_response(resp, status=200)


@superadmin_required
@server_status_required(ALL_ALLOWED)
@check_api_params(
    t.Dict({
        t.Key('id'): t.String,
    }),
)
async def delete_by_id(request: web.Request, params: Any) -> web.Response:
    dbpool = request.app['dbpool']
    access_key = request['keypair']['access_key']
    log.info('VFOLDER.DELETE_BY_ID (ak:{}, vf:{})', access_key, params['id'])
    async with dbpool.acquire() as conn, conn.begin():
        query = (
            sa.select([vfolders.c.host])
            .select_from(vfolders)
            .where(
                (vfolders.c.id == params['id'])
                & (vfolders.c.access_key == access_key)
            )
        )
        folder_host = await conn.scalar(query)
        folder_id = uuid.UUID(params['id'])
        query = (vfolders.delete().where(vfolders.c.id == folder_id))
        await conn.execute(query)
    # fs-level deletion may fail or take longer time
    # but let's complete the db transaction to reflect that it's deleted.
    storage_manager = request.app['storage_manager']
    async with storage_manager.request(
        folder_host, 'POST', 'folder/delete',
        json={
            'volume': storage_manager.split_host(folder_host)[1],
            'vfid': str(folder_id),
        },
        raise_for_status=True,
    ):
        pass
    return web.Response(status=204)


@atomic
@auth_required
@server_status_required(READ_ALLOWED)
async def list_hosts(request: web.Request) -> web.Response:
    access_key = request['keypair']['access_key']
    log.info('VFOLDER.LIST_HOSTS (ak:{})', access_key)
    config = request.app['shared_config']
    dbpool = request.app['dbpool']
    domain_name = request['user']['domain_name']
    domain_admin = request['user']['role'] == UserRole.ADMIN
    resource_policy = request['keypair']['resource_policy']
    allowed_vfolder_types = await request.app['shared_config'].get_vfolder_types()
    async with dbpool.acquire() as conn:
        allowed_hosts: Set[str] = set()
        if 'user' in allowed_vfolder_types:
            allowed_hosts_by_user = await get_allowed_vfolder_hosts_by_user(
                conn, resource_policy, domain_name, request['user']['uuid'])
            allowed_hosts = allowed_hosts | allowed_hosts_by_user
        if 'group' in allowed_vfolder_types:
            allowed_hosts_by_group = await get_allowed_vfolder_hosts_by_group(
                conn, resource_policy, domain_name, group_id=None, domain_admin=domain_admin)
            allowed_hosts = allowed_hosts | allowed_hosts_by_group
    all_volumes = await request.app['storage_manager'].get_all_volumes()
    all_hosts = {f"{proxy_name}:{volume_data['name']}" for proxy_name, volume_data in all_volumes}
    allowed_hosts = allowed_hosts & all_hosts
    default_host = await config.get('volumes/default_host')
    if default_host not in allowed_hosts:
        default_host = None
    resp = {
        'default': default_host,
        'allowed': sorted(allowed_hosts),
    }
    return web.json_response(resp, status=200)


@atomic
@superadmin_required
@server_status_required(READ_ALLOWED)
async def list_all_hosts(request: web.Request) -> web.Response:
    access_key = request['keypair']['access_key']
    log.info('VFOLDER.LIST_ALL_HOSTS (ak:{})', access_key)
    all_volumes = await request.app['storage_manager'].get_all_volumes()
    all_hosts = {f"{proxy_name}:{volume_data['name']}" for proxy_name, volume_data in all_volumes}
    config = request.app['shared_config']
    default_host = await config.get('volumes/default_host')
    if default_host not in all_hosts:
        default_host = None
    resp = {
        'default': default_host,
        'allowed': sorted(all_hosts),
    }
    return web.json_response(resp, status=200)


@atomic
@superadmin_required
@server_status_required(READ_ALLOWED)
@check_api_params(
    t.Dict({
        t.Key('folder_host'): t.String,
    }))
async def get_volume_perf_metric(request: web.Request, params: Any) -> web.Response:
    access_key = request['keypair']['access_key']
    log.info('VFOLDER.VOLUME_PERF_METRIC (ak:{})', access_key)
    storage_manager = request.app['storage_manager']
    proxy_name, volume_name = storage_manager.split_host(params['folder_host'])
    async with storage_manager.request(
        proxy_name, 'GET', 'volume/performance-metric',
        json={
            'volume': volume_name,
        },
        raise_for_status=True,
    ) as (_, storage_resp):
        storage_reply = await storage_resp.json()
    return web.json_response(storage_reply, status=200)


@atomic
@auth_required
@server_status_required(READ_ALLOWED)
async def list_allowed_types(request: web.Request) -> web.Response:
    access_key = request['keypair']['access_key']
    log.info('VFOLDER.LIST_ALLOWED_TYPES (ak:{})', access_key)
    allowed_vfolder_types = await request.app['shared_config'].get_vfolder_types()
    return web.json_response(allowed_vfolder_types, status=200)


@atomic
@auth_required
@server_status_required(READ_ALLOWED)
@vfolder_permission_required(VFolderPermission.READ_ONLY)
async def get_info(request: web.Request, row: VFolderRow) -> web.Response:
    resp: Dict[str, Any] = {}
    folder_name = request.match_info['name']
    access_key = request['keypair']['access_key']
    log.info('VFOLDER.GETINFO (ak:{}, vf:{})', access_key, folder_name)
    if row['permission'] is None:
        is_owner = True
        permission = VFolderPermission.OWNER_PERM
    else:
        is_owner = row['is_owner']
        permission = row['permission']
    storage_manager = request.app['storage_manager']
    proxy_name, volume_name = storage_manager.split_host(row['host'])
    async with storage_manager.request(
        proxy_name, 'GET', 'folder/usage',
        json={
            'volume': volume_name,
            'vfid': str(row['id']),
        },
        raise_for_status=True,
    ) as (_, storage_resp):
        usage = await storage_resp.json()
    resp = {
        'name': row['name'],
        'id': row['id'].hex,
        'host': row['host'],
        'numFiles': usage['file_count'],  # legacy
        'num_files': usage['file_count'],
        'used_bytes': usage['used_bytes'],  # added in v20.09
        'created': str(row['created_at']),  # legacy
        'created_at': str(row['created_at']),
        'last_used': str(row['created_at']),
        'user': str(row['user']),
        'group': str(row['group']),
        'type': 'user' if row['user'] is not None else 'group',
        'is_owner': is_owner,
        'permission': permission,
        'usage_mode': row['usage_mode'],
        'cloneable': row['cloneable']
    }
    return web.json_response(resp, status=200)


@atomic
@auth_required
@server_status_required(ALL_ALLOWED)
@vfolder_permission_required(VFolderPermission.OWNER_PERM)
@check_api_params(
    t.Dict({
        t.Key('new_name'): tx.Slug(allow_dot=True),
    }))
async def rename_vfolder(request: web.Request, params: Any, row: VFolderRow) -> web.Response:
    dbpool = request.app['dbpool']
    old_name = request.match_info['name']
    access_key = request['keypair']['access_key']
    domain_name = request['user']['domain_name']
    user_role = request['user']['role']
    user_uuid = request['user']['uuid']
    new_name = params['new_name']
    allowed_vfolder_types = await request.app['shared_config'].get_vfolder_types()
    log.info('VFOLDER.RENAME (ak:{}, vf.old:{}, vf.new:{})',
             access_key, old_name, new_name)
    async with dbpool.acquire() as conn:
        entries = await query_accessible_vfolders(
            conn, user_uuid,
            user_role=user_role, domain_name=domain_name,
            allowed_vfolder_types=allowed_vfolder_types)
        for entry in entries:
            if entry['name'] == new_name:
                raise InvalidAPIParameters(
                    'One of your accessible vfolders already has '
                    'the name you requested.')
        for entry in entries:
            if entry['name'] == old_name:
                if not entry['is_owner']:
                    raise InvalidAPIParameters(
                        'Cannot change the name of a vfolder '
                        'that is not owned by myself.')
                query = (
                    vfolders.update()
                    .values(name=new_name)
                    .where(vfolders.c.id == entry['id']))
                await conn.execute(query)
                break
    return web.Response(status=201)


@atomic
@auth_required
@server_status_required(ALL_ALLOWED)
@vfolder_permission_required(VFolderPermission.OWNER_PERM)
@check_api_params(
    t.Dict({
        t.Key('cloneable', default=None): t.Bool | t.Null,
        t.Key('permission', default=None): tx.Enum(VFolderPermission) | t.Null
    }))
async def update_vfolder_options(request: web.Request, params: Any, row: VFolderRow) -> web.Response:
    updated_fields = {}
    if params['cloneable'] is not None and params['cloneable'] != row['cloneable']:
        updated_fields['cloneable'] = params['cloneable']
    if params['permission'] is not None and params['permission'] != row['permission']:
        updated_fields['permission'] = params['permission']
    if not row['is_owner']:
        raise InvalidAPIParameters(
            'Cannot change the options of a vfolder '
            'that is not owned by myself.')

    dbpool = request.app['dbpool']
    if len(updated_fields) > 0:
        async with dbpool.acquire() as conn:
            query = (
                sa.update(vfolders)
                .values(**updated_fields)
                .where(vfolders.c.id == row['id']))
            await conn.execute(query)
    return web.Response(status=201)


@auth_required
@server_status_required(READ_ALLOWED)
@vfolder_permission_required(VFolderPermission.READ_WRITE)
@check_api_params(
    t.Dict({
        t.Key('path'): t.String,
        t.Key('parents', default=True): t.ToBool,
        t.Key('exist_ok', default=False): t.ToBool,
    }))
async def mkdir(request: web.Request, params: Any, row: VFolderRow) -> web.Response:
    folder_name = request.match_info['name']
    access_key = request['keypair']['access_key']
    log.info('VFOLDER.MKDIR (ak:{}, vf:{}, path:{})', access_key, folder_name, params['path'])
    storage_manager = request.app['storage_manager']
    proxy_name, volume_name = storage_manager.split_host(row['host'])
    async with storage_manager.request(
        proxy_name, 'POST', 'folder/file/mkdir',
        json={
            'volume': volume_name,
            'vfid': str(row['id']),
            'relpath': params['path'],
            'parents': params['parents'],
            'exist_ok': params['exist_ok'],
        },
        raise_for_status=True,
    ):
        pass
    return web.Response(status=201)


@atomic
@auth_required
@server_status_required(READ_ALLOWED)
@vfolder_permission_required(VFolderPermission.READ_ONLY)
@check_api_params(
    t.Dict({
        tx.AliasedKey(['path', 'file']): t.String,
        t.Key('archive', default=False): t.ToBool,
    }))
async def create_download_session(request: web.Request, params: Any, row: VFolderRow) -> web.Response:
    log_fmt = 'VFOLDER.CREATE_DOWNLOAD_SESSION(ak:{}, vf:{}, path:{})'
    log_args = (request['keypair']['access_key'], row['name'], params['path'])
    log.info(log_fmt, *log_args)
    unmanaged_path = row['unmanaged_path']
    storage_manager = request.app['storage_manager']
    proxy_name, volume_name = storage_manager.split_host(row['host'])
    async with storage_manager.request(
        proxy_name, 'POST', 'folder/file/download',
        json={
            'volume': volume_name,
            'vfid': str(row['id']),
            'relpath': params['path'],
            'archive': params['archive'],
            'unmanaged_path': unmanaged_path if unmanaged_path else None,
        },
        raise_for_status=True,
    ) as (client_api_url, storage_resp):
        storage_reply = await storage_resp.json()
        resp = {
            'token': storage_reply['token'],
            'url': str(client_api_url / 'download'),
        }
    return web.json_response(resp, status=200)


@auth_required
@server_status_required(READ_ALLOWED)
@vfolder_permission_required(VFolderPermission.READ_WRITE)
@check_api_params(
    t.Dict({
        t.Key('path'): t.String,
        t.Key('size'): t.ToInt,
    }))
async def create_upload_session(request: web.Request, params: Any, row: VFolderRow) -> web.Response:
    folder_name = request.match_info['name']
    access_key = request['keypair']['access_key']
    log_fmt = 'VFOLDER.CREATE_UPLOAD_SESSION (ak:{}, vf:{})'
    log_args = (access_key, folder_name)
    log.info(log_fmt, *log_args)
    storage_manager = request.app['storage_manager']
    proxy_name, volume_name = storage_manager.split_host(row['host'])
    async with storage_manager.request(
        proxy_name, 'POST', 'folder/file/upload',
        json={
            'volume': volume_name,
            'vfid': str(row['id']),
            'relpath': params['path'],
            'size': params['size'],
        },
        raise_for_status=True,
    ) as (client_api_url, storage_resp):
        storage_reply = await storage_resp.json()
        resp = {
            'token': storage_reply['token'],
            'url': str(client_api_url / 'upload'),
        }
    return web.json_response(resp, status=200)


@auth_required
@server_status_required(READ_ALLOWED)
@vfolder_permission_required(VFolderPermission.READ_WRITE)
@check_api_params(
    t.Dict({
        t.Key('target_path'): t.String,
        t.Key('new_name'): t.String,
    }))
async def rename_file(request: web.Request, params: Any, row: VFolderRow) -> web.Response:
    folder_name = request.match_info['name']
    access_key = request['keypair']['access_key']
    log.info('VFOLDER.RENAME_FILE (ak:{}, vf:{}, target_path:{}, new_name:{})',
             access_key, folder_name, params['target_path'], params['new_name'])
    storage_manager = request.app['storage_manager']
    proxy_name, volume_name = storage_manager.split_host(row['host'])
    async with storage_manager.request(
        proxy_name, 'POST', 'folder/file/rename',
        json={
            'volume': volume_name,
            'vfid': str(row['id']),
            'relpath': params['target_path'],
            'new_name': params['new_name'],
        },
        raise_for_status=True,
    ):
        pass
    return web.json_response({}, status=200)


@auth_required
@server_status_required(READ_ALLOWED)
@vfolder_permission_required(VFolderPermission.READ_WRITE)
@check_api_params(
    t.Dict({
        t.Key('files'): t.List[t.String],
        t.Key('recursive', default=False): t.ToBool,
    }))
async def delete_files(request: web.Request, params: Any, row: VFolderRow) -> web.Response:
    folder_name = request.match_info['name']
    access_key = request['keypair']['access_key']
    recursive = params['recursive']
    log.info('VFOLDER.DELETE_FILES (ak:{}, vf:{}, path:{}, recursive:{})',
             access_key, folder_name, folder_name, recursive)
    storage_manager = request.app['storage_manager']
    proxy_name, volume_name = storage_manager.split_host(row['host'])
    async with storage_manager.request(
        proxy_name, 'POST', 'folder/file/delete',
        json={
            'volume': volume_name,
            'vfid': str(row['id']),
            'relpaths': params['files'],
            'recursive': recursive,
        },
        raise_for_status=True,
    ):
        pass
    return web.json_response({}, status=200)


@auth_required
@server_status_required(READ_ALLOWED)
@vfolder_permission_required(VFolderPermission.READ_ONLY)
@check_api_params(
    t.Dict({
        t.Key('path', default=''): t.String(allow_blank=True),
    }))
async def list_files(request: web.Request, params: Any, row: VFolderRow) -> web.Response:
    folder_name = request.match_info['name']
    access_key = request['keypair']['access_key']
    log.info('VFOLDER.LIST_FILES (ak:{}, vf:{}, path:{})',
             access_key, folder_name, params['path'])
    storage_manager = request.app['storage_manager']
    proxy_name, volume_name = storage_manager.split_host(row['host'])
    async with storage_manager.request(
        proxy_name, 'POST', 'folder/file/list',
        json={
            'volume': volume_name,
            'vfid': str(row['id']),
            'relpath': params['path'],
        },
        raise_for_status=True,
    ) as (_, storage_resp):
        result = await storage_resp.json()
        resp = {
            'items': [
                {
                    'name': item['name'],
                    'type': item['type'],
                    'size': item['stat']['size'],  # humanize?
                    'mode': oct(item['stat']['mode'])[2:][-3:],
                    'created': item['stat']['created'],
                    'modified': item['stat']['modified'],
                }
                for item in result['items']
            ],
            'files': json.dumps([  # for legacy (to be removed in 21.03)
                {
                    'filename': item['name'],
                    'size': item['stat']['size'],
                    'mode': stat.filemode(item['stat']['mode']),
                    'ctime': datetime.fromisoformat(item['stat']['created']).timestamp(),
                    'atime': 0,
                    'mtime': datetime.fromisoformat(item['stat']['modified']).timestamp(),
                }
                for item in result['items']
            ]),
        }
    return web.json_response(resp, status=200)


@atomic
@auth_required
@server_status_required(READ_ALLOWED)
async def list_sent_invitations(request: web.Request) -> web.Response:
    dbpool = request.app['dbpool']
    access_key = request['keypair']['access_key']
    log.info('VFOLDER.LIST_SENT_INVITATIONS (ak:{})', access_key)
    async with dbpool.acquire() as conn:
        j = sa.join(vfolders, vfolder_invitations,
                    vfolders.c.id == vfolder_invitations.c.vfolder)
        query = (sa.select([vfolder_invitations, vfolders.c.name])
                   .select_from(j)
                   .where((vfolder_invitations.c.inviter == request['user']['email']) &
                          (vfolder_invitations.c.state == VFolderInvitationState.PENDING)))
        result = await conn.execute(query)
        invitations = await result.fetchall()
    invs_info = []
    for inv in invitations:
        invs_info.append({
            'id': str(inv.id),
            'inviter': inv.inviter,
            'invitee': inv.invitee,
            'perm': inv.permission,
            'state': inv.state.value,
            'created_at': str(inv.created_at),
            'modified_at': str(inv.modified_at),
            'vfolder_id': str(inv.vfolder),
            'vfolder_name': inv.name,
        })
    resp = {'invitations': invs_info}
    return web.json_response(resp, status=200)


@atomic
@auth_required
@server_status_required(ALL_ALLOWED)
@check_api_params(
    t.Dict({
        tx.AliasedKey(['perm', 'permission']): VFolderPermissionValidator,
    })
)
async def update_invitation(request: web.Request, params: Any) -> web.Response:
    '''
    Update sent invitation's permission. Other fields are not allowed to be updated.
    '''
    dbpool = request.app['dbpool']
    access_key = request['keypair']['access_key']
    inv_id = request.match_info['inv_id']
    perm = params['perm']
    log.info('VFOLDER.UPDATE_INVITATION (ak:{}, inv:{})', access_key, inv_id)
    async with dbpool.acquire() as conn:
        query = (sa.update(vfolder_invitations)
                   .values(permission=perm)
                   .where(vfolder_invitations.c.id == inv_id)
                   .where(vfolder_invitations.c.inviter == request['user']['email'])
                   .where(vfolder_invitations.c.state == VFolderInvitationState.PENDING))
        await conn.execute(query)
    resp = {'msg': f'vfolder invitation updated: {inv_id}.'}
    return web.json_response(resp, status=200)


@atomic
@auth_required
@server_status_required(ALL_ALLOWED)
@check_api_params(
    t.Dict({
        tx.AliasedKey(['perm', 'permission'], default='rw'): VFolderPermissionValidator,
        tx.AliasedKey(['emails', 'user_ids', 'userIDs']): t.List(t.String),
    })
)
async def invite(request: web.Request, params: Any) -> web.Response:
    dbpool = request.app['dbpool']
    folder_name = request.match_info['name']
    access_key = request['keypair']['access_key']
    user_uuid = request['user']['uuid']
    perm = params['perm']
    invitee_emails = params['emails']
    log.info('VFOLDER.INVITE (ak:{}, vf:{}, inv.users:{})',
             access_key, folder_name, ','.join(invitee_emails))
    if folder_name.startswith('.'):
        raise GenericForbidden('Cannot share private dot-prefixed vfolders.')
    async with dbpool.acquire() as conn:
        # Get virtual folder.
        query = (sa.select('*')
                   .select_from(vfolders)
                   .where((vfolders.c.user == user_uuid) &
                          (vfolders.c.name == folder_name)))
        try:
            result = await conn.execute(query)
        except psycopg2.DataError:
            raise InvalidAPIParameters
        vf = await result.first()
        if vf is None:
            raise VFolderNotFound()

        # Get invited user's keypairs except vfolder owner.
        query = (sa.select([keypairs.c.user_id, keypairs.c.user])
                   .select_from(keypairs)
                   .where(keypairs.c.user_id.in_(invitee_emails))
                   .where(keypairs.c.user_id != request['user']['email']))
        try:
            result = await conn.execute(query)
        except psycopg2.DataError:
            raise InvalidAPIParameters
        if result.rowcount < 1:
            raise GenericNotFound('No such vfolder invitation')
        kps = await result.fetchall()

        # Prevent inviting user who already share the target folder.
        invitee_uuids = [kp.user for kp in kps]
        j = sa.join(vfolders, vfolder_permissions,
                    vfolders.c.id == vfolder_permissions.c.vfolder)
        query = (sa.select([vfolders.c.id])
                   .select_from(j)
                   .where((vfolders.c.user.in_(invitee_uuids) |
                           vfolder_permissions.c.user.in_(invitee_uuids)) &
                          (vfolders.c.name == folder_name)))
        result = await conn.execute(query)
        if result.rowcount > 0:
            raise VFolderAlreadyExists

        # Create invitation.
        invitees = [kp.user_id for kp in kps]
        invited_ids = []
        for invitee in set(invitees):
            inviter = request['user']['id']
            # Do not create invitation if already exists.
            query = (sa.select('*')
                       .select_from(vfolder_invitations)
                       .where((vfolder_invitations.c.inviter == inviter) &
                              (vfolder_invitations.c.invitee == invitee) &
                              (vfolder_invitations.c.vfolder == vf.id) &
                              (vfolder_invitations.c.state == VFolderInvitationState.PENDING)))
            result = await conn.execute(query)
            if result.rowcount > 0:
                continue

            # TODO: insert multiple values with one query.
            #       insert().values([{}, {}, ...]) does not work:
            #       sqlalchemy.exc.CompileError: The 'default' dialect with current
            #       database version settings does not support in-place multirow
            #       inserts.
            query = (vfolder_invitations.insert().values({
                'id': uuid.uuid4().hex,
                'permission': perm,
                'vfolder': vf.id,
                'inviter': inviter,
                'invitee': invitee,
                'state': VFolderInvitationState.PENDING,
            }))
            try:
                await conn.execute(query)
                invited_ids.append(invitee)
            except psycopg2.DataError:
                pass
    resp = {'invited_ids': invited_ids}
    return web.json_response(resp, status=201)


@atomic
@auth_required
@server_status_required(READ_ALLOWED)
async def invitations(request: web.Request) -> web.Response:
    dbpool = request.app['dbpool']
    access_key = request['keypair']['access_key']
    log.info('VFOLDER.INVITATIONS (ak:{})', access_key)
    async with dbpool.acquire() as conn:
        j = sa.join(vfolders, vfolder_invitations,
                    vfolders.c.id == vfolder_invitations.c.vfolder)
        query = (sa.select([vfolder_invitations, vfolders.c.name])
                   .select_from(j)
                   .where((vfolder_invitations.c.invitee == request['user']['id']) &
                          (vfolder_invitations.c.state == VFolderInvitationState.PENDING)))
        result = await conn.execute(query)
        invitations = await result.fetchall()
    invs_info = []
    for inv in invitations:
        invs_info.append({
            'id': str(inv.id),
            'inviter': inv.inviter,
            'invitee': inv.invitee,
            'perm': inv.permission,
            'state': inv.state,
            'created_at': str(inv.created_at),
            'modified_at': str(inv.modified_at),
            'vfolder_id': str(inv.vfolder),
            'vfolder_name': inv.name,
        })
    resp = {'invitations': invs_info}
    return web.json_response(resp, status=200)


@atomic
@auth_required
@server_status_required(ALL_ALLOWED)
@check_api_params(
    t.Dict({
        t.Key('inv_id'): t.String,
    })
)
async def accept_invitation(request: web.Request, params: Any) -> web.Response:
    '''Accept invitation by invitee.

    * `inv_ak` parameter is removed from 19.06 since virtual folder's ownership is
    moved from keypair to a user or a group.

    :param inv_id: ID of vfolder_invitations row.
    '''
    dbpool = request.app['dbpool']
    access_key = request['keypair']['access_key']
    user_uuid = request['user']['uuid']
    inv_id = params['inv_id']
    log.info('VFOLDER.ACCEPT_INVITATION (ak:{}, inv:{})', access_key, inv_id)
    async with dbpool.acquire() as conn:
        # Get invitation.
        query = (sa.select([vfolder_invitations])
                   .select_from(vfolder_invitations)
                   .where((vfolder_invitations.c.id == inv_id) &
                          (vfolder_invitations.c.state == VFolderInvitationState.PENDING)))
        result = await conn.execute(query)
        invitation = await result.first()
        if invitation is None:
            raise GenericNotFound('No such vfolder invitation')

        # Get target virtual folder.
        query = (sa.select([vfolders.c.name])
                   .select_from(vfolders)
                   .where(vfolders.c.id == invitation.vfolder))
        result = await conn.execute(query)
        target_vfolder = await result.first()
        if target_vfolder is None:
            raise VFolderNotFound

        # Prevent accepting vfolder with duplicated name.
        j = sa.join(vfolders, vfolder_permissions,
                    vfolders.c.id == vfolder_permissions.c.vfolder, isouter=True)
        query = (sa.select([vfolders.c.id])
                   .select_from(j)
                   .where(((vfolders.c.user == user_uuid) |
                           (vfolder_permissions.c.user == user_uuid)) &
                          (vfolders.c.name == target_vfolder.name)))
        result = await conn.execute(query)
        if result.rowcount > 0:
            raise VFolderAlreadyExists

        # Create permission relation between the vfolder and the invitee.
        query = (vfolder_permissions.insert().values({
            'permission': VFolderPermission(invitation.permission),
            'vfolder': invitation.vfolder,
            'user': user_uuid,
        }))
        await conn.execute(query)

        # Clear used invitation.
        query = (vfolder_invitations.update()
                                    .where(vfolder_invitations.c.id == inv_id)
                                    .values(state=VFolderInvitationState.ACCEPTED))
        await conn.execute(query)
    return web.json_response({})


@atomic
@auth_required
@server_status_required(ALL_ALLOWED)
@check_api_params(
    t.Dict({
        t.Key('inv_id'): t.String,
    }))
async def delete_invitation(request: web.Request, params: Any) -> web.Response:
    dbpool = request.app['dbpool']
    access_key = request['keypair']['access_key']
    request_email = request['user']['email']
    inv_id = params['inv_id']
    log.info('VFOLDER.DELETE_INVITATION (ak:{}, inv:{})', access_key, inv_id)
    try:
        async with dbpool.acquire() as conn:
            query = (sa.select([vfolder_invitations.c.inviter,
                                vfolder_invitations.c.invitee])
                       .select_from(vfolder_invitations)
                       .where((vfolder_invitations.c.id == inv_id) &
                              (vfolder_invitations.c.state == VFolderInvitationState.PENDING)))
            result = await conn.execute(query)
            row = await result.first()
            if row is None:
                raise GenericNotFound('No such vfolder invitation')
            if request_email == row.inviter:
                state = VFolderInvitationState.CANCELED
            elif request_email == row.invitee:
                state = VFolderInvitationState.REJECTED
            else:
                raise GenericForbidden('Cannot change other user\'s invitaiton')
            query = (vfolder_invitations
                     .update()
                     .where(vfolder_invitations.c.id == inv_id)
                     .values(state=state))
            await conn.execute(query)
    except (psycopg2.IntegrityError, sa.exc.IntegrityError) as e:
        raise InternalServerError(f'integrity error: {e}')
    except (asyncio.CancelledError, asyncio.TimeoutError):
        raise
    except Exception as e:
        raise InternalServerError(f'unexpected error: {e}')
    return web.json_response({})


@auth_required
@server_status_required(ALL_ALLOWED)
async def delete(request: web.Request) -> web.Response:
    dbpool = request.app['dbpool']
    folder_name = request.match_info['name']
    access_key = request['keypair']['access_key']
    domain_name = request['user']['domain_name']
    user_role = request['user']['role']
    user_uuid = request['user']['uuid']
    allowed_vfolder_types = await request.app['shared_config'].get_vfolder_types()
    log.info('VFOLDER.DELETE (ak:{}, vf:{})', access_key, folder_name)
    async with dbpool.acquire() as conn, conn.begin():
        entries = await query_accessible_vfolders(
            conn, user_uuid,
            user_role=user_role, domain_name=domain_name,
            allowed_vfolder_types=allowed_vfolder_types)
        for entry in entries:
            if entry['name'] == folder_name:
                # Folder owner OR user who have DELETE permission can delete folder.
                if (
                    not entry['is_owner']
                    and entry['permission'] != VFolderPermission.RW_DELETE
                ):
                    raise InvalidAPIParameters(
                        'Cannot delete the vfolder '
                        'that is not owned by myself.')
                break
        else:
            raise InvalidAPIParameters('No such vfolder.')
        folder_host = entry['host']
        folder_id = entry['id']
        query = (vfolders.delete().where(vfolders.c.id == folder_id))
        await conn.execute(query)
    # fs-level deletion may fail or take longer time
    # but let's complete the db transaction to reflect that it's deleted.
    storage_manager = request.app['storage_manager']
    proxy_name, volume_name = storage_manager.split_host(folder_host)
    async with storage_manager.request(
        proxy_name, 'POST', 'folder/delete',
        json={
            'volume': volume_name,
            'vfid': str(folder_id),
        },
        raise_for_status=True,
    ):
        pass
    return web.Response(status=204)


@atomic
@auth_required
@server_status_required(ALL_ALLOWED)
@vfolder_permission_required(VFolderPermission.READ_ONLY)
async def leave(request: web.Request, row: VFolderRow) -> web.Response:
    '''
    Leave a shared vfolder.

    Cannot leave a group vfolder or a vfolder that the requesting user owns.
    '''
    if row['ownership_type'] == VFolderOwnershipType.GROUP:
        raise InvalidAPIParameters('Cannot leave a group vfolder.')
    if row['is_owner']:
        raise InvalidAPIParameters('Cannot leave a vfolder owned by the requesting user.')

    dbpool = request.app['dbpool']
    access_key = request['keypair']['access_key']
    user_uuid = request['user']['uuid']
    vfolder_id = row['id']
    perm = None
    log.info('VFOLDER.LEAVE(ak:{}, vfid:{}, uid:{}, perm:{})',
             access_key, vfolder_id, user_uuid, perm)
    async with dbpool.acquire() as conn:
        query = (
            vfolder_permissions
            .delete()
            .where(vfolder_permissions.c.vfolder == vfolder_id)
            .where(vfolder_permissions.c.user == user_uuid)
        )
        await conn.execute(query)
    resp = {'msg': 'left the shared vfolder'}
    return web.json_response(resp, status=200)


@atomic
@auth_required
@server_status_required(ALL_ALLOWED)
@vfolder_permission_required(VFolderPermission.READ_ONLY)
@check_api_params(
    t.Dict({
        t.Key('target_name'): tx.Slug(allow_dot=True),
        t.Key('target_host', default=None) >> 'folder_host': t.String | t.Null,
        t.Key('usage_mode', default='general'): tx.Enum(VFolderUsageMode) | t.Null,
        t.Key('permission', default='rw'): tx.Enum(VFolderPermission) | t.Null
    })
)
async def clone(request: web.Request, params: Any, row: VFolderRow) -> web.Response:
    resp: Dict[str, Any] = {}
    dbpool = request.app['dbpool']
    access_key = request['keypair']['access_key']
    user_role = request['user']['role']
    user_uuid = request['user']['uuid']
    resource_policy = request['keypair']['resource_policy']
    domain_name = request['user']['domain_name']
    log.info('VFOLDER.CLONE (ak:{}, vf:{}, vft:{}, vfh:{}, umod:{}, perm:{})',
             access_key, row['name'], params['target_name'], params['folder_host'],
             params['usage_mode'].value, params['permission'].value)
    source_folder_host = row['host']
    target_folder_host = params['folder_host']

    # check if the source vfolder is allowed to be cloned
    if not row['cloneable']:
        raise GenericForbidden('The source vfolder is not permitted to be cloned.')

    if not target_folder_host:
        target_folder_host = \
            await request.app['shared_config'].etcd.get('volumes/default_host')
        if not target_folder_host:
            raise InvalidAPIParameters(
                'You must specify the vfolder host '
                'because the default host is not configured.')

    allowed_vfolder_types = await request.app['shared_config'].get_vfolder_types()
    for vf_type in allowed_vfolder_types:
        if vf_type not in ('user', 'group'):
            raise ServerMisconfiguredError(
                f'Invalid vfolder type(s): {str(allowed_vfolder_types)}.'
                ' Only "user" or "group" is allowed.')

    if not verify_vfolder_name(params['target_name']):
        raise InvalidAPIParameters(f'{params["target_name"]} is reserved for internal operations.')

    async with dbpool.acquire() as conn:
        allowed_hosts = await get_allowed_vfolder_hosts_by_user(conn, resource_policy,
                                                                domain_name, user_uuid)
        # TODO: handle legacy host lists assuming that volume names don't overlap?
        if target_folder_host not in allowed_hosts:
            raise InvalidAPIParameters('You are not allowed to use this vfolder host.')

        # Check resource policy's max_vfolder_count
        if resource_policy['max_vfolder_count'] > 0:
            query = (sa.select([sa.func.count()])
                        .where(vfolders.c.user == user_uuid))
            result = await conn.scalar(query)
            if result >= resource_policy['max_vfolder_count']:
                raise InvalidAPIParameters('You cannot create more vfolders.')

        # Prevent creation of vfolder with duplicated name.
        extra_vf_conds = [vfolders.c.name == params['target_name']]
        extra_vf_conds.append(vfolders.c.host == target_folder_host)
        entries = await query_accessible_vfolders(
            conn, user_uuid,
            user_role=user_role, domain_name=domain_name,
            allowed_vfolder_types=allowed_vfolder_types,
            extra_vf_conds=(sa.and_(*extra_vf_conds))
        )
        if len(entries) > 0:
            raise VFolderAlreadyExists
        if params['target_name'].startswith('.'):
            dotfiles, _ = await query_owned_dotfiles(conn, access_key)
            for dotfile in dotfiles:
                if params['target_name'] == dotfile['path']:
                    raise InvalidAPIParameters('vFolder name conflicts with your dotfile.')

        if 'user' not in allowed_vfolder_types:
            raise InvalidAPIParameters('user vfolder cannot be created in this host')

        storage_manager = request.app['storage_manager']
        source_proxy_name, source_volume_name = storage_manager.split_host(source_folder_host)
        target_proxy_name, target_volume_name = storage_manager.split_host(target_folder_host)
        if source_proxy_name != target_proxy_name:
            raise InvalidAPIParameters('proxy name of source and target vfolders must be equal.')

        # TODO: accept quota as input parameter and pass as argument options
        try:
            folder_id = uuid.uuid4()
            async with storage_manager.request(
                source_folder_host, 'POST', 'folder/clone',
                json={
                    'src_volume': source_volume_name,
                    'src_vfid': str(row['id']),
                    'dst_volume': target_volume_name,
                    'dst_vfid': str(folder_id),
                },
                raise_for_status=True,
            ):
                pass
        except aiohttp.ClientResponseError:
            raise VFolderCreationFailed

        user_uuid = str(user_uuid)
        group_uuid = None
        ownership_type = 'user'
        insert_values = {
            'id': folder_id.hex,
            'name': params['target_name'],
            'usage_mode': params['usage_mode'],
            'permission': params['permission'],
            'last_used': None,
            'host': target_folder_host,
            'creator': request['user']['email'],
            'ownership_type': VFolderOwnershipType(ownership_type),
            'user': user_uuid,
            'group': group_uuid,
            'unmanaged_path': '',
            'cloneable': False
        }
        resp = {
            'id': folder_id.hex,
            'name': params['target_name'],
            'host': target_folder_host,
            'usage_mode': params['usage_mode'].value,
            'permission': params['permission'].value,
            'creator': request['user']['email'],
            'ownership_type': ownership_type,
            'user': user_uuid,
            'group': group_uuid,
        }
        query = (vfolders.insert().values(insert_values))
        try:
            result = await conn.execute(query)
        except psycopg2.DataError:
            raise InvalidAPIParameters
        assert result.rowcount == 1
    return web.json_response(resp, status=201)


@atomic
@auth_required
@server_status_required(READ_ALLOWED)
@check_api_params(
    t.Dict({
        tx.AliasedKey(['vfolder_id', 'vfolderId']): tx.UUID,
    })
)
async def list_shared_vfolders(request: web.Request, params: Any) -> web.Response:
    '''
    List shared vfolders.

    Not available for group vfolders.
    '''
    dbpool = request.app['dbpool']
    access_key = request['keypair']['access_key']
    target_vfid = params['vfolder_id']
    log.info('VFOLDER.LIST_SHARED_VFOLDERS (ak:{})', access_key)
    async with dbpool.acquire() as conn:
        j = (vfolder_permissions
             .join(vfolders, vfolders.c.id == vfolder_permissions.c.vfolder)
             .join(users, users.c.uuid == vfolder_permissions.c.user))
        query = (sa.select([vfolder_permissions,
                            vfolders.c.id, vfolders.c.name,
                            users.c.email])
                   .select_from(j)
                   .where((vfolders.c.user == request['user']['uuid'])))
        if target_vfid is not None:
            query = query.where(vfolders.c.id == target_vfid)
        result = await conn.execute(query)
        shared_list = await result.fetchall()
    shared_info = []
    for shared in shared_list:
        shared_info.append({
            'vfolder_id': str(shared.id),
            'vfolder_name': str(shared.name),
            'shared_by': request['user']['email'],
            'shared_to': {
                'uuid': str(shared.user),
                'email': shared.email,
            },
            'perm': shared.permission.value,
        })
    resp = {'shared': shared_info}
    return web.json_response(resp, status=200)


@atomic
@auth_required
@server_status_required(ALL_ALLOWED)
@check_api_params(
    t.Dict({
        t.Key('vfolder'): tx.UUID,
        t.Key('user'): tx.UUID,
        tx.AliasedKey(['perm', 'permission']): VFolderPermissionValidator | t.Null,
    })
)
async def update_shared_vfolder(request: web.Request, params: Any) -> web.Response:
    '''
    Update permission for shared vfolders.

    If params['perm'] is None, remove user's permission for the vfolder.
    '''
    dbpool = request.app['dbpool']
    access_key = request['keypair']['access_key']
    vfolder_id = params['vfolder']
    user_uuid = params['user']
    perm = params['perm']
    log.info('VFOLDER.UPDATE_SHARED_VFOLDER(ak:{}, vfid:{}, uid:{}, perm:{})',
             access_key, vfolder_id, user_uuid, perm)
    async with dbpool.acquire() as conn:
        if perm is not None:
            query = (
                sa.update(vfolder_permissions)
                .values(permission=perm)
                .where(vfolder_permissions.c.vfolder == vfolder_id)
                .where(vfolder_permissions.c.user == user_uuid)
            )
        else:
            query = (
                vfolder_permissions
                .delete()
                .where(vfolder_permissions.c.vfolder == vfolder_id)
                .where(vfolder_permissions.c.user == user_uuid)
            )
        await conn.execute(query)
    resp = {'msg': 'shared vfolder permission updated'}
    return web.json_response(resp, status=200)


@superadmin_required
@server_status_required(READ_ALLOWED)
@check_api_params(
    t.Dict({
        t.Key('fstab_path', default=None): t.String | t.Null,
        t.Key('agent_id', default=None): t.String | t.Null,
    }),
)
async def get_fstab_contents(request: web.Request, params: Any) -> web.Response:
    '''
    Return the contents of `/etc/fstab` file.
    '''
    access_key = request['keypair']['access_key']
    log.info('VFOLDER.GET_FSTAB_CONTENTS(ak:{}, ag:{})', access_key, params['agent_id'])
    if params['fstab_path'] is None:
        params['fstab_path'] = '/etc/fstab'
    if params['agent_id'] is not None:
        # Return specific agent's fstab.
        watcher_info = await get_watcher_info(request, params['agent_id'])
        try:
            client_timeout = aiohttp.ClientTimeout(total=10.0)
            async with aiohttp.ClientSession(timeout=client_timeout) as sess:
                headers = {'X-BackendAI-Watcher-Token': watcher_info['token']}
                url = watcher_info['addr'] / 'fstab'
                async with sess.get(url, headers=headers, params=params) as watcher_resp:
                    if watcher_resp.status == 200:
                        content = await watcher_resp.text()
                        resp = {
                            'content': content,
                            'node': 'agent',
                            'node_id': params['agent_id'],
                        }
                        return web.json_response(resp)
                    else:
                        message = await watcher_resp.text()
                        raise BackendAgentError(
                            'FAILURE', f'({watcher_resp.status}: {watcher_resp.reason}) {message}')
        except asyncio.CancelledError:
            raise
        except asyncio.TimeoutError:
            log.error('VFOLDER.GET_FSTAB_CONTENTS(u:{}): timeout from watcher (agent:{})',
                      access_key, params['agent_id'])
            raise BackendAgentError('TIMEOUT', 'Could not fetch fstab data from agent')
        except Exception:
            log.exception('VFOLDER.GET_FSTAB_CONTENTS(u:{}): '
                          'unexpected error while reading from watcher (agent:{})',
                          access_key, params['agent_id'])
            raise InternalServerError
    else:
        resp = {
            'content':
                "# Since Backend.AI 20.09, reading the manager fstab is no longer supported.",
            'node': 'manager',
            'node_id': 'manager',
        }
        return web.json_response(resp)


@superadmin_required
@server_status_required(READ_ALLOWED)
async def list_mounts(request: web.Request) -> web.Response:
    '''
    List all mounted vfolder hosts in vfroot.

    All mounted hosts from connected (ALIVE) agents are also gathered.
    Generally, agents should be configured to have same hosts structure,
    but newly introduced one may not.
    '''
    dbpool = request.app['dbpool']
    access_key = request['keypair']['access_key']
    log.info('VFOLDER.LIST_MOUNTS(ak:{})', access_key)
    config = request.app['shared_config']
    mount_prefix = await config.get('volumes/_mount')
    if mount_prefix is None:
        mount_prefix = '/mnt'

    # NOTE: Changed in 20.09: the manager instances no longer have mountpoints.
    storage_manager: StorageSessionManager = request.app['storage_manager']
    all_volumes = [*await storage_manager.get_all_volumes()]
    all_mounts = [
        volume_data['path']
        for proxy_name, volume_data in all_volumes
    ]
    all_vfolder_hosts = [
        f"{proxy_name}:{volume_data['name']}"
        for proxy_name, volume_data in all_volumes
    ]
    resp: MutableMapping[str, Any] = {
        'manager': {
            'success': True,
            'mounts': all_mounts,
            'message': '(legacy)',
        },
        'storage-proxy': {
            'success': True,
            'mounts': [*zip(all_vfolder_hosts, all_mounts)],
            'message': '',
        },
        'agents': {},
    }

    # Scan mounted vfolder hosts for connected agents.
    async def _fetch_mounts(sess: aiohttp.ClientSession, agent_id: str) -> Tuple[str, Mapping]:
        watcher_info = await get_watcher_info(request, agent_id)
        headers = {'X-BackendAI-Watcher-Token': watcher_info['token']}
        url = watcher_info['addr'] / 'mounts'
        try:
            async with sess.get(url, headers=headers) as watcher_resp:
                if watcher_resp.status == 200:
                    data = {
                        'success': True,
                        'mounts': await watcher_resp.json(),
                        'message': '',
                    }
                else:
                    data = {
                        'success': False,
                        'mounts': [],
                        'message': await watcher_resp.text(),
                    }
                return (agent_id, data,)
        except asyncio.CancelledError:
            raise
        except asyncio.TimeoutError:
            log.error('VFOLDER.LIST_MOUNTS(u:{}): timeout from watcher (agent:{})',
                      access_key, agent_id)
            raise
        except Exception:
            log.exception('VFOLDER.LIST_MOUNTS(u:{}): '
                          'unexpected error while reading from watcher (agent:{})',
                          access_key, agent_id)
            raise

    async with dbpool.acquire() as conn:
        query = (sa.select([agents.c.id])
                   .select_from(agents)
                   .where(agents.c.status == AgentStatus.ALIVE))
        result = await conn.execute(query)
        rows = await result.fetchall()

    client_timeout = aiohttp.ClientTimeout(total=10.0)
    async with aiohttp.ClientSession(timeout=client_timeout) as sess:
        scheduler = await aiojobs.create_scheduler(limit=8)
        try:
            jobs = await asyncio.gather(*[
                scheduler.spawn(_fetch_mounts(sess, row.id)) for row in rows
            ])
            mounts = await asyncio.gather(*[job.wait() for job in jobs],
                                          return_exceptions=True)
            for mount in mounts:
                if isinstance(mount, Exception):
                    # exceptions are already logged.
                    continue
                resp['agents'][mount[0]] = mount[1]
        finally:
            await scheduler.close()

    return web.json_response(resp, status=200)


@superadmin_required
@server_status_required(ALL_ALLOWED)
@check_api_params(
    t.Dict({
        t.Key('fs_location'): t.String,
        t.Key('name'): t.String,
        t.Key('fs_type', default='nfs'): t.String,
        t.Key('options', default=None): t.String | t.Null,
        t.Key('scaling_group', default=None): t.String | t.Null,
        t.Key('fstab_path', default=None): t.String | t.Null,
        t.Key('edit_fstab', default=False): t.ToBool,
    }),
)
async def mount_host(request: web.Request, params: Any) -> web.Response:
    '''
    Mount device into vfolder host.

    Mount a device (eg: nfs) located at `fs_location` into `<vfroot>/name` in the
    host machines (manager and all agents). `fs_type` can be specified by requester,
    which fallbaks to 'nfs'.

    If `scaling_group` is specified, try to mount for agents in the scaling group.
    '''
    dbpool = request.app['dbpool']
    access_key = request['keypair']['access_key']
    log_fmt = 'VFOLDER.MOUNT_HOST(ak:{}, name:{}, fs:{}, sg:{})'
    log_args = (access_key, params['name'], params['fs_location'], params['scaling_group'])
    log.info(log_fmt, *log_args)
    config = request.app['shared_config']
    mount_prefix = await config.get('volumes/_mount')
    if mount_prefix is None:
        mount_prefix = '/mnt'

    # NOTE: Changed in 20.09: the manager instances no longer have mountpoints.
    resp: MutableMapping[str, Any] = {
        'manager': {
            'success': True,
            'message': 'Managers do not have mountpoints since v20.09.',
        },
        'agents': {},
    }

    # Mount on running agents.
    async with dbpool.acquire() as conn:
        query = (sa.select([agents.c.id])
                   .select_from(agents)
                   .where(agents.c.status == AgentStatus.ALIVE))
        if params['scaling_group'] is not None:
            query = query.where(agents.c.scaling == params['scaling_group'])
        result = await conn.execute(query)
        rows = await result.fetchall()

    async def _mount(sess: aiohttp.ClientSession, agent_id: str) -> Tuple[str, Mapping]:
        watcher_info = await get_watcher_info(request, agent_id)
        try:
            headers = {'X-BackendAI-Watcher-Token': watcher_info['token']}
            url = watcher_info['addr'] / 'mounts'
            async with sess.post(url, json=params, headers=headers) as resp:
                if resp.status == 200:
                    data = {
                        'success': True,
                        'message': await resp.text(),
                    }
                else:
                    data = {
                        'success': False,
                        'message': await resp.text(),
                    }
                return (agent_id, data,)
        except asyncio.CancelledError:
            raise
        except asyncio.TimeoutError:
            log.error(log_fmt + ': timeout from watcher (ag:{})',
                      *log_args, agent_id)
            raise
        except Exception:
            log.exception(log_fmt + ': unexpected error while reading from watcher (ag:{})',
                          *log_args, agent_id)
            raise

    client_timeout = aiohttp.ClientTimeout(total=10)
    async with aiohttp.ClientSession(timeout=client_timeout) as sess:
        scheduler = await aiojobs.create_scheduler(limit=8)
        try:
            jobs = await asyncio.gather(*[
                scheduler.spawn(_mount(sess, row.id)) for row in rows
            ])
            results = await asyncio.gather(*[job.wait() for job in jobs],
                                           return_exceptions=True)
            for result in results:
                if isinstance(result, Exception):
                    # exceptions are already logged.
                    continue
                resp['agents'][result[0]] = result[1]
        finally:
            await scheduler.close()

    return web.json_response(resp, status=200)


@superadmin_required
@server_status_required(ALL_ALLOWED)
@check_api_params(
    t.Dict({
        t.Key('name'): t.String,
        t.Key('scaling_group', default=None): t.String | t.Null,
        t.Key('fstab_path', default=None): t.String | t.Null,
        t.Key('edit_fstab', default=False): t.ToBool,
    }),
)
async def umount_host(request: web.Request, params: Any) -> web.Response:
    '''
    Unmount device from vfolder host.

    Unmount a device (eg: nfs) located at `<vfroot>/name` from the host machines
    (manager and all agents).

    If `scaling_group` is specified, try to unmount for agents in the scaling group.
    '''
    dbpool = request.app['dbpool']
    access_key = request['keypair']['access_key']
    log_fmt = 'VFOLDER.UMOUNT_HOST(ak:{}, name:{}, sg:{})'
    log_args = (access_key, params['name'], params['scaling_group'])
    log.info(log_fmt, *log_args)
    config = request.app['shared_config']
    mount_prefix = await config.get('volumes/_mount')
    if mount_prefix is None:
        mount_prefix = '/mnt'
    mountpoint = Path(mount_prefix) / params['name']
    assert Path(mount_prefix) != mountpoint

    async with dbpool.acquire() as conn, conn.begin():
        # Prevent unmount if target host is mounted to running kernels.
        query = (sa.select([kernels.c.mounts])
                   .select_from(kernels)
                   .where(kernels.c.status != KernelStatus.TERMINATED))
        result = await conn.execute(query)
        _kernels = await result.fetchall()
        _mounted = set()
        for kern in _kernels:
            if kern.mounts:
                _mounted.update([m[1] for m in kern.mounts])
        if params['name'] in _mounted:
            return web.json_response({
                'title': 'Target host is used in sessions',
                'message': 'Target host is used in sessions',
            }, status=409)

        query = (sa.select([agents.c.id])
                   .select_from(agents)
                   .where(agents.c.status == AgentStatus.ALIVE))
        if params['scaling_group'] is not None:
            query = query.where(agents.c.scaling == params['scaling_group'])
        result = await conn.execute(query)
        _agents = await result.fetchall()

    # Unmount from manager.
    resp: MutableMapping[str, Any] = {
        'manager': {
            'success': True,
            'message': 'Managers do not have mountpoints since v20.09.',
        },
        'agents': {},
    }
    if params['edit_fstab'] and resp['manager']['success']:
        fstab_path = params['fstab_path'] if params['fstab_path'] else '/etc/fstab'
<<<<<<< HEAD
        # NOTE: ignoring type error due to a regression in mypy 0.790, maybe typeshed version mismatch
=======
>>>>>>> 42e28a20
        async with aiofiles.open(fstab_path, mode='r+') as fp:  # type: ignore
            fstab = Fstab(fp)
            await fstab.remove_by_mountpoint(str(mountpoint))

    # Unmount from running agents.
    async def _umount(sess: aiohttp.ClientSession, agent_id: str) -> Tuple[str, Mapping]:
        watcher_info = await get_watcher_info(request, agent_id)
        try:
            headers = {'X-BackendAI-Watcher-Token': watcher_info['token']}
            url = watcher_info['addr'] / 'mounts'
            async with sess.delete(url, json=params, headers=headers) as resp:
                if resp.status == 200:
                    data = {
                        'success': True,
                        'message': await resp.text(),
                    }
                else:
                    data = {
                        'success': False,
                        'message': await resp.text(),
                    }
                return (agent_id, data,)
        except asyncio.CancelledError:
            raise
        except asyncio.TimeoutError:
            log.error(log_fmt + ': timeout from watcher (agent:{})',
                      *log_args, agent_id)
            raise
        except Exception:
            log.exception(log_fmt + ': unexpected error while reading from watcher (agent:{})',
                          *log_args, agent_id)
            raise

    client_timeout = aiohttp.ClientTimeout(total=10.0)
    async with aiohttp.ClientSession(timeout=client_timeout) as sess:
        scheduler = await aiojobs.create_scheduler(limit=8)
        try:
            jobs = await asyncio.gather(*[
                scheduler.spawn(_umount(sess, _agent.id)) for _agent in _agents
            ])
            results = await asyncio.gather(*[job.wait() for job in jobs],
                                           return_exceptions=True)
            for result in results:
                if isinstance(result, Exception):
                    # exceptions are already logged.
                    continue
                resp['agents'][result[0]] = result[1]
        finally:
            await scheduler.close()

    return web.json_response(resp, status=200)


async def init(app: web.Application) -> None:
    pass


async def shutdown(app: web.Application) -> None:
    pass


def create_app(default_cors_options):
    app = web.Application()
    app['prefix'] = 'folders'
    app['api_versions'] = (2, 3, 4)
    app.on_startup.append(init)
    app.on_shutdown.append(shutdown)
    cors = aiohttp_cors.setup(app, defaults=default_cors_options)
    add_route = app.router.add_route
    root_resource = cors.add(app.router.add_resource(r''))
    cors.add(root_resource.add_route('POST', create))
    cors.add(root_resource.add_route('GET',  list_folders))
    cors.add(root_resource.add_route('DELETE',  delete_by_id))
    vfolder_resource = cors.add(app.router.add_resource(r'/{name}'))
    cors.add(vfolder_resource.add_route('GET',    get_info))
    cors.add(vfolder_resource.add_route('DELETE', delete))
    cors.add(add_route('GET',    r'/_/hosts', list_hosts))
    cors.add(add_route('GET',    r'/_/all-hosts', list_all_hosts))
    cors.add(add_route('GET',    r'/_/allowed-types', list_allowed_types))
    cors.add(add_route('GET',    r'/_/all_hosts', list_all_hosts))          # legacy underbar
    cors.add(add_route('GET',    r'/_/allowed_types', list_allowed_types))  # legacy underbar
    cors.add(add_route('GET',    r'/_/perf-metric', get_volume_perf_metric))
    cors.add(add_route('POST',   r'/{name}/rename', rename_vfolder))
    cors.add(add_route('POST',   r'/{name}/update-options', update_vfolder_options))
    cors.add(add_route('POST',   r'/{name}/mkdir', mkdir))
    cors.add(add_route('POST',   r'/{name}/request-upload', create_upload_session))
    cors.add(add_route('POST',   r'/{name}/request-download', create_download_session))
    cors.add(add_route('POST',   r'/{name}/rename-file', rename_file))
    cors.add(add_route('DELETE', r'/{name}/delete-files', delete_files))
    cors.add(add_route('POST',   r'/{name}/rename_file', rename_file))    # legacy underbar
    cors.add(add_route('DELETE', r'/{name}/delete_files', delete_files))  # legacy underbar
    cors.add(add_route('GET',    r'/{name}/files', list_files))
    cors.add(add_route('POST',   r'/{name}/invite', invite))
    cors.add(add_route('POST',   r'/{name}/leave', leave))
    cors.add(add_route('POST',   r'/{name}/clone', clone))
    cors.add(add_route('GET',    r'/invitations/list-sent', list_sent_invitations))
    cors.add(add_route('GET',    r'/invitations/list_sent', list_sent_invitations))  # legacy underbar
    cors.add(add_route('POST',   r'/invitations/update/{inv_id}', update_invitation))
    cors.add(add_route('GET',    r'/invitations/list', invitations))
    cors.add(add_route('POST',   r'/invitations/accept', accept_invitation))
    cors.add(add_route('DELETE', r'/invitations/delete', delete_invitation))
    cors.add(add_route('GET',    r'/_/shared', list_shared_vfolders))
    cors.add(add_route('POST',   r'/_/shared', update_shared_vfolder))
    cors.add(add_route('GET',    r'/_/fstab', get_fstab_contents))
    cors.add(add_route('GET',    r'/_/mounts', list_mounts))
    cors.add(add_route('POST',   r'/_/mounts', mount_host))
    cors.add(add_route('DELETE', r'/_/mounts', umount_host))
    return app, []<|MERGE_RESOLUTION|>--- conflicted
+++ resolved
@@ -1844,10 +1844,7 @@
     }
     if params['edit_fstab'] and resp['manager']['success']:
         fstab_path = params['fstab_path'] if params['fstab_path'] else '/etc/fstab'
-<<<<<<< HEAD
         # NOTE: ignoring type error due to a regression in mypy 0.790, maybe typeshed version mismatch
-=======
->>>>>>> 42e28a20
         async with aiofiles.open(fstab_path, mode='r+') as fp:  # type: ignore
             fstab = Fstab(fp)
             await fstab.remove_by_mountpoint(str(mountpoint))

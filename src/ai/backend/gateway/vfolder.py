import asyncio
import functools
import json
import logging
import os
from pathlib import Path
import shutil
import stat
from typing import (
    Any, Awaitable, Callable,
    Dict, Mapping, MutableMapping,
    Tuple,
    Set,
)
import urllib.parse
import uuid
import jwt
from datetime import datetime, timedelta

import aiofiles
import aiohttp
from aiohttp import web, hdrs
import aiohttp_cors
import aiojobs
from aiojobs.aiohttp import atomic
import aiotools
import multidict
import sqlalchemy as sa
import psycopg2
import trafaret as t

from ai.backend.common import validators as tx
from ai.backend.common.logging import BraceStyleAdapter
from ai.backend.common.utils import Fstab

from .auth import auth_required, superadmin_required
from .config import DEFAULT_CHUNK_SIZE
from .exceptions import (
    VFolderCreationFailed, VFolderNotFound, VFolderAlreadyExists,
    GenericForbidden, GenericNotFound, InvalidAPIParameters, ServerMisconfiguredError,
    BackendAgentError, InternalServerError,
)
from .manager import (
    READ_ALLOWED, ALL_ALLOWED,
    server_status_required,
)
from .resource import get_watcher_info
from .utils import check_api_params
from ..manager.models import (
    agents, AgentStatus, kernels, KernelStatus,
    users, groups, keypairs, vfolders, vfolder_invitations, vfolder_permissions,
    VFolderInvitationState, VFolderPermission, VFolderPermissionValidator,
    query_accessible_vfolders,
    get_allowed_vfolder_hosts_by_group, get_allowed_vfolder_hosts_by_user,
    UserRole,
)

log = BraceStyleAdapter(logging.getLogger('ai.backend.gateway.vfolder'))

VFolderRow = Mapping[str, Any]


def vfolder_permission_required(perm: VFolderPermission):
    '''
    Checks if the target vfolder exists and is either:
    - owned by the current access key, or
    - allowed accesses by the access key under the specified permission.

    The decorated handler should accept an extra argument
    which contains a dict object describing the matched VirtualFolder table row.
    '''

    # FIXME: replace ... with [web.Request, VFolderRow, Any...] in the future mypy
    def _wrapper(handler: Callable[..., Awaitable[web.Response]]):

        @functools.wraps(handler)
        async def _wrapped(request: web.Request, *args, **kwargs) -> web.Response:
            dbpool = request.app['dbpool']
            domain_name = request['user']['domain_name']
            user_role = request['user']['role']
            user_uuid = request['user']['uuid']
            folder_name = request.match_info['name']
            allowed_vfolder_types = await request.app['config_server'].get_vfolder_types()
            if perm == VFolderPermission.READ_ONLY:
                # if READ_ONLY is requested, any permission accepts.
                perm_cond = vfolder_permissions.c.permission.in_([
                    VFolderPermission.READ_ONLY,
                    VFolderPermission.READ_WRITE,
                    VFolderPermission.RW_DELETE,
                ])
            elif perm == VFolderPermission.READ_WRITE:
                # if READ_WRITE is requested, both READ_WRITE and RW_DELETE accepts.
                perm_cond = vfolder_permissions.c.permission.in_([
                    VFolderPermission.READ_WRITE,
                    VFolderPermission.RW_DELETE,
                ])
            elif perm == VFolderPermission.RW_DELETE:
                # If RW_DELETE is requested, only RW_DELETE accepts.
                perm_cond = (
                    vfolder_permissions.c.permission == VFolderPermission.RW_DELETE
                )
            else:
                # Otherwise, just compare it as-is (for future compatibility).
                perm_cond = (vfolder_permissions.c.permission == perm)
            async with dbpool.acquire() as conn:
                entries = await query_accessible_vfolders(
                    conn, user_uuid,
                    user_role=user_role, domain_name=domain_name,
                    allowed_vfolder_types=allowed_vfolder_types,
                    extra_vf_conds=(vfolders.c.name == folder_name),
                    extra_vfperm_conds=perm_cond)
                if len(entries) == 0:
                    raise VFolderNotFound(
                        'Your operation may be permission denied.')
                return await handler(request, entries[0], *args, **kwargs)

        return _wrapped

    return _wrapper


# FIXME: replace ... with [web.Request, VFolderRow, Any...] in the future mypy
def vfolder_check_exists(handler: Callable[..., Awaitable[web.Response]]):
    '''
    Checks if the target vfolder exists and is owned by the current user.

    The decorated handler should accept an extra "row" argument
    which contains the matched VirtualFolder table row.
    '''

    @functools.wraps(handler)
    async def _wrapped(request: web.Request, *args, **kwargs) -> web.Response:
        dbpool = request.app['dbpool']
        user_uuid = request['user']['uuid']
        folder_name = request.match_info['name']
        async with dbpool.acquire() as conn:
            j = sa.join(
                vfolders, vfolder_permissions,
                vfolders.c.id == vfolder_permissions.c.vfolder, isouter=True)
            query = (
                sa.select('*')
                .select_from(j)
                .where(((vfolders.c.user == user_uuid) |
                        (vfolder_permissions.c.user == user_uuid)) &
                       (vfolders.c.name == folder_name)))
            try:
                result = await conn.execute(query)
            except psycopg2.DataError:
                raise InvalidAPIParameters
            row = await result.first()
            if row is None:
                raise VFolderNotFound()
            return await handler(request, row, *args, **kwargs)

    return _wrapped


def get_folder_hostpath(row: VFolderRow, app):
    if row['unmanaged_path']:
        return Path(row['unmanaged_path'])
    else:
        return (app['VFOLDER_MOUNT'] / row['host'] /
                app['VFOLDER_FSPREFIX'] / row['id'].hex)


@auth_required
@server_status_required(ALL_ALLOWED)
@check_api_params(
    t.Dict({
        t.Key('name'): tx.Slug(allow_dot=True),
        t.Key('host', default=None) >> 'folder_host': t.String | t.Null,
        tx.AliasedKey(['unmanaged_path', 'unmanagedPath'], default=None): t.String | t.Null,
        tx.AliasedKey(['group', 'groupId', 'group_id'], default=None): tx.UUID | t.String | t.Null,
    }),
)
async def create(request: web.Request, params: Any) -> web.Response:
    resp: Dict[str, Any] = {}
    dbpool = request.app['dbpool']
    access_key = request['keypair']['access_key']
    user_role = request['user']['role']
    user_uuid = request['user']['uuid']
    resource_policy = request['keypair']['resource_policy']
    domain_name = request['user']['domain_name']
    group_id_or_name = params['group']
    log.info('VFOLDER.CREATE (ak:{}, vf:{}, vfh:{})',
             access_key, params['name'], params['folder_host'])
    folder_host = params['folder_host']
    unmanaged_path = params['unmanaged_path']
    # Check if user is trying to created unmanaged vFolder
    if unmanaged_path:
        # Approve only if user is Admin or Superadmin
        if user_role not in (UserRole.ADMIN, UserRole.SUPERADMIN):
            raise GenericForbidden('Insufficient permission')
    else:
        # Resolve host for the new virtual folder.
        if not folder_host:
            folder_host = \
                await request.app['config_server'].etcd.get('volumes/_default_host')
            if not folder_host:
                raise InvalidAPIParameters(
                    'You must specify the vfolder host '
                    'because the default host is not configured.')
    allowed_vfolder_types = await request.app['config_server'].get_vfolder_types()
    for vf_type in allowed_vfolder_types:
        if vf_type not in ('user', 'group'):
            raise ServerMisconfiguredError(
                f'Invalid vfolder type(s): {str(allowed_vfolder_types)}.'
                ' Only "user" or "group" is allowed.')

    if params['name'].startswith('.'):
        if params['group'] is not None:
            raise InvalidAPIParameters('dot-prefixed vfolders cannot be a group folder.')

    async with dbpool.acquire() as conn:
        # Convert group name to uuid if group name is given.
        if isinstance(group_id_or_name, str):
            query = (sa.select([groups.c.id])
                     .select_from(groups)
                     .where(groups.c.domain_name == domain_name)
                     .where(groups.c.name == group_id_or_name))
            group_id = await conn.scalar(query)
        else:
            group_id = group_id_or_name
        if not unmanaged_path:
            # Check resource policy's allowed_vfolder_hosts
            allowed_hosts = await get_allowed_vfolder_hosts_by_group(conn, resource_policy,
                                                                    domain_name, group_id)
            if folder_host not in allowed_hosts:
                raise InvalidAPIParameters('You are not allowed to use this vfolder host.')
            vfroot = (request.app['VFOLDER_MOUNT'] / folder_host /
                    request.app['VFOLDER_FSPREFIX'])
            if not vfroot.is_dir():
                raise InvalidAPIParameters(f'Invalid vfolder host: {folder_host}')

        # Check resource policy's max_vfolder_count
        if resource_policy['max_vfolder_count'] > 0:
            query = (sa.select([sa.func.count()])
                       .where(vfolders.c.user == user_uuid))
            result = await conn.scalar(query)
            if result >= resource_policy['max_vfolder_count']:
                raise InvalidAPIParameters('You cannot create more vfolders.')

        # Prevent creation of vfolder with duplicated name.
        extra_vf_conds=[vfolders.c.name == params['name']]
        if not unmanaged_path:
            extra_vf_conds.append(vfolders.c.host == folder_host)
        entries = await query_accessible_vfolders(
            conn, user_uuid,
            user_role=user_role, domain_name=domain_name,
            allowed_vfolder_types=allowed_vfolder_types,
            extra_vf_conds=(sa.and_(*extra_vf_conds))
        )
        if len(entries) > 0:
            raise VFolderAlreadyExists

        # Check if group exists.
        if group_id_or_name and group_id is None:
            raise InvalidAPIParameters('no such group')
        if group_id is not None:
            if 'group' not in allowed_vfolder_types:
                raise InvalidAPIParameters('group vfolder cannot be created in this host')
            if not request['is_admin'] or request['is_superadmin']:
                # Superadmin will not manipulate group's vfolder (at least currently).
                raise GenericForbidden('no permission')
            query = (sa.select([groups.c.id])
                       .select_from(groups)
                       .where(groups.c.domain_name == domain_name)
                       .where(groups.c.id == group_id))
            _gid = await conn.scalar(query)
            if str(_gid) != str(group_id):
                raise InvalidAPIParameters('No such group.')
        else:
            if 'user' not in allowed_vfolder_types:
                raise InvalidAPIParameters('user vfolder cannot be created in this host')
        try:
            folder_id = uuid.uuid4().hex
            if not unmanaged_path:
                # Try to create actual only if vFolder is managed one 
                folder_path = (request.app['VFOLDER_MOUNT'] / folder_host /
                            request.app['VFOLDER_FSPREFIX'] / folder_id)
                folder_path.mkdir(parents=True, exist_ok=True)
        except OSError:
            raise VFolderCreationFailed
        user_uuid = str(user_uuid) if group_id is None else None
        group_uuid = str(group_id) if group_id is not None else None
        insert_values = {
            'id': folder_id,
            'name': params['name'],
            'last_used': None,
            'host': folder_host,
            'creator': request['user']['email'],
            'user': user_uuid,
            'group': group_uuid,
            'unmanaged_path': ''
        }
        resp = {
            'id': folder_id,
            'name': params['name'],
            'host': folder_host,
            'creator': request['user']['email'],
            'user': user_uuid,
            'group': group_uuid,
        }
        if unmanaged_path:
            insert_values.update({
                'host': '',
                'unmanaged_path': unmanaged_path
            })
            resp['unmanaged_path'] = unmanaged_path
        query = (vfolders.insert().values(insert_values))
        try:
            result = await conn.execute(query)
        except psycopg2.DataError:
            raise InvalidAPIParameters
        assert result.rowcount == 1
    return web.json_response(resp, status=201)


@auth_required
@server_status_required(READ_ALLOWED)
@check_api_params(
    t.Dict({
        t.Key('all', default=False): t.ToBool,
        tx.AliasedKey(['group_id', 'groupId'], default=None): tx.UUID | t.String | t.Null,
    }),
)
async def list_folders(request: web.Request, params: Any) -> web.Response:
    resp = []
    dbpool = request.app['dbpool']
    access_key = request['keypair']['access_key']
    domain_name = request['user']['domain_name']
    user_role = request['user']['role']
    user_uuid = request['user']['uuid']

    log.info('VFOLDER.LIST (ak:{})', access_key)
    async with dbpool.acquire() as conn:
        allowed_vfolder_types = await request.app['config_server'].get_vfolder_types()
        if request['is_superadmin'] and params['all']:
            # List all folders for superadmin if all is specified
            j = (vfolders.join(users, vfolders.c.user == users.c.uuid, isouter=True)
                         .join(groups, vfolders.c.group == groups.c.id, isouter=True))
            query = (sa.select([vfolders, users.c.email, groups.c.name], use_labels=True)
                       .select_from(j))
            result = await conn.execute(query)
            entries = []
            async for row in result:
                is_owner = True if row.vfolders_user == user_uuid else False
                permission = VFolderPermission.OWNER_PERM if is_owner \
                        else VFolderPermission.READ_ONLY
                entries.append({
                    'name': row.vfolders_name,
                    'id': row.vfolders_id,
                    'host': row.vfolders_host,
                    'created_at': row.vfolders_created_at,
                    'is_owner': is_owner,
                    'permission': permission,
                    'user': str(row.vfolders_user) if row.vfolders_user else None,
                    'group': str(row.vfolders_group) if row.vfolders_group else None,
                    'creator': row.vfolders_creator,
                    'user_email': row.users_email,
                    'group_name': row.groups_name,
                    'type': 'user' if row['vfolders_user'] is not None else 'group',
                    'unmanaged_path': row.unmanaged_path
                })
        else:
            extra_vf_conds = None
            if params['group_id'] is not None:
                # Note: user folders should be returned even when group_id is specified.
                extra_vf_conds = ((vfolders.c.group == params['group_id']) |
                                  (vfolders.c.user.isnot(None)))
            entries = await query_accessible_vfolders(
                conn, user_uuid,
                user_role=user_role, domain_name=domain_name,
                allowed_vfolder_types=allowed_vfolder_types,
                extra_vf_conds=extra_vf_conds,
            )
        for entry in entries:
            resp.append({
                'name': entry['name'],
                'id': entry['id'].hex,
                'host': entry['host'],
                'created_at': str(entry['created_at']),
                'is_owner': entry['is_owner'],
                'permission': entry['permission'].value,
                'user': str(entry['user']),
                'group': str(entry['group']),
                'creator': entry['creator'],
                'user_email': entry['user_email'],
                'group_name': entry['group_name'],
                'type': 'user' if entry['user'] is not None else 'group',
            })
    return web.json_response(resp, status=200)


@superadmin_required
@server_status_required(ALL_ALLOWED)
@check_api_params(
    t.Dict({
        t.Key('id'): t.String,
    }),
)
async def delete_by_id(request: web.Request, params: Any) -> web.Response:
    dbpool = request.app['dbpool']
    access_key = request['keypair']['access_key']
    log.info('VFOLDER.DELETE_BY_ID (ak:{}, vf:{})', access_key, params['id'])
    async with dbpool.acquire() as conn, conn.begin():
        query = (sa.select([vfolders.c.host])
                   .select_from(vfolders)
                   .where(vfolders.c.id == params['id']))
        folder_host = await conn.scalar(query)
        folder_id = uuid.UUID(params['id'])
        folder_hex = folder_id.hex
        folder_path = (request.app['VFOLDER_MOUNT'] / folder_host /
                       request.app['VFOLDER_FSPREFIX'] / folder_hex)
        try:
            shutil.rmtree(folder_path)
        except IOError:
            pass
        query = (vfolders.delete().where(vfolders.c.id == folder_id))
        await conn.execute(query)
    return web.Response(status=204)


@atomic
@auth_required
@server_status_required(READ_ALLOWED)
async def list_hosts(request: web.Request) -> web.Response:
    access_key = request['keypair']['access_key']
    log.info('VFOLDER.LIST_HOSTS (ak:{})', access_key)
    config = request.app['config_server']
    dbpool = request.app['dbpool']
    domain_name = request['user']['domain_name']
    domain_admin = request['user']['role'] == UserRole.ADMIN
    resource_policy = request['keypair']['resource_policy']
    allowed_vfolder_types = await request.app['config_server'].get_vfolder_types()
    async with dbpool.acquire() as conn:
        allowed_hosts: Set[str] = set()
        if 'user' in allowed_vfolder_types:
            allowed_hosts_by_user = await get_allowed_vfolder_hosts_by_user(
                conn, resource_policy, domain_name, request['user']['uuid'])
            allowed_hosts = allowed_hosts | allowed_hosts_by_user
        if 'group' in allowed_vfolder_types:
            allowed_hosts_by_group = await get_allowed_vfolder_hosts_by_group(
                conn, resource_policy, domain_name, group_id=None, domain_admin=domain_admin)
            allowed_hosts = allowed_hosts | allowed_hosts_by_group
    mount_prefix = await config.get('volumes/_mount')
    if mount_prefix is None:
        mount_prefix = '/mnt'
    mounted_hosts = set(p.name for p in Path(mount_prefix).iterdir() if p.is_dir())
    allowed_hosts = allowed_hosts & mounted_hosts
    default_host = await config.get('volumes/_default_host')
    if default_host not in allowed_hosts:
        default_host = None
    resp = {
        'default': default_host,
        'allowed': sorted(allowed_hosts),
    }
    return web.json_response(resp, status=200)


@atomic
@superadmin_required
@server_status_required(READ_ALLOWED)
async def list_all_hosts(request: web.Request) -> web.Response:
    access_key = request['keypair']['access_key']
    log.info('VFOLDER.LIST_ALL_HOSTS (ak:{})', access_key)
    config = request.app['config_server']
    mount_prefix = await config.get('volumes/_mount')
    if mount_prefix is None:
        mount_prefix = '/mnt'
    mounted_hosts = set(p.name for p in Path(mount_prefix).iterdir() if p.is_dir())
    default_host = await config.get('volumes/_default_host')
    if default_host not in mounted_hosts:
        default_host = None
    resp = {
        'default': default_host,
        'allowed': sorted(mounted_hosts),
    }
    return web.json_response(resp, status=200)


@atomic
@auth_required
@server_status_required(READ_ALLOWED)
async def list_allowed_types(request: web.Request) -> web.Response:
    access_key = request['keypair']['access_key']
    log.info('VFOLDER.LIST_ALLOWED_TYPES (ak:{})', access_key)
    allowed_vfolder_types = await request.app['config_server'].get_vfolder_types()
    return web.json_response(allowed_vfolder_types, status=200)


@atomic
@auth_required
@server_status_required(READ_ALLOWED)
@vfolder_permission_required(VFolderPermission.READ_ONLY)
async def get_info(request: web.Request, row: VFolderRow) -> web.Response:
    resp: Dict[str, Any] = {}
    folder_name = request.match_info['name']
    access_key = request['keypair']['access_key']
    log.info('VFOLDER.GETINFO (ak:{}, vf:{})', access_key, folder_name)
    if row['permission'] is None:
        is_owner = True
        permission = VFolderPermission.OWNER_PERM
    else:
        is_owner = row['is_owner']
        permission = row['permission']
    # TODO: handle nested directory structure
    folder_path = get_folder_hostpath(row, request.app)
    num_files = len(list(folder_path.iterdir()))
    resp = {
        'name': row['name'],
        'id': row['id'].hex,
        'host': row['host'],
        'numFiles': num_files,  # legacy
        'num_files': num_files,
        'created': str(row['created_at']),  # legacy
        'created_at': str(row['created_at']),
        'last_used': str(row['created_at']),
        'user': str(row['user']),
        'group': str(row['group']),
        'type': 'user' if row['user'] is not None else 'group',
        'is_owner': is_owner,
        'permission': permission,
    }
    return web.json_response(resp, status=200)


@atomic
@auth_required
@server_status_required(ALL_ALLOWED)
@vfolder_permission_required(VFolderPermission.OWNER_PERM)
@check_api_params(
    t.Dict({
        t.Key('new_name'): tx.Slug(allow_dot=True),
    }))
async def rename(request: web.Request, params: Any, row: VFolderRow) -> web.Response:
    dbpool = request.app['dbpool']
    old_name = request.match_info['name']
    access_key = request['keypair']['access_key']
    domain_name = request['user']['domain_name']
    user_role = request['user']['role']
    user_uuid = request['user']['uuid']
    new_name = params['new_name']
    allowed_vfolder_types = await request.app['config_server'].get_vfolder_types()
    log.info('VFOLDER.RENAME (ak:{}, vf.old:{}, vf.new:{})',
             access_key, old_name, new_name)
    async with dbpool.acquire() as conn:
        entries = await query_accessible_vfolders(
            conn, user_uuid,
            user_role=user_role, domain_name=domain_name,
            allowed_vfolder_types=allowed_vfolder_types)
        for entry in entries:
            if entry['name'] == new_name:
                raise InvalidAPIParameters(
                    'One of your accessible vfolders already has '
                    'the name you requested.')
        for entry in entries:
            if entry['name'] == old_name:
                if not entry['is_owner']:
                    raise InvalidAPIParameters(
                        'Cannot change the name of a vfolder '
                        'that is not owned by me.')
                query = (
                    vfolders.update()
                    .values(name=new_name)
                    .where(vfolders.c.id == entry['id']))
                await conn.execute(query)
                break
    return web.Response(status=201)


@auth_required
@server_status_required(READ_ALLOWED)
@vfolder_permission_required(VFolderPermission.READ_WRITE)
@check_api_params(
    t.Dict({
        t.Key('path'): t.String,
    }))
async def mkdir(request: web.Request, params: Any, row: VFolderRow) -> web.Response:
    folder_name = request.match_info['name']
    access_key = request['keypair']['access_key']
    path = Path(params['path'])
    log.info('VFOLDER.MKDIR (ak:{}, vf:{}, path:{})', access_key, folder_name, path)
    folder_path = get_folder_hostpath(row, request.app)
    assert not path.is_absolute(), 'path must be relative.'
    try:
        (folder_path / path).mkdir(parents=True, exist_ok=True)
    except FileExistsError as e:
        raise InvalidAPIParameters(
            f'"{e.filename}" already exists and is not a directory.')
    return web.Response(status=201)


@auth_required
@server_status_required(READ_ALLOWED)
@vfolder_permission_required(VFolderPermission.READ_WRITE)
async def upload(request: web.Request, row: VFolderRow) -> web.Response:
    folder_name = request.match_info['name']
    access_key = request['keypair']['access_key']
    log_fmt = 'VFOLDER.UPLOAD (ak:{}, vf:{})'
    log_args = (access_key, folder_name)
    log.info(log_fmt, *log_args)
    folder_path = get_folder_hostpath(row, request.app)
    reader = await request.multipart()
    file_count = 0
    async for file in aiotools.aiter(reader.next, None):
        if file_count == 10:  # TODO: make it configurable
            raise InvalidAPIParameters('Too many files!')
        file_count += 1
        try:
            file_path = (folder_path / file.filename).resolve()
            file_path.relative_to(folder_path)
        except ValueError:
            raise InvalidAPIParameters('One of target paths is out of the folder.')
        if file_path.exists() and not file_path.is_file():
            raise InvalidAPIParameters(
                f'Cannot overwrite "{file.filename}" because '
                'it already exists and not a regular file.')
        file_dir = (folder_path / file.filename).parent
        try:
            file_dir.mkdir(parents=True, exist_ok=True)
        except FileExistsError as e:
            raise InvalidAPIParameters(
                'Failed to create parent directories. '
                f'"{e.filename}" already exists and is not a directory.')
        log.info(log_fmt + ': accepted path:{}',
                 *log_args, file.filename)
        with open(file_path, 'wb') as f:
            while not file.at_eof():
                chunk = await file.read_chunk(size=DEFAULT_CHUNK_SIZE)
                f.write(file.decode(chunk))
    return web.Response(status=201)


@auth_required
@server_status_required(READ_ALLOWED)
@vfolder_permission_required(VFolderPermission.RW_DELETE)
@check_api_params(
    t.Dict({
        t.Key('files'): t.List[t.String],
        t.Key('recursive', default=False): t.ToBool,
    }))
async def delete_files(request: web.Request, params: Any, row: VFolderRow) -> web.Response:
    folder_name = request.match_info['name']
    access_key = request['keypair']['access_key']
    recursive = params['recursive']
    log.info('VFOLDER.DELETE_FILES (ak:{}, vf:{}, path:{}, recursive:{})',
             access_key, folder_name, folder_name, recursive)
    folder_path = get_folder_hostpath(row, request.app)
    ops = []
    for file in params['files']:
        try:
            file_path = (folder_path / file).resolve()
            file_path.relative_to(folder_path)
        except ValueError:
            # path is out of folder
            continue
        if file_path.is_dir():
            if recursive:
                ops.append(functools.partial(shutil.rmtree, file_path))
            else:
                raise InvalidAPIParameters(
                    f'"{file_path}" is a directory. '
                    'Set recursive option to remove it.')
        elif file_path.is_file():
            ops.append(functools.partial(os.unlink, file_path))
    for op in ops:
        op()
    resp: Dict[str, Any] = {}
    return web.json_response(resp, status=200)


@auth_required
@server_status_required(READ_ALLOWED)
@vfolder_permission_required(VFolderPermission.READ_ONLY)
@check_api_params(
    t.Dict({
        t.Key('files'): t.List[t.String],
    }))
async def download(request: web.Request, params: Any, row: VFolderRow) -> web.Response:
    folder_name = request.match_info['name']
    access_key = request['keypair']['access_key']
    files = params['files']
    log.info('VFOLDER.DOWNLOAD (ak:{}, vf:{}, path:{})', access_key, folder_name, files[0])
    folder_path = get_folder_hostpath(row, request.app)
    for file in files:
        try:
            file_path = (folder_path / file).resolve()
            file_path.relative_to(folder_path)
        except ValueError:
            raise InvalidAPIParameters('The requested path is out of the folder')
        if not file_path.is_file():
            raise InvalidAPIParameters(
                f'You cannot download "{file}" because it is not a regular file.')
    with aiohttp.MultipartWriter('mixed') as mpwriter:
        total_payloads_length = 0
        headers = multidict.MultiDict({'Content-Encoding': 'identity'})
        try:
            for file in files:
                data = open(folder_path / file, 'rb')
                payload = mpwriter.append(data, headers)
                if payload.size is not None:
                    total_payloads_length += payload.size
        except FileNotFoundError:
            return web.Response(status=404, reason='File not found')
        mpwriter._headers['X-TOTAL-PAYLOADS-LENGTH'] = str(total_payloads_length)
        return web.Response(body=mpwriter, status=200)


@auth_required
@server_status_required(READ_ALLOWED)
@vfolder_permission_required(VFolderPermission.READ_ONLY)
@check_api_params(
    t.Dict({
        t.Key('file'): t.String,
    }))
async def download_single(request: web.Request, params: Any, row: VFolderRow) -> web.StreamResponse:
    folder_name = request.match_info['name']
    access_key = request['keypair']['access_key']
    fn = params['file']
    log.info('VFOLDER.DOWNLOAD (ak:{}, vf:{}, path:{})', access_key, folder_name, fn)
    folder_path = get_folder_hostpath(row, request.app)
    try:
        file_path = (folder_path / fn).resolve()
        file_path.relative_to(folder_path)
        if not file_path.exists():
            raise FileNotFoundError
    except (ValueError, FileNotFoundError):
        raise GenericNotFound('The file is not found.')
    if not file_path.is_file():
        raise InvalidAPIParameters('The file is not a regular file.')
    if request.method == 'HEAD':
        return web.Response(status=200, headers={
            hdrs.ACCEPT_RANGES: 'bytes',
            hdrs.CONTENT_LENGTH: str(file_path.stat().st_size),
        })
    ascii_filename = file_path.name.encode('ascii', errors='ignore').decode('ascii').replace('"', r'\"')
    encoded_filename = urllib.parse.quote(file_path.name, encoding='utf-8')
    return web.FileResponse(file_path, headers={
        hdrs.CONTENT_TYPE: "application/octet-stream",
        hdrs.CONTENT_DISPOSITION: " ".join([
            "attachment;"
            f"filename=\"{ascii_filename}\";",       # RFC-2616 sec2.2
            f"filename*=UTF-8''{encoded_filename}",  # RFC-5987
        ])
    })


@atomic
@auth_required
@server_status_required(READ_ALLOWED)
@vfolder_permission_required(VFolderPermission.READ_ONLY)
@check_api_params(
    t.Dict({
        t.Key('file'): t.String,
    }))
async def request_download(request: web.Request, params: Any, row: VFolderRow) -> web.Response:
    secret = request.app['config']['manager']['secret']
    p = {}
    p['file'] = params['file']
    p['host'] = row['host']
    p['id'] = row['id'].hex
    p['exp'] = datetime.utcnow() + timedelta(minutes=2)
    token = jwt.encode(p, secret, algorithm='HS256').decode('UTF-8')
    resp = {
        'token': token,
    }
    log.info('VFOLDER.REQUEST_DOWNLOAD_TOKEN (ak:{}, vf:{}, path:{}): generated token:{}',
             request['keypair']['access_key'], row['name'], params['file'], token)
    return web.json_response(resp, status=200)


async def download_with_token(request) -> web.StreamResponse:
    try:
        secret = request.app['config']['manager']['secret']
        token = request.query.get('token', '')
        params = jwt.decode(token, secret, algorithms=['HS256'])
    except jwt.PyJWTError:
        log.exception('jwt error while parsing "{}"', token)
        raise InvalidAPIParameters('Could not validate the download token.')

    assert params.get('file'), 'no file(s) specified!'
    fn = params.get('file')
    log.info('VFOLDER.DOWNLOAD_WITH_TOKEN (token:{}, path:{})', token, fn)
    dbpool = request.app['dbpool']
    async with dbpool.acquire() as conn:
        query = (sa.select([vfolders.c.unmanaged_path])
                   .select_from(vfolders)
                   .where(vfolders.c.id == params['id'])
                   .limit(1))
        unmanaged_path = await conn.scalar(query)
        if unmanaged_path:
            folder_path = Path(unmanaged_path)
        else:
            folder_path = (request.app['VFOLDER_MOUNT'] / params['host'] /
                           request.app['VFOLDER_FSPREFIX'] / params['id'])
    try:
        file_path = (folder_path / fn).resolve()
        file_path.relative_to(folder_path)
        if not file_path.exists():
            raise FileNotFoundError
    except (ValueError, FileNotFoundError):
        raise InvalidAPIParameters('The file is not found.')
    if not file_path.is_file():
        raise InvalidAPIParameters('The file is not a regular file.')
    if request.method == 'HEAD':
        return web.Response(status=200, headers={
            hdrs.ACCEPT_RANGES: 'bytes',
            hdrs.CONTENT_LENGTH: str(file_path.stat().st_size),
        })
    ascii_filename = file_path.name.encode('ascii', errors='ignore').decode('ascii').replace('"', r'\"')
    encoded_filename = urllib.parse.quote(file_path.name, encoding='utf-8')
    return web.FileResponse(file_path, headers={
        hdrs.CONTENT_TYPE: "application/octet-stream",
        hdrs.CONTENT_DISPOSITION: " ".join([
            "attachment;"
            f"filename=\"{ascii_filename}\";",       # RFC-2616 sec2.2
            f"filename*=UTF-8''{encoded_filename}",  # RFC-5987
        ])
    })


@auth_required
@server_status_required(READ_ALLOWED)
@vfolder_permission_required(VFolderPermission.READ_ONLY)
@check_api_params(
    t.Dict({
        t.Key('path', default=''): t.String(allow_blank=True),
    }))
async def list_files(request: web.Request, params: Any, row: VFolderRow) -> web.Response:
    folder_name = request.match_info['name']
    access_key = request['keypair']['access_key']
    log.info('VFOLDER.LIST_FILES (ak:{}, vf:{}, path:{})',
             access_key, folder_name, params['path'])
    base_path = get_folder_hostpath(row, request.app)
    try:
        folder_path = (base_path / params['path']).resolve()
        folder_path.relative_to(base_path)
    except ValueError:
        raise VFolderNotFound('No such file or directory.')
    if not folder_path.exists():
        raise VFolderNotFound('No such file or directory.')
    if not folder_path.is_dir():
        raise InvalidAPIParameters('The target path must be a directory.')
    files = []
    for f in os.scandir(folder_path):
        fstat = f.stat()
        ctime = fstat.st_ctime  # TODO: way to get concrete create time?
        mtime = fstat.st_mtime
        atime = fstat.st_atime
        files.append({
            'mode': stat.filemode(fstat.st_mode),
            'size': fstat.st_size,
            'ctime': ctime,
            'mtime': mtime,
            'atime': atime,
            'filename': f.name,
        })
    resp = {
        'files': json.dumps(files),
    }
    return web.json_response(resp, status=200)


@atomic
@auth_required
@server_status_required(READ_ALLOWED)
async def list_sent_invitations(request: web.Request) -> web.Response:
    dbpool = request.app['dbpool']
    access_key = request['keypair']['access_key']
    log.info('VFOLDER.LIST_SENT_INVITATIONS (ak:{})', access_key)
    async with dbpool.acquire() as conn:
        j = sa.join(vfolders, vfolder_invitations,
                    vfolders.c.id == vfolder_invitations.c.vfolder)
        query = (sa.select([vfolder_invitations, vfolders.c.name])
                   .select_from(j)
                   .where((vfolder_invitations.c.inviter == request['user']['email']) &
                          (vfolder_invitations.c.state == VFolderInvitationState.PENDING)))
        result = await conn.execute(query)
        invitations = await result.fetchall()
    invs_info = []
    for inv in invitations:
        invs_info.append({
            'id': str(inv.id),
            'inviter': inv.inviter,
            'invitee': inv.invitee,
            'perm': inv.permission,
            'state': inv.state.value,
            'created_at': str(inv.created_at),
            'vfolder_id': str(inv.vfolder),
            'vfolder_name': inv.name,
        })
    resp = {'invitations': invs_info}
    return web.json_response(resp, status=200)


@atomic
@auth_required
@server_status_required(ALL_ALLOWED)
@check_api_params(
    t.Dict({
        tx.AliasedKey(['perm', 'permission']): VFolderPermissionValidator,
    })
)
async def update_invitation(request: web.Request, params: Any) -> web.Response:
    '''
    Update sent invitation's permission. Other fields are not allowed to be updated.
    '''
    dbpool = request.app['dbpool']
    access_key = request['keypair']['access_key']
    inv_id = request.match_info['inv_id']
    perm = params['perm']
    log.info('VFOLDER.UPDATE_INVITATION (ak:{}, inv:{})', access_key, inv_id)
    async with dbpool.acquire() as conn:
        query = (sa.update(vfolder_invitations)
                   .values(permission=VFolderPermission(perm))
                   .where(vfolder_invitations.c.id == inv_id)
                   .where(vfolder_invitations.c.inviter == request['user']['email'])
                   .where(vfolder_invitations.c.state == VFolderInvitationState.PENDING))
        await conn.execute(query)
    resp = {'msg': f'vfolder invitation updated: {inv_id}.'}
    return web.json_response(resp, status=200)


@atomic
@auth_required
@server_status_required(ALL_ALLOWED)
async def invite(request: web.Request) -> web.Response:
    dbpool = request.app['dbpool']
    folder_name = request.match_info['name']
    access_key = request['keypair']['access_key']
    user_uuid = request['user']['uuid']
    params = await request.json()
    perm = params.get('perm', VFolderPermission.READ_WRITE.value)
    perm = VFolderPermission(perm)
    user_ids = params.get('user_ids', [])
    assert len(user_ids) > 0, 'no user ids'
    log.info('VFOLDER.INVITE (ak:{}, vf:{}, inv.users:{})',
             access_key, folder_name, ','.join(user_ids))
    if folder_name.startswith('.'):
        raise GenericForbidden('Cannot share private dot-prefixed vfolders.')
    async with dbpool.acquire() as conn:
        # Get virtual folder.
        query = (sa.select('*')
                   .select_from(vfolders)
                   .where((vfolders.c.user == user_uuid) &
                          (vfolders.c.name == folder_name)))
        try:
            result = await conn.execute(query)
        except psycopg2.DataError:
            raise InvalidAPIParameters
        vf = await result.first()
        if vf is None:
            raise VFolderNotFound()

        # Get invited user's keypairs except vfolder owner.
        query = (sa.select('*')
                   .select_from(keypairs)
                   .where(keypairs.c.user_id.in_(user_ids))
                   .where(keypairs.c.user_id != request['user']['id']))
        try:
            result = await conn.execute(query)
        except psycopg2.DataError:
            raise InvalidAPIParameters
        kps = await result.fetchall()

        # Create invitation.
        invitees = [kp.user_id for kp in kps]
        invited_ids = []
        for invitee in set(invitees):
            inviter = request['user']['id']
            # Do not create invitation if already exists.
            query = (sa.select('*')
                       .select_from(vfolder_invitations)
                       .where((vfolder_invitations.c.inviter == inviter) &
                              (vfolder_invitations.c.invitee == invitee) &
                              (vfolder_invitations.c.vfolder == vf.id) &
                              (vfolder_invitations.c.state == VFolderInvitationState.PENDING)))
            result = await conn.execute(query)
            if result.rowcount > 0:
                continue

            # TODO: insert multiple values with one query.
            #       insert().values([{}, {}, ...]) does not work:
            #       sqlalchemy.exc.CompileError: The 'default' dialect with current
            #       database version settings does not support in-place multirow
            #       inserts.
            query = (vfolder_invitations.insert().values({
                'id': uuid.uuid4().hex,
                'permission': perm,
                'vfolder': vf.id,
                'inviter': inviter,
                'invitee': invitee,
                'state': VFolderInvitationState.PENDING,
            }))
            try:
                await conn.execute(query)
                invited_ids.append(invitee)
            except psycopg2.DataError:
                pass
    resp = {'invited_ids': invited_ids}
    return web.json_response(resp, status=201)


@atomic
@auth_required
@server_status_required(READ_ALLOWED)
async def invitations(request: web.Request) -> web.Response:
    dbpool = request.app['dbpool']
    access_key = request['keypair']['access_key']
    log.info('VFOLDER.INVITATIONS (ak:{})', access_key)
    async with dbpool.acquire() as conn:
        j = sa.join(vfolders, vfolder_invitations,
                    vfolders.c.id == vfolder_invitations.c.vfolder)
        query = (sa.select([vfolder_invitations, vfolders.c.name])
                   .select_from(j)
                   .where((vfolder_invitations.c.invitee == request['user']['id']) &
                          (vfolder_invitations.c.state == VFolderInvitationState.PENDING)))
        result = await conn.execute(query)
        invitations = await result.fetchall()
    invs_info = []
    for inv in invitations:
        invs_info.append({
            'id': str(inv.id),
            'inviter': inv.inviter,
            'invitee': inv.invitee,
            'perm': inv.permission,
            'state': inv.state,
            'created_at': str(inv.created_at),
            'vfolder_id': str(inv.vfolder),
            'vfolder_name': inv.name,
        })
    resp = {'invitations': invs_info}
    return web.json_response(resp, status=200)


@atomic
@auth_required
@server_status_required(ALL_ALLOWED)
@check_api_params(t.Dict({t.Key('inv_id'): t.String}))
async def accept_invitation(request: web.Request, params: Any) -> web.Response:
    '''Accept invitation by invitee.

    * `inv_ak` parameter is removed from 19.06 since virtual folder's ownership is
    moved from keypair to a user or a group.

    :params inv_id: ID of vfolder_invitations row.
    '''
    dbpool = request.app['dbpool']
    access_key = request['keypair']['access_key']
    user_uuid = request['user']['uuid']
    inv_id = params['inv_id']
    log.info('VFOLDER.ACCEPT_INVITATION (ak:{}, inv:{})', access_key, inv_id)
    async with dbpool.acquire() as conn:
        # Get invitation.
        query = (sa.select([vfolder_invitations])
                   .select_from(vfolder_invitations)
                   .where((vfolder_invitations.c.id == inv_id) &
                          (vfolder_invitations.c.state == VFolderInvitationState.PENDING)))
        result = await conn.execute(query)
        invitation = await result.first()
        if invitation is None:
            raise GenericNotFound('No such vfolder invitation')

        # Get target virtual folder.
        query = (sa.select([vfolders.c.name])
                   .select_from(vfolders)
                   .where(vfolders.c.id == invitation.vfolder))
        result = await conn.execute(query)
        target_vfolder = await result.first()
        if target_vfolder is None:
            raise VFolderNotFound

        # Prevent accepting vfolder with duplicated name.
        j = sa.join(vfolders, vfolder_permissions,
                    vfolders.c.id == vfolder_permissions.c.vfolder, isouter=True)
        query = (sa.select([vfolders.c.id])
                   .select_from(j)
                   .where(((vfolders.c.user == user_uuid) |
                           (vfolder_permissions.c.user == user_uuid)) &
                          (vfolders.c.name == target_vfolder.name)))
        result = await conn.execute(query)
        if result.rowcount > 0:
            raise VFolderAlreadyExists

        # Create permission relation between the vfolder and the invitee.
        query = (vfolder_permissions.insert().values({
            'permission': VFolderPermission(invitation.permission),
            'vfolder': invitation.vfolder,
            'user': user_uuid,
        }))
        await conn.execute(query)

        # Clear used invitation.
        query = (vfolder_invitations.update()
                                    .where(vfolder_invitations.c.id == inv_id)
                                    .values(state=VFolderInvitationState.ACCEPTED))
        await conn.execute(query)
    return web.json_response({})


@atomic
@auth_required
@server_status_required(ALL_ALLOWED)
@check_api_params(
    t.Dict({
        t.Key('inv_id'): t.String,
    }))
async def delete_invitation(request: web.Request, params: Any) -> web.Response:
    dbpool = request.app['dbpool']
    access_key = request['keypair']['access_key']
    request_email = request['user']['email']
    inv_id = params['inv_id']
    log.info('VFOLDER.DELETE_INVITATION (ak:{}, inv:{})', access_key, inv_id)
    try:
        async with dbpool.acquire() as conn:
            query = (sa.select([vfolder_invitations.c.inviter,
                                vfolder_invitations.c.invitee])
                       .select_from(vfolder_invitations)
                       .where((vfolder_invitations.c.id == inv_id) &
                              (vfolder_invitations.c.state == VFolderInvitationState.PENDING)))
            result = await conn.execute(query)
            row = await result.first()
            if row is None:
                raise GenericNotFound('No such vfolder invitation')
            if request_email == row.inviter:
                state = VFolderInvitationState.CANCELED
            elif request_email == row.invitee:
                state = VFolderInvitationState.REJECTED
            else:
                raise GenericForbidden('Cannot change other user\'s invitaiton')
            query = (vfolder_invitations
                     .update()
                     .where(vfolder_invitations.c.id == inv_id)
                     .values(state=state))
            await conn.execute(query)
    except (psycopg2.IntegrityError, sa.exc.IntegrityError) as e:
        raise InternalServerError(f'integrity error: {e}')
    except (asyncio.CancelledError, asyncio.TimeoutError):
        raise
    except Exception as e:
        raise InternalServerError(f'unexpected error: {e}')
    return web.json_response({})


@auth_required
@server_status_required(ALL_ALLOWED)
async def delete(request: web.Request) -> web.Response:
    dbpool = request.app['dbpool']
    folder_name = request.match_info['name']
    access_key = request['keypair']['access_key']
    domain_name = request['user']['domain_name']
    user_role = request['user']['role']
    user_uuid = request['user']['uuid']
    allowed_vfolder_types = await request.app['config_server'].get_vfolder_types()
    log.info('VFOLDER.DELETE (ak:{}, vf:{})', access_key, folder_name)
    async with dbpool.acquire() as conn, conn.begin():
        entries = await query_accessible_vfolders(
            conn, user_uuid,
            user_role=user_role, domain_name=domain_name,
            allowed_vfolder_types=allowed_vfolder_types)
        for entry in entries:
            if entry['name'] == folder_name:
                if not entry['is_owner']:
                    raise InvalidAPIParameters(
                        'Cannot delete the vfolder '
                        'that is not owned by me.')
                break
        else:
<<<<<<< HEAD
            entries = await query_accessible_vfolders(
                conn, user_uuid,
                user_role=user_role, domain_name=domain_name,
                allowed_vfolder_types=allowed_vfolder_types)
            for entry in entries:
                if entry['name'] == folder_name:
                    if not entry['is_owner']:
                        raise InvalidAPIParameters(
                            'Cannot delete the vfolder '
                            'that is not owned by me.')
                    break
            else:
                raise InvalidAPIParameters('No such vfolder.')
            folder_host = entry['host']
            folder_id = entry['id']
            folder_hex = folder_id.hex
        if not entry['unmanaged_path']:
            folder_path = (request.app['VFOLDER_MOUNT'] / folder_host /
                        request.app['VFOLDER_FSPREFIX'] / folder_hex)
            try:
                shutil.rmtree(folder_path)
            except IOError:
                pass
        # TODO: mark it deleted instead of really deleting?
        query = (vfolders.delete()
                         .where(vfolders.c.id == folder_id))
=======
            raise InvalidAPIParameters('No such vfolder.')
        folder_host = entry['host']
        folder_id = entry['id']
        folder_hex = folder_id.hex
        folder_path = (request.app['VFOLDER_MOUNT'] / folder_host /
                       request.app['VFOLDER_FSPREFIX'] / folder_hex)
        try:
            shutil.rmtree(folder_path)
        except IOError:
            pass
        query = (vfolders.delete().where(vfolders.c.id == folder_id))
>>>>>>> 24a768da
        await conn.execute(query)
    return web.Response(status=204)


@atomic
@auth_required
@server_status_required(READ_ALLOWED)
async def list_shared_vfolders(request: web.Request) -> web.Response:
    '''
    List shared vfolders.

    Not available for group vfolders.
    '''
    dbpool = request.app['dbpool']
    access_key = request['keypair']['access_key']
    params = await request.json() if request.can_read_body else request.query
    target_vfid = params.get('vfolder_id', None)
    log.info('VFOLDER.LIST_SHARED_VFOLDERS (ak:{})', access_key)
    async with dbpool.acquire() as conn:
        j = (vfolder_permissions
             .join(vfolders, vfolders.c.id == vfolder_permissions.c.vfolder)
             .join(users, users.c.uuid == vfolder_permissions.c.user))
        query = (sa.select([vfolder_permissions,
                            vfolders.c.id, vfolders.c.name,
                            users.c.email])
                   .select_from(j)
                   .where((vfolders.c.user == request['user']['uuid'])))
        if target_vfid is not None:
            query = query.where(vfolders.c.id == target_vfid)
        result = await conn.execute(query)
        shared_list = await result.fetchall()
    shared_info = []
    for shared in shared_list:
        shared_info.append({
            'vfolder_id': str(shared.id),
            'vfolder_name': str(shared.name),
            'shared_by': request['user']['email'],
            'shared_to': {
                'uuid': str(shared.user),
                'email': shared.email,
            },
            'perm': shared.permission.value,
        })
    resp = {'shared': shared_info}
    return web.json_response(resp, status=200)


@atomic
@auth_required
@server_status_required(ALL_ALLOWED)
@check_api_params(
    t.Dict({
        t.Key('vfolder'): tx.UUID,
        t.Key('user'): tx.UUID,
        tx.AliasedKey(['perm', 'permission']): VFolderPermissionValidator,
    })
)
async def update_shared_vfolder(request: web.Request, params: Any) -> web.Response:
    '''
    Update permission for shared vfolders.
    '''
    dbpool = request.app['dbpool']
    access_key = request['keypair']['access_key']
    vfolder_id = params['vfolder']
    user_uuid = params['user']
    perm = params['perm']
    log.info('VFOLDER.UPDATE_SHARED_VFOLDER(ak:{}, vfid:{}, uid:{}, perm:{})',
             access_key, vfolder_id, user_uuid, perm)
    async with dbpool.acquire() as conn:
        query = (sa.update(vfolder_permissions)
                   .values(permission=VFolderPermission(perm))
                   .where(vfolder_permissions.c.vfolder == vfolder_id)
                   .where(vfolder_permissions.c.user == user_uuid))
        await conn.execute(query)
    resp = {'msg': f'shared vfolder permission updated'}
    return web.json_response(resp, status=200)


@superadmin_required
@server_status_required(READ_ALLOWED)
@check_api_params(
    t.Dict({
        t.Key('fstab_path', default=None): t.String | t.Null,
        t.Key('agent_id', default=None): t.String | t.Null,
    }),
)
async def get_fstab_contents(request: web.Request, params: Any) -> web.Response:
    '''
    Return the contents of `/etc/fstab` file.
    '''
    access_key = request['keypair']['access_key']
    log.info('VFOLDER.GET_FSTAB_CONTENTS(ak:{}, ag:{})', access_key, params['agent_id'])
    if params['fstab_path'] is None:
        params['fstab_path'] = '/etc/fstab'
    if params['agent_id'] is not None:
        # Return specific agent's fstab.
        watcher_info = await get_watcher_info(request, params['agent_id'])
        try:
            client_timeout = aiohttp.ClientTimeout(total=10.0)
            async with aiohttp.ClientSession(timeout=client_timeout) as sess:
                headers = {'X-BackendAI-Watcher-Token': watcher_info['token']}
                url = watcher_info['addr'] / 'fstab'
                async with sess.get(url, headers=headers, params=params) as watcher_resp:
                    if watcher_resp.status == 200:
                        content = await watcher_resp.text()
                        resp = {
                            'content': content,
                            'node': 'agent',
                            'node_id': params['agent_id'],
                        }
                        return web.json_response(resp)
                    else:
                        message = await watcher_resp.text()
                        raise BackendAgentError(
                            'FAILURE', f'({watcher_resp.status}: {watcher_resp.reason}) {message}')
        except asyncio.CancelledError:
            raise
        except asyncio.TimeoutError:
            log.error('VFOLDER.GET_FSTAB_CONTENTS(u:{}): timeout from watcher (agent:{})',
                      access_key, params['agent_id'])
            raise BackendAgentError('TIMEOUT', 'Could not fetch fstab data from agent')
        except Exception:
            log.exception('VFOLDER.GET_FSTAB_CONTENTS(u:{}): '
                          'unexpected error while reading from watcher (agent:{})',
                          access_key, params['agent_id'])
            raise InternalServerError
    else:
        # Return manager's fstab.
        async with aiofiles.open(params['fstab_path'], mode='r') as fp:
            content = await fp.read()
            resp = {
                'content': content,
                'node': 'manager',
                'node_id': 'manager',
            }
            return web.json_response(resp)


@superadmin_required
@server_status_required(READ_ALLOWED)
async def list_mounts(request: web.Request) -> web.Response:
    '''
    List all mounted vfolder hosts in vfroot.

    All mounted hosts from connected (ALIVE) agents are also gathered.
    Generally, agents should be configured to have same hosts structure,
    but newly introduced one may not.
    '''
    dbpool = request.app['dbpool']
    access_key = request['keypair']['access_key']
    log.info('VFOLDER.LIST_MOUNTS(ak:{})', access_key)
    config = request.app['config_server']
    mount_prefix = await config.get('volumes/_mount')
    if mount_prefix is None:
        mount_prefix = '/mnt'

    # Scan mounted vfolder hosts in manager machine.
    mounts = set()
    for p in Path(mount_prefix).iterdir():
        # TODO: Change os.path.ismount to p.is_mount if Python 3.7 is supported.
        if p.is_dir() and os.path.ismount(str(p)):
            mounts.add(str(p))
    resp: MutableMapping[str, Any] = {
        'manager': {
            'success': True,
            'mounts': sorted(mounts),
            'message': '',
        },
        'agents': {},
    }

    # Scan mounted vfolder hosts for connected agents.
    async def _fetch_mounts(sess: aiohttp.ClientSession, agent_id: str) -> Tuple[str, Mapping]:
        watcher_info = await get_watcher_info(request, agent_id)
        headers = {'X-BackendAI-Watcher-Token': watcher_info['token']}
        url = watcher_info['addr'] / 'mounts'
        try:
            async with sess.get(url, headers=headers) as watcher_resp:
                if watcher_resp.status == 200:
                    data = {
                        'success': True,
                        'mounts': await watcher_resp.json(),
                        'message': '',
                    }
                else:
                    data = {
                        'success': False,
                        'mounts': [],
                        'message': await watcher_resp.text(),
                    }
                return (agent_id, data,)
        except asyncio.CancelledError:
            raise
        except asyncio.TimeoutError:
            log.error('VFOLDER.LIST_MOUNTS(u:{}): timeout from watcher (agent:{})',
                      access_key, agent_id)
            raise
        except Exception:
            log.exception('VFOLDER.LIST_MOUNTS(u:{}): '
                          'unexpected error while reading from watcher (agent:{})',
                          access_key, agent_id)
            raise

    async with dbpool.acquire() as conn:
        query = (sa.select([agents.c.id])
                   .select_from(agents)
                   .where(agents.c.status == AgentStatus.ALIVE))
        result = await conn.execute(query)
        rows = await result.fetchall()

    client_timeout = aiohttp.ClientTimeout(total=10.0)
    async with aiohttp.ClientSession(timeout=client_timeout) as sess:
        scheduler = await aiojobs.create_scheduler(limit=8)
        try:
            jobs = await asyncio.gather(*[
                scheduler.spawn(_fetch_mounts(sess, row.id)) for row in rows
            ])
            mounts = await asyncio.gather(*[job.wait() for job in jobs],
                                          return_exceptions=True)
            for mount in mounts:
                if isinstance(mount, Exception):
                    # exceptions are already logged.
                    continue
                resp['agents'][mount[0]] = mount[1]
        finally:
            await scheduler.close()

    return web.json_response(resp, status=200)


@superadmin_required
@server_status_required(ALL_ALLOWED)
@check_api_params(
    t.Dict({
        t.Key('fs_location'): t.String,
        t.Key('name'): t.String,
        t.Key('fs_type', default='nfs'): t.String,
        t.Key('options', default=None): t.String | t.Null,
        t.Key('scaling_group', default=None): t.String | t.Null,
        t.Key('fstab_path', default=None): t.String | t.Null,
        t.Key('edit_fstab', default=False): t.ToBool,
    }),
)
async def mount_host(request: web.Request, params: Any) -> web.Response:
    '''
    Mount device into vfolder host.

    Mount a device (eg: nfs) located at `fs_location` into `<vfroot>/name` in the
    host machines (manager and all agents). `fs_type` can be specified by requester,
    which fallbaks to 'nfs'.

    If `scaling_group` is specified, try to mount for agents in the scaling group.
    '''
    dbpool = request.app['dbpool']
    access_key = request['keypair']['access_key']
    log_fmt = 'VFOLDER.MOUNT_HOST(ak:{}, name:{}, fs:{}, sg:{})'
    log_args = (access_key, params['name'], params['fs_location'], params['scaling_group'])
    log.info(log_fmt, *log_args)
    config = request.app['config_server']
    mount_prefix = await config.get('volumes/_mount')
    if mount_prefix is None:
        mount_prefix = '/mnt'

    # Mount on manager.
    mountpoint = Path(mount_prefix) / params['name']
    mountpoint.mkdir(exist_ok=True)
    if params.get('options', None):
        cmd = ['sudo', 'mount', '-t', params['fs_type'], '-o', params['options'],
               params['fs_location'], str(mountpoint)]
    else:
        cmd = ['sudo', 'mount', '-t', params['fs_type'],
               params['fs_location'], str(mountpoint)]
    proc = await asyncio.create_subprocess_exec(*cmd,
                                                stdout=asyncio.subprocess.PIPE,
                                                stderr=asyncio.subprocess.PIPE)
    raw_out, raw_err = await proc.communicate()
    out = raw_out.decode('utf8')
    err = raw_err.decode('utf8')
    await proc.wait()
    resp: MutableMapping[str, Any] = {
        'manager': {
            'success': True if not err else False,
            'message': out if not err else err,
        },
        'agents': {},
    }
    if params['edit_fstab'] and resp['manager']['success']:
        fstab_path = params['fstab_path'] if params['fstab_path'] else '/etc/fstab'
        async with aiofiles.open(fstab_path, mode='r+') as fp:
            fstab = Fstab(fp)
            await fstab.add(params['fs_location'], str(mountpoint),
                            params['fs_type'], params['options'])

    # Mount on running agents.
    async with dbpool.acquire() as conn:
        query = (sa.select([agents.c.id])
                   .select_from(agents)
                   .where(agents.c.status == AgentStatus.ALIVE))
        if params['scaling_group'] is not None:
            query = query.where(agents.c.scaling == params['scaling_group'])
        result = await conn.execute(query)
        rows = await result.fetchall()

    async def _mount(sess: aiohttp.ClientSession, agent_id: str) -> Tuple[str, Mapping]:
        watcher_info = await get_watcher_info(request, agent_id)
        try:
            headers = {'X-BackendAI-Watcher-Token': watcher_info['token']}
            url = watcher_info['addr'] / 'mounts'
            async with sess.post(url, json=params, headers=headers) as resp:
                if resp.status == 200:
                    data = {
                        'success': True,
                        'message': await resp.text(),
                    }
                else:
                    data = {
                        'success': False,
                        'message': await resp.text(),
                    }
                return (agent_id, data,)
        except asyncio.CancelledError:
            raise
        except asyncio.TimeoutError:
            log.error(log_fmt + ': timeout from watcher (ag:{})',
                      *log_args, agent_id)
            raise
        except Exception:
            log.exception(log_fmt + ': unexpected error while reading from watcher (ag:{})',
                          *log_args, agent_id)
            raise

    client_timeout = aiohttp.ClientTimeout(total=10)
    async with aiohttp.ClientSession(timeout=client_timeout) as sess:
        scheduler = await aiojobs.create_scheduler(limit=8)
        try:
            jobs = await asyncio.gather(*[
                scheduler.spawn(_mount(sess, row.id)) for row in rows
            ])
            results = await asyncio.gather(*[job.wait() for job in jobs],
                                           return_exceptions=True)
            for result in results:
                if isinstance(result, Exception):
                    # exceptions are already logged.
                    continue
                resp['agents'][result[0]] = result[1]
        finally:
            await scheduler.close()

    return web.json_response(resp, status=200)


@superadmin_required
@server_status_required(ALL_ALLOWED)
@check_api_params(
    t.Dict({
        t.Key('name'): t.String,
        t.Key('scaling_group', default=None): t.String | t.Null,
        t.Key('fstab_path', default=None): t.String | t.Null,
        t.Key('edit_fstab', default=False): t.ToBool,
    }),
)
async def umount_host(request: web.Request, params: Any) -> web.Response:
    '''
    Unmount device from vfolder host.

    Unmount a device (eg: nfs) located at `<vfroot>/name` from the host machines
    (manager and all agents).

    If `scaling_group` is specified, try to unmount for agents in the scaling group.
    '''
    dbpool = request.app['dbpool']
    access_key = request['keypair']['access_key']
    log_fmt = 'VFOLDER.UMOUNT_HOST(ak:{}, name:{}, sg:{})'
    log_args = (access_key, params['name'], params['scaling_group'])
    log.info(log_fmt, *log_args)
    config = request.app['config_server']
    mount_prefix = await config.get('volumes/_mount')
    if mount_prefix is None:
        mount_prefix = '/mnt'
    mountpoint = Path(mount_prefix) / params['name']
    assert Path(mount_prefix) != mountpoint

    async with dbpool.acquire() as conn, conn.begin():
        # Prevent unmount if target host is mounted to running kernels.
        query = (sa.select([kernels.c.mounts])
                   .select_from(kernels)
                   .where(kernels.c.status != KernelStatus.TERMINATED))
        result = await conn.execute(query)
        _kernels = await result.fetchall()
        _mounted = set()
        for kern in _kernels:
            if kern.mounts:
                _mounted.update([m[1] for m in kern.mounts])
        if params['name'] in _mounted:
            return web.json_response({
                'title': 'Target host is used in sessions',
                'message': 'Target host is used in sessions',
            }, status=409)

        query = (sa.select([agents.c.id])
                   .select_from(agents)
                   .where(agents.c.status == AgentStatus.ALIVE))
        if params['scaling_group'] is not None:
            query = query.where(agents.c.scaling == params['scaling_group'])
        result = await conn.execute(query)
        _agents = await result.fetchall()

    # Unmount from manager.
    proc = await asyncio.create_subprocess_exec(*[
        'sudo', 'umount', str(mountpoint)
    ], stdout=asyncio.subprocess.PIPE, stderr=asyncio.subprocess.PIPE)
    raw_out, raw_err = await proc.communicate()
    out = raw_out.decode('utf8')
    err = raw_err.decode('utf8')
    await proc.wait()
    resp: MutableMapping[str, Any] = {
        'manager': {
            'success': True if not err else False,
            'message': out if not err else err,
        },
        'agents': {},
    }
    if resp['manager']['success']:
        try:
            mountpoint.rmdir()  # delete directory if empty
        except OSError:
            pass
    if params['edit_fstab'] and resp['manager']['success']:
        fstab_path = params['fstab_path'] if params['fstab_path'] else '/etc/fstab'
        async with aiofiles.open(fstab_path, mode='r+') as fp:
            fstab = Fstab(fp)
            await fstab.remove_by_mountpoint(str(mountpoint))

    # Unmount from running agents.
    async def _umount(sess: aiohttp.ClientSession, agent_id: str) -> Tuple[str, Mapping]:
        watcher_info = await get_watcher_info(request, agent_id)
        try:
            headers = {'X-BackendAI-Watcher-Token': watcher_info['token']}
            url = watcher_info['addr'] / 'mounts'
            async with sess.delete(url, json=params, headers=headers) as resp:
                if resp.status == 200:
                    data = {
                        'success': True,
                        'message': await resp.text(),
                    }
                else:
                    data = {
                        'success': False,
                        'message': await resp.text(),
                    }
                return (agent_id, data,)
        except asyncio.CancelledError:
            raise
        except asyncio.TimeoutError:
            log.error(log_fmt + ': timeout from watcher (agent:{})',
                      *log_args, agent_id)
            raise
        except Exception:
            log.exception(log_fmt + ': unexpected error while reading from watcher (agent:{})',
                          *log_args, agent_id)
            raise

    client_timeout = aiohttp.ClientTimeout(total=10.0)
    async with aiohttp.ClientSession(timeout=client_timeout) as sess:
        scheduler = await aiojobs.create_scheduler(limit=8)
        try:
            jobs = await asyncio.gather(*[
                scheduler.spawn(_umount(sess, _agent.id)) for _agent in _agents
            ])
            results = await asyncio.gather(*[job.wait() for job in jobs],
                                           return_exceptions=True)
            for result in results:
                if isinstance(result, Exception):
                    # exceptions are already logged.
                    continue
                resp['agents'][result[0]] = result[1]
        finally:
            await scheduler.close()

    return web.json_response(resp, status=200)


async def init(app):
    mount_prefix = await app['config_server'].get('volumes/_mount')
    fs_prefix = await app['config_server'].get('volumes/_fsprefix')
    app['VFOLDER_MOUNT'] = Path(mount_prefix)
    app['VFOLDER_FSPREFIX'] = Path(fs_prefix.lstrip('/'))


async def shutdown(app):
    pass


def create_app(default_cors_options):
    app = web.Application()
    app['prefix'] = 'folders'
    app['api_versions'] = (2, 3, 4)
    app.on_startup.append(init)
    app.on_shutdown.append(shutdown)
    cors = aiohttp_cors.setup(app, defaults=default_cors_options)
    add_route = app.router.add_route
    root_resource = cors.add(app.router.add_resource(r''))
    cors.add(root_resource.add_route('POST', create))
    cors.add(root_resource.add_route('GET',  list_folders))
    cors.add(root_resource.add_route('DELETE',  delete_by_id))
    vfolder_resource = cors.add(app.router.add_resource(r'/{name}'))
    cors.add(vfolder_resource.add_route('GET',    get_info))
    cors.add(vfolder_resource.add_route('DELETE', delete))
    cors.add(add_route('GET',    r'/_/hosts', list_hosts))
    cors.add(add_route('GET',    r'/_/all_hosts', list_all_hosts))
    cors.add(add_route('GET',    r'/_/allowed_types', list_allowed_types))
    cors.add(add_route('GET',    r'/_/download_with_token', download_with_token))
    cors.add(add_route('HEAD',   r'/_/download_with_token', download_with_token))
    cors.add(add_route('POST',   r'/{name}/rename', rename))
    cors.add(add_route('POST',   r'/{name}/mkdir', mkdir))
    cors.add(add_route('POST',   r'/{name}/upload', upload))
    cors.add(add_route('DELETE', r'/{name}/delete_files', delete_files))
    cors.add(add_route('GET',    r'/{name}/download', download))
    cors.add(add_route('GET',    r'/{name}/download_single', download_single))
    cors.add(add_route('HEAD',   r'/{name}/download_single', download_single))
    cors.add(add_route('POST',   r'/{name}/request_download', request_download))
    cors.add(add_route('GET',    r'/{name}/files', list_files))
    cors.add(add_route('POST',   r'/{name}/invite', invite))
    cors.add(add_route('GET',    r'/invitations/list_sent', list_sent_invitations))
    cors.add(add_route('POST',   r'/invitations/update/{inv_id}', update_invitation))
    cors.add(add_route('GET',    r'/invitations/list', invitations))
    cors.add(add_route('POST',   r'/invitations/accept', accept_invitation))
    cors.add(add_route('DELETE', r'/invitations/delete', delete_invitation))
    cors.add(add_route('GET',    r'/_/shared', list_shared_vfolders))
    cors.add(add_route('POST',   r'/_/shared', update_shared_vfolder))
    cors.add(add_route('GET',    r'/_/fstab', get_fstab_contents))
    cors.add(add_route('GET',    r'/_/mounts', list_mounts))
    cors.add(add_route('POST',   r'/_/mounts', mount_host))
    cors.add(add_route('DELETE', r'/_/mounts', umount_host))
    return app, []<|MERGE_RESOLUTION|>--- conflicted
+++ resolved
@@ -1167,34 +1167,6 @@
                         'that is not owned by me.')
                 break
         else:
-<<<<<<< HEAD
-            entries = await query_accessible_vfolders(
-                conn, user_uuid,
-                user_role=user_role, domain_name=domain_name,
-                allowed_vfolder_types=allowed_vfolder_types)
-            for entry in entries:
-                if entry['name'] == folder_name:
-                    if not entry['is_owner']:
-                        raise InvalidAPIParameters(
-                            'Cannot delete the vfolder '
-                            'that is not owned by me.')
-                    break
-            else:
-                raise InvalidAPIParameters('No such vfolder.')
-            folder_host = entry['host']
-            folder_id = entry['id']
-            folder_hex = folder_id.hex
-        if not entry['unmanaged_path']:
-            folder_path = (request.app['VFOLDER_MOUNT'] / folder_host /
-                        request.app['VFOLDER_FSPREFIX'] / folder_hex)
-            try:
-                shutil.rmtree(folder_path)
-            except IOError:
-                pass
-        # TODO: mark it deleted instead of really deleting?
-        query = (vfolders.delete()
-                         .where(vfolders.c.id == folder_id))
-=======
             raise InvalidAPIParameters('No such vfolder.')
         folder_host = entry['host']
         folder_id = entry['id']
@@ -1206,7 +1178,6 @@
         except IOError:
             pass
         query = (vfolders.delete().where(vfolders.c.id == folder_id))
->>>>>>> 24a768da
         await conn.execute(query)
     return web.Response(status=204)
 

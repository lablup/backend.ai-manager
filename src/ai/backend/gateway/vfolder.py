import asyncio
from datetime import datetime
import functools
import json
import logging
from pathlib import Path
import stat
from typing import (
    Any,
    Awaitable,
    Callable,
    Dict,
    Mapping,
    MutableMapping,
    Set,
    Tuple,
)
import uuid

import aiofiles
import aiohttp
from aiohttp import web
import aiohttp_cors
import aiojobs
from aiojobs.aiohttp import atomic
import sqlalchemy as sa
import psycopg2
import trafaret as t

from ai.backend.common import validators as tx
from ai.backend.common.logging import BraceStyleAdapter
from ai.backend.common.utils import Fstab
from ai.backend.common.types import BinarySize

from .auth import auth_required, superadmin_required
from .exceptions import (
    VFolderCreationFailed, VFolderNotFound, VFolderAlreadyExists,
    GenericForbidden, GenericNotFound, InvalidAPIParameters, ServerMisconfiguredError,
    BackendAgentError, InternalServerError, GroupNotFound,
)
from .manager import (
    READ_ALLOWED, ALL_ALLOWED,
    server_status_required,
)
from .resource import get_watcher_info
from .utils import check_api_params
from ..manager.models import (
    agents,
    kernels,
    users, groups, keypairs,
    vfolders, vfolder_invitations, vfolder_permissions,
    AgentStatus,
    KernelStatus,
    VFolderInvitationState,
    VFolderOwnershipType,
    VFolderPermission,
    VFolderPermissionValidator,
    VFolderUsageMode,
    UserRole,
    query_accessible_vfolders,
    query_owned_dotfiles,
    get_allowed_vfolder_hosts_by_group,
    get_allowed_vfolder_hosts_by_user,
    verify_vfolder_name,
)
from ..manager.models.storage import StorageSessionManager

log = BraceStyleAdapter(logging.getLogger('ai.backend.gateway.vfolder'))

VFolderRow = Mapping[str, Any]


def vfolder_permission_required(perm: VFolderPermission):
    '''
    Checks if the target vfolder exists and is either:
    - owned by the current access key, or
    - allowed accesses by the access key under the specified permission.

    The decorated handler should accept an extra argument
    which contains a dict object describing the matched VirtualFolder table row.
    '''

    # FIXME: replace ... with [web.Request, VFolderRow, Any...] in the future mypy
    def _wrapper(handler: Callable[..., Awaitable[web.Response]]):

        @functools.wraps(handler)
        async def _wrapped(request: web.Request, *args, **kwargs) -> web.Response:
            dbpool = request.app['dbpool']
            domain_name = request['user']['domain_name']
            user_role = request['user']['role']
            user_uuid = request['user']['uuid']
            folder_name = request.match_info['name']
            allowed_vfolder_types = await request.app['config_server'].get_vfolder_types()
            vf_user_cond = None
            vf_group_cond = None
            if perm == VFolderPermission.READ_ONLY:
                # if READ_ONLY is requested, any permission accepts.
                invited_perm_cond = vfolder_permissions.c.permission.in_([
                    VFolderPermission.READ_ONLY,
                    VFolderPermission.READ_WRITE,
                    VFolderPermission.RW_DELETE,
                ])
                if not request['is_admin']:
                    vf_group_cond = vfolders.c.permission.in_([
                        VFolderPermission.READ_ONLY,
                        VFolderPermission.READ_WRITE,
                        VFolderPermission.RW_DELETE,
                    ])
            elif perm == VFolderPermission.READ_WRITE:
                invited_perm_cond = vfolder_permissions.c.permission.in_([
                    VFolderPermission.READ_WRITE,
                    VFolderPermission.RW_DELETE,
                ])
                if not request['is_admin']:
                    vf_group_cond = vfolders.c.permission.in_([
                        VFolderPermission.READ_WRITE,
                        VFolderPermission.RW_DELETE,
                    ])
            elif perm == VFolderPermission.RW_DELETE:
                # If RW_DELETE is requested, only RW_DELETE accepts.
                invited_perm_cond = (
                    vfolder_permissions.c.permission == VFolderPermission.RW_DELETE
                )
                if not request['is_admin']:
                    vf_group_cond = (
                        vfolders.c.permission == VFolderPermission.RW_DELETE
                    )
            else:
                # Otherwise, just compare it as-is (for future compatibility).
                invited_perm_cond = (vfolder_permissions.c.permission == perm)
                if not request['is_admin']:
                    vf_group_cond = (vfolders.c.permission == perm)
            async with dbpool.acquire() as conn:
                entries = await query_accessible_vfolders(
                    conn, user_uuid,
                    user_role=user_role, domain_name=domain_name,
                    allowed_vfolder_types=allowed_vfolder_types,
                    extra_vf_conds=(vfolders.c.name == folder_name),
                    extra_vfperm_conds=invited_perm_cond,
                    extra_vf_user_conds=vf_user_cond,
                    extra_vf_group_conds=vf_group_cond,
                )
                if len(entries) == 0:
                    raise VFolderNotFound(
                        'Your operation may be permission denied.')
            return await handler(request, entries[0], *args, **kwargs)

        return _wrapped

    return _wrapper


# FIXME: replace ... with [web.Request, VFolderRow, Any...] in the future mypy
def vfolder_check_exists(handler: Callable[..., Awaitable[web.Response]]):
    '''
    Checks if the target vfolder exists and is owned by the current user.

    The decorated handler should accept an extra "row" argument
    which contains the matched VirtualFolder table row.
    '''

    @functools.wraps(handler)
    async def _wrapped(request: web.Request, *args, **kwargs) -> web.Response:
        dbpool = request.app['dbpool']
        user_uuid = request['user']['uuid']
        folder_name = request.match_info['name']
        async with dbpool.acquire() as conn:
            j = sa.join(
                vfolders, vfolder_permissions,
                vfolders.c.id == vfolder_permissions.c.vfolder, isouter=True)
            query = (
                sa.select('*')
                .select_from(j)
                .where(((vfolders.c.user == user_uuid) |
                        (vfolder_permissions.c.user == user_uuid)) &
                       (vfolders.c.name == folder_name)))
            try:
                result = await conn.execute(query)
            except psycopg2.DataError:
                raise InvalidAPIParameters
            row = await result.first()
            if row is None:
                raise VFolderNotFound()
        return await handler(request, row, *args, **kwargs)

    return _wrapped


@auth_required
@server_status_required(ALL_ALLOWED)
@check_api_params(
    t.Dict({
        t.Key('name'): tx.Slug(allow_dot=True),
        t.Key('host', default=None) >> 'folder_host': t.String | t.Null,
        t.Key('usage_mode', default='general'): tx.Enum(VFolderUsageMode) | t.Null,
        t.Key('permission', default='rw'): tx.Enum(VFolderPermission) | t.Null,
        tx.AliasedKey(['unmanaged_path', 'unmanagedPath'], default=None): t.String | t.Null,
        tx.AliasedKey(['group', 'groupId', 'group_id'], default=None): tx.UUID | t.String | t.Null,
<<<<<<< HEAD
        t.Key('quota', default=None): t.String | t.Null,
=======
        t.Key('clone_allowed', default=False): t.Bool
>>>>>>> 049a54a4
    }),
)
async def create(request: web.Request, params: Any) -> web.Response:
    resp: Dict[str, Any] = {}
    dbpool = request.app['dbpool']
    access_key = request['keypair']['access_key']
    user_role = request['user']['role']
    user_uuid = request['user']['uuid']
    resource_policy = request['keypair']['resource_policy']
    domain_name = request['user']['domain_name']
    group_id_or_name = params['group']
    log.info('VFOLDER.CREATE (ak:{}, vf:{}, vfh:{}, umod:{}, perm:{})',
             access_key, params['name'], params['folder_host'],
             params['usage_mode'].value, params['permission'].value)
    folder_host = params['folder_host']
    unmanaged_path = params['unmanaged_path']
    # Check if quota is in right format and covert to BinarySize type
    if params['quota'] is None:
        quota = None
    else:
        try:
            quota = BinarySize(params['quota'])
        except Exception:
            raise InvalidAPIParameters('Quota cannot be converted to BinarySize.')
    # Check if user is trying to created unmanaged vFolder
    if unmanaged_path:
        # Approve only if user is Admin or Superadmin
        if user_role not in (UserRole.ADMIN, UserRole.SUPERADMIN):
            raise GenericForbidden('Insufficient permission')
    else:
        # Resolve host for the new virtual folder.
        if not folder_host:
            folder_host = \
                await request.app['config_server'].etcd.get('volumes/default_host')
            if not folder_host:
                raise InvalidAPIParameters(
                    'You must specify the vfolder host '
                    'because the default host is not configured.')
    allowed_vfolder_types = await request.app['config_server'].get_vfolder_types()
    for vf_type in allowed_vfolder_types:
        if vf_type not in ('user', 'group'):
            raise ServerMisconfiguredError(
                f'Invalid vfolder type(s): {str(allowed_vfolder_types)}.'
                ' Only "user" or "group" is allowed.')

    if not verify_vfolder_name(params['name']):
        raise InvalidAPIParameters(f'{params["name"]} is reserved for internal operations.')
    if params['name'].startswith('.') and params['name'] != '.local':
        if params['group'] is not None:
            raise InvalidAPIParameters('dot-prefixed vfolders cannot be a group folder.')

    async with dbpool.acquire() as conn:
        # Convert group name to uuid if group name is given.
        if isinstance(group_id_or_name, str):
            query = (sa.select([groups.c.id])
                     .select_from(groups)
                     .where(groups.c.domain_name == domain_name)
                     .where(groups.c.name == group_id_or_name))
            group_id = await conn.scalar(query)
        else:
            group_id = group_id_or_name
        if not unmanaged_path:
            # Check resource policy's allowed_vfolder_hosts
            if group_id is not None:
                allowed_hosts = await get_allowed_vfolder_hosts_by_group(conn, resource_policy,
                                                                         domain_name, group_id)
            else:
                allowed_hosts = await get_allowed_vfolder_hosts_by_user(conn, resource_policy,
                                                                        domain_name, user_uuid)
            # TODO: handle legacy host lists assuming that volume names don't overlap?
            if folder_host not in allowed_hosts:
                raise InvalidAPIParameters('You are not allowed to use this vfolder host.')

        # Check resource policy's max_vfolder_count
        if resource_policy['max_vfolder_count'] > 0:
            query = (sa.select([sa.func.count()])
                       .where(vfolders.c.user == user_uuid))
            result = await conn.scalar(query)
            if result >= resource_policy['max_vfolder_count']:
                raise InvalidAPIParameters('You cannot create more vfolders.')

        # Prevent creation of vfolder with duplicated name.
        extra_vf_conds = [vfolders.c.name == params['name']]
        if not unmanaged_path:
            extra_vf_conds.append(vfolders.c.host == folder_host)
        entries = await query_accessible_vfolders(
            conn, user_uuid,
            user_role=user_role, domain_name=domain_name,
            allowed_vfolder_types=allowed_vfolder_types,
            extra_vf_conds=(sa.and_(*extra_vf_conds))
        )
        if len(entries) > 0:
            raise VFolderAlreadyExists

        # Check if group exists.
        if group_id_or_name and group_id is None:
            raise GroupNotFound
        if group_id is not None:
            if 'group' not in allowed_vfolder_types:
                raise InvalidAPIParameters('group vfolder cannot be created in this host')
            if not request['is_admin']:
                raise GenericForbidden('no permission')
            query = (sa.select([groups.c.id])
                       .select_from(groups)
                       .where(groups.c.domain_name == domain_name)
                       .where(groups.c.id == group_id))
            _gid = await conn.scalar(query)
            if str(_gid) != str(group_id):
                raise InvalidAPIParameters('No such group.')
        else:
            if 'user' not in allowed_vfolder_types:
                raise InvalidAPIParameters('user vfolder cannot be created in this host')
        try:
            folder_id = uuid.uuid4()
            if not unmanaged_path:
                # Try to create actual only if vFolder is managed one
                storage_manager = request.app['storage_manager']
                async with storage_manager.request(
                    folder_host, 'POST', 'folder/create',
                    json={
                        'volume': storage_manager.split_host(folder_host)[1],
                        'vfid': str(folder_id),
                        'options': {'quota': quota},
                    },
                    raise_for_status=True,
                ):
                    pass
        except aiohttp.ClientResponseError:
            raise VFolderCreationFailed
        user_uuid = str(user_uuid) if group_id is None else None
        group_uuid = str(group_id) if group_id is not None else None
        ownership_type = 'group' if group_uuid is not None else 'user'
        insert_values = {
            'id': folder_id.hex,
            'name': params['name'],
            'usage_mode': params['usage_mode'],
            'permission': params['permission'],
            'last_used': None,
            'host': folder_host,
            'creator': request['user']['email'],
            'ownership_type': VFolderOwnershipType(ownership_type),
            'user': user_uuid,
            'group': group_uuid,
            'unmanaged_path': '',
            'clone_allowed': params['clone_allowed'],
        }
        resp = {
            'id': folder_id.hex,
            'name': params['name'],
            'host': folder_host,
            'usage_mode': params['usage_mode'].value,
            'permission': params['permission'].value,
            'creator': request['user']['email'],
            'ownership_type': ownership_type,
            'user': user_uuid,
            'group': group_uuid,
            'clone_allowed': params['clone_allowed'],
        }
        if unmanaged_path:
            insert_values.update({
                'host': '',
                'unmanaged_path': unmanaged_path
            })
            resp['unmanaged_path'] = unmanaged_path
        query = (vfolders.insert().values(insert_values))
        try:
            result = await conn.execute(query)
        except psycopg2.DataError:
            raise InvalidAPIParameters
        assert result.rowcount == 1
    return web.json_response(resp, status=201)


@auth_required
@server_status_required(READ_ALLOWED)
@check_api_params(
    t.Dict({
        t.Key('all', default=False): t.ToBool,
        tx.AliasedKey(['group_id', 'groupId'], default=None): tx.UUID | t.String | t.Null,
    }),
)
async def list_folders(request: web.Request, params: Any) -> web.Response:
    resp = []
    dbpool = request.app['dbpool']
    access_key = request['keypair']['access_key']
    domain_name = request['user']['domain_name']
    user_role = request['user']['role']
    user_uuid = request['user']['uuid']

    log.info('VFOLDER.LIST (ak:{})', access_key)
    async with dbpool.acquire() as conn:
        allowed_vfolder_types = await request.app['config_server'].get_vfolder_types()
        if request['is_superadmin'] and params['all']:
            # List all folders for superadmin if all is specified
            j = (vfolders.join(users, vfolders.c.user == users.c.uuid, isouter=True)
                         .join(groups, vfolders.c.group == groups.c.id, isouter=True))
            query = (sa.select([vfolders, users.c.email, groups.c.name], use_labels=True)
                       .select_from(j))
            result = await conn.execute(query)
            entries = []
            async for row in result:
                is_owner = True if row.vfolders_user == user_uuid else False
                entries.append({
                    'name': row.vfolders_name,
                    'id': row.vfolders_id,
                    'host': row.vfolders_host,
                    'usage_mode': row.vfolders_usage_mode,
                    'created_at': row.vfolders_created_at,
                    'is_owner': is_owner,
                    'permission': row.vfolders_permission,
                    'user': str(row.vfolders_user) if row.vfolders_user else None,
                    'group': str(row.vfolders_group) if row.vfolders_group else None,
                    'creator': row.vfolders_creator,
                    'user_email': row.users_email,
                    'group_name': row.groups_name,
                    'ownership_type': row.vfolders_ownership_type,
                    'type': row.vfolders_ownership_type,  # legacy
                    'unmanaged_path': row.vfolders_unmanaged_path
                })
        else:
            extra_vf_conds = None
            if params['group_id'] is not None:
                # Note: user folders should be returned even when group_id is specified.
                extra_vf_conds = ((vfolders.c.group == params['group_id']) |
                                  (vfolders.c.user.isnot(None)))
            entries = await query_accessible_vfolders(
                conn, user_uuid,
                user_role=user_role, domain_name=domain_name,
                allowed_vfolder_types=allowed_vfolder_types,
                extra_vf_conds=extra_vf_conds,
            )
        for entry in entries:
            resp.append({
                'name': entry['name'],
                'id': entry['id'].hex,
                'host': entry['host'],
                'usage_mode': entry['usage_mode'].value,
                'created_at': str(entry['created_at']),
                'is_owner': entry['is_owner'],
                'permission': entry['permission'].value,
                'user': str(entry['user']) if entry['user'] else None,
                'group': str(entry['group']) if entry['group'] else None,
                'creator': entry['creator'],
                'user_email': entry['user_email'],
                'group_name': entry['group_name'],
                'ownership_type': entry['ownership_type'].value,
                'type': entry['ownership_type'].value,  # legacy
            })
    return web.json_response(resp, status=200)


@superadmin_required
@server_status_required(ALL_ALLOWED)
@check_api_params(
    t.Dict({
        t.Key('id'): t.String,
    }),
)
async def delete_by_id(request: web.Request, params: Any) -> web.Response:
    dbpool = request.app['dbpool']
    access_key = request['keypair']['access_key']
    log.info('VFOLDER.DELETE_BY_ID (ak:{}, vf:{})', access_key, params['id'])
    async with dbpool.acquire() as conn, conn.begin():
        query = (sa.select([vfolders.c.host])
                   .select_from(vfolders)
                   .where(vfolders.c.id == params['id']))
        folder_host = await conn.scalar(query)
        folder_id = uuid.UUID(params['id'])
        query = (vfolders.delete().where(vfolders.c.id == folder_id))
        await conn.execute(query)
        storage_manager = request.app['storage_manager']
        async with storage_manager.request(
            folder_host, 'POST', 'folder/delete',
            json={
                'volume': storage_manager.split_host(folder_host)[1],
                'vfid': str(folder_id),
            },
            raise_for_status=True,
        ):
            pass
    return web.Response(status=204)


@atomic
@auth_required
@server_status_required(READ_ALLOWED)
async def list_hosts(request: web.Request) -> web.Response:
    access_key = request['keypair']['access_key']
    log.info('VFOLDER.LIST_HOSTS (ak:{})', access_key)
    config = request.app['config_server']
    dbpool = request.app['dbpool']
    domain_name = request['user']['domain_name']
    domain_admin = request['user']['role'] == UserRole.ADMIN
    resource_policy = request['keypair']['resource_policy']
    allowed_vfolder_types = await request.app['config_server'].get_vfolder_types()
    async with dbpool.acquire() as conn:
        allowed_hosts: Set[str] = set()
        if 'user' in allowed_vfolder_types:
            allowed_hosts_by_user = await get_allowed_vfolder_hosts_by_user(
                conn, resource_policy, domain_name, request['user']['uuid'])
            allowed_hosts = allowed_hosts | allowed_hosts_by_user
        if 'group' in allowed_vfolder_types:
            allowed_hosts_by_group = await get_allowed_vfolder_hosts_by_group(
                conn, resource_policy, domain_name, group_id=None, domain_admin=domain_admin)
            allowed_hosts = allowed_hosts | allowed_hosts_by_group
    all_volumes = await request.app['storage_manager'].get_all_volumes()
    all_hosts = {f"{proxy_name}:{volume_data['name']}" for proxy_name, volume_data in all_volumes}
    allowed_hosts = allowed_hosts & all_hosts
    default_host = await config.get('volumes/default_host')
    if default_host not in allowed_hosts:
        default_host = None
    resp = {
        'default': default_host,
        'allowed': sorted(allowed_hosts),
    }
    return web.json_response(resp, status=200)


@atomic
@superadmin_required
@server_status_required(READ_ALLOWED)
async def list_all_hosts(request: web.Request) -> web.Response:
    access_key = request['keypair']['access_key']
    log.info('VFOLDER.LIST_ALL_HOSTS (ak:{})', access_key)
    all_volumes = await request.app['storage_manager'].get_all_volumes()
    all_hosts = {f"{proxy_name}:{volume_data['name']}" for proxy_name, volume_data in all_volumes}
    config = request.app['config_server']
    default_host = await config.get('volumes/default_host')
    if default_host not in all_hosts:
        default_host = None
    resp = {
        'default': default_host,
        'allowed': sorted(all_hosts),
    }
    return web.json_response(resp, status=200)


@atomic
@superadmin_required
@server_status_required(READ_ALLOWED)
@check_api_params(
    t.Dict({
        t.Key('folder_host'): t.String,
    }))
async def get_volume_perf_metric(request: web.Request, params: Any) -> web.Response:
    access_key = request['keypair']['access_key']
    log.info('VFOLDER.VOLUME_PERF_METRIC (ak:{})', access_key)
    storage_manager = request.app['storage_manager']
    proxy_name, volume_name = storage_manager.split_host(params['folder_host'])
    async with storage_manager.request(
        proxy_name, 'GET', 'volume/performance-metric',
        json={
            'volume': volume_name,
        },
        raise_for_status=True,
    ) as (_, storage_resp):
        storage_reply = await storage_resp.json()
    return web.json_response(storage_reply, status=200)


@atomic
@auth_required
@server_status_required(READ_ALLOWED)
async def list_allowed_types(request: web.Request) -> web.Response:
    access_key = request['keypair']['access_key']
    log.info('VFOLDER.LIST_ALLOWED_TYPES (ak:{})', access_key)
    allowed_vfolder_types = await request.app['config_server'].get_vfolder_types()
    return web.json_response(allowed_vfolder_types, status=200)


@atomic
@auth_required
@server_status_required(READ_ALLOWED)
@vfolder_permission_required(VFolderPermission.READ_ONLY)
async def get_info(request: web.Request, row: VFolderRow) -> web.Response:
    resp: Dict[str, Any] = {}
    folder_name = request.match_info['name']
    access_key = request['keypair']['access_key']
    log.info('VFOLDER.GETINFO (ak:{}, vf:{})', access_key, folder_name)
    if row['permission'] is None:
        is_owner = True
        permission = VFolderPermission.OWNER_PERM
    else:
        is_owner = row['is_owner']
        permission = row['permission']
    storage_manager = request.app['storage_manager']
    proxy_name, volume_name = storage_manager.split_host(row['host'])
    async with storage_manager.request(
        proxy_name, 'GET', 'folder/usage',
        json={
            'volume': volume_name,
            'vfid': str(row['id']),
        },
        raise_for_status=True,
    ) as (_, storage_resp):
        usage = await storage_resp.json()
    resp = {
        'name': row['name'],
        'id': row['id'].hex,
        'host': row['host'],
        'numFiles': usage['file_count'],  # legacy
        'num_files': usage['file_count'],
        'used_bytes': usage['used_bytes'],  # added in v20.09
        'created': str(row['created_at']),  # legacy
        'created_at': str(row['created_at']),
        'last_used': str(row['created_at']),
        'user': str(row['user']),
        'group': str(row['group']),
        'type': 'user' if row['user'] is not None else 'group',
        'is_owner': is_owner,
        'permission': permission,
        'usage_mode': row['usage_mode'],
        'clone_allowed': row['clone_allowed']
    }
    return web.json_response(resp, status=200)


@atomic
@auth_required
@server_status_required(ALL_ALLOWED)
@vfolder_permission_required(VFolderPermission.OWNER_PERM)
@check_api_params(
    t.Dict({
        t.Key('new_name'): tx.Slug(allow_dot=True),
    }))
async def rename_vfolder(request: web.Request, params: Any, row: VFolderRow) -> web.Response:
    dbpool = request.app['dbpool']
    old_name = request.match_info['name']
    access_key = request['keypair']['access_key']
    domain_name = request['user']['domain_name']
    user_role = request['user']['role']
    user_uuid = request['user']['uuid']
    new_name = params['new_name']
    allowed_vfolder_types = await request.app['config_server'].get_vfolder_types()
    log.info('VFOLDER.RENAME (ak:{}, vf.old:{}, vf.new:{})',
             access_key, old_name, new_name)
    async with dbpool.acquire() as conn:
        entries = await query_accessible_vfolders(
            conn, user_uuid,
            user_role=user_role, domain_name=domain_name,
            allowed_vfolder_types=allowed_vfolder_types)
        for entry in entries:
            if entry['name'] == new_name:
                raise InvalidAPIParameters(
                    'One of your accessible vfolders already has '
                    'the name you requested.')
        for entry in entries:
            if entry['name'] == old_name:
                if not entry['is_owner']:
                    raise InvalidAPIParameters(
                        'Cannot change the name of a vfolder '
                        'that is not owned by myself.')
                query = (
                    vfolders.update()
                    .values(name=new_name)
                    .where(vfolders.c.id == entry['id']))
                await conn.execute(query)
                break
    return web.Response(status=201)


@atomic
@auth_required
@server_status_required(ALL_ALLOWED)
@vfolder_permission_required(VFolderPermission.OWNER_PERM)
@check_api_params(
    t.Dict({
        t.Key('clone_allowed', default=None): t.Bool | t.Null,
        t.Key('permission', default=None): tx.Enum(VFolderPermission) | t.Null
    }))
async def update_vfolder_options(request: web.Request, params: Any, row: VFolderRow) -> web.Response:
    updated_fields = {}
    if params['clone_allowed'] and params['clone_allowed'] != row['clone_allowed']:
        updated_fields['clone_allowed'] = params['clone_allowed']
    if params['permission'] and params['permission'] != row['permission']:
        updated_fields['permission'] = params['permission']
    if not row['is_owner']:
        raise InvalidAPIParameters(
            'Cannot change the options of a vfolder '
            'that is not owned by myself.')

    dbpool = request.app['dbpool']
    if len(updated_fields) > 0:
        async with dbpool.acquire() as conn:
            query = (
                sa.update(vfolders)
                .values(**updated_fields)
                .where(vfolders.c.id == row['id']))
            await conn.execute(query)
    return web.Response(status=201)


@auth_required
@server_status_required(READ_ALLOWED)
@vfolder_permission_required(VFolderPermission.READ_WRITE)
@check_api_params(
    t.Dict({
        t.Key('path'): t.String,
    }))
async def mkdir(request: web.Request, params: Any, row: VFolderRow) -> web.Response:
    folder_name = request.match_info['name']
    access_key = request['keypair']['access_key']
    log.info('VFOLDER.MKDIR (ak:{}, vf:{}, path:{})', access_key, folder_name, params['path'])
    storage_manager = request.app['storage_manager']
    proxy_name, volume_name = storage_manager.split_host(row['host'])
    async with storage_manager.request(
        proxy_name, 'POST', 'folder/file/mkdir',
        json={
            'volume': volume_name,
            'vfid': str(row['id']),
            'relpath': params['path'],
        },
        raise_for_status=True,
    ):
        pass
    return web.Response(status=201)


@atomic
@auth_required
@server_status_required(READ_ALLOWED)
@vfolder_permission_required(VFolderPermission.READ_ONLY)
@check_api_params(
    t.Dict({
        tx.AliasedKey(['path', 'file']): t.String,
        t.Key('archive', default=False): t.ToBool,
    }))
async def create_download_session(request: web.Request, params: Any, row: VFolderRow) -> web.Response:
    log_fmt = 'VFOLDER.CREATE_DOWNLOAD_SESSION(ak:{}, vf:{}, path:{})'
    log_args = (request['keypair']['access_key'], row['name'], params['path'])
    log.info(log_fmt, *log_args)
    unmanaged_path = row['unmanaged_path']
    storage_manager = request.app['storage_manager']
    proxy_name, volume_name = storage_manager.split_host(row['host'])
    async with storage_manager.request(
        proxy_name, 'POST', 'folder/file/download',
        json={
            'volume': volume_name,
            'vfid': str(row['id']),
            'relpath': params['path'],
            'archive': params['archive'],
            'unmanaged_path': unmanaged_path if unmanaged_path else None,
        },
        raise_for_status=True,
    ) as (client_api_url, storage_resp):
        storage_reply = await storage_resp.json()
        resp = {
            'token': storage_reply['token'],
            'url': str(client_api_url / 'download'),
        }
    return web.json_response(resp, status=200)


@auth_required
@server_status_required(READ_ALLOWED)
@vfolder_permission_required(VFolderPermission.READ_WRITE)
@check_api_params(
    t.Dict({
        t.Key('path'): t.String,
        t.Key('size'): t.ToInt,
    }))
async def create_upload_session(request: web.Request, params: Any, row: VFolderRow) -> web.Response:
    folder_name = request.match_info['name']
    access_key = request['keypair']['access_key']
    log_fmt = 'VFOLDER.CREATE_UPLOAD_SESSION (ak:{}, vf:{})'
    log_args = (access_key, folder_name)
    log.info(log_fmt, *log_args)
    storage_manager = request.app['storage_manager']
    proxy_name, volume_name = storage_manager.split_host(row['host'])
    async with storage_manager.request(
        proxy_name, 'POST', 'folder/file/upload',
        json={
            'volume': volume_name,
            'vfid': str(row['id']),
            'relpath': params['path'],
            'size': params['size'],
        },
        raise_for_status=True,
    ) as (client_api_url, storage_resp):
        storage_reply = await storage_resp.json()
        resp = {
            'token': storage_reply['token'],
            'url': str(client_api_url / 'upload'),
        }
    return web.json_response(resp, status=200)


@auth_required
@server_status_required(READ_ALLOWED)
@vfolder_permission_required(VFolderPermission.READ_WRITE)
@check_api_params(
    t.Dict({
        t.Key('target_path'): t.String,
        t.Key('new_name'): t.String,
    }))
async def rename_file(request: web.Request, params: Any, row: VFolderRow) -> web.Response:
    folder_name = request.match_info['name']
    access_key = request['keypair']['access_key']
    log.info('VFOLDER.RENAME_FILE (ak:{}, vf:{}, target_path:{}, new_name:{})',
             access_key, folder_name, params['target_path'], params['new_name'])
    storage_manager = request.app['storage_manager']
    proxy_name, volume_name = storage_manager.split_host(row['host'])
    async with storage_manager.request(
        proxy_name, 'POST', 'folder/file/rename',
        json={
            'volume': volume_name,
            'vfid': str(row['id']),
            'relpath': params['target_path'],
            'new_name': params['new_name'],
        },
        raise_for_status=True,
    ):
        pass
    return web.json_response({}, status=200)


@auth_required
@server_status_required(READ_ALLOWED)
@vfolder_permission_required(VFolderPermission.READ_WRITE)
@check_api_params(
    t.Dict({
        t.Key('files'): t.List[t.String],
        t.Key('recursive', default=False): t.ToBool,
    }))
async def delete_files(request: web.Request, params: Any, row: VFolderRow) -> web.Response:
    folder_name = request.match_info['name']
    access_key = request['keypair']['access_key']
    recursive = params['recursive']
    log.info('VFOLDER.DELETE_FILES (ak:{}, vf:{}, path:{}, recursive:{})',
             access_key, folder_name, folder_name, recursive)
    storage_manager = request.app['storage_manager']
    proxy_name, volume_name = storage_manager.split_host(row['host'])
    async with storage_manager.request(
        proxy_name, 'POST', 'folder/file/delete',
        json={
            'volume': volume_name,
            'vfid': str(row['id']),
            'relpaths': params['files'],
            'recursive': recursive,
        },
        raise_for_status=True,
    ):
        pass
    return web.json_response({}, status=200)


@auth_required
@server_status_required(READ_ALLOWED)
@vfolder_permission_required(VFolderPermission.READ_ONLY)
@check_api_params(
    t.Dict({
        t.Key('path', default=''): t.String(allow_blank=True),
    }))
async def list_files(request: web.Request, params: Any, row: VFolderRow) -> web.Response:
    folder_name = request.match_info['name']
    access_key = request['keypair']['access_key']
    log.info('VFOLDER.LIST_FILES (ak:{}, vf:{}, path:{})',
             access_key, folder_name, params['path'])
    storage_manager = request.app['storage_manager']
    proxy_name, volume_name = storage_manager.split_host(row['host'])
    async with storage_manager.request(
        proxy_name, 'POST', 'folder/file/list',
        json={
            'volume': volume_name,
            'vfid': str(row['id']),
            'relpath': params['path'],
        },
        raise_for_status=True,
    ) as (_, storage_resp):
        result = await storage_resp.json()
        resp = {
            'items': [
                {
                    'name': item['name'],
                    'type': item['type'],
                    'size': item['stat']['size'],  # humanize?
                    'mode': oct(item['stat']['mode'])[2:][-3:],
                    'created': item['stat']['created'],
                    'modified': item['stat']['modified'],
                }
                for item in result['items']
            ],
            'files': json.dumps([  # for legacy (to be removed in 21.03)
                {
                    'filename': item['name'],
                    'size': item['stat']['size'],
                    'mode': stat.filemode(item['stat']['mode']),
                    'ctime': datetime.fromisoformat(item['stat']['created']).timestamp(),
                    'atime': 0,
                    'mtime': datetime.fromisoformat(item['stat']['modified']).timestamp(),
                }
                for item in result['items']
            ]),
        }
    return web.json_response(resp, status=200)


@atomic
@auth_required
@server_status_required(READ_ALLOWED)
async def list_sent_invitations(request: web.Request) -> web.Response:
    dbpool = request.app['dbpool']
    access_key = request['keypair']['access_key']
    log.info('VFOLDER.LIST_SENT_INVITATIONS (ak:{})', access_key)
    async with dbpool.acquire() as conn:
        j = sa.join(vfolders, vfolder_invitations,
                    vfolders.c.id == vfolder_invitations.c.vfolder)
        query = (sa.select([vfolder_invitations, vfolders.c.name])
                   .select_from(j)
                   .where((vfolder_invitations.c.inviter == request['user']['email']) &
                          (vfolder_invitations.c.state == VFolderInvitationState.PENDING)))
        result = await conn.execute(query)
        invitations = await result.fetchall()
    invs_info = []
    for inv in invitations:
        invs_info.append({
            'id': str(inv.id),
            'inviter': inv.inviter,
            'invitee': inv.invitee,
            'perm': inv.permission,
            'state': inv.state.value,
            'created_at': str(inv.created_at),
            'modified_at': str(inv.modified_at),
            'vfolder_id': str(inv.vfolder),
            'vfolder_name': inv.name,
        })
    resp = {'invitations': invs_info}
    return web.json_response(resp, status=200)


@atomic
@auth_required
@server_status_required(ALL_ALLOWED)
@check_api_params(
    t.Dict({
        tx.AliasedKey(['perm', 'permission']): VFolderPermissionValidator,
    })
)
async def update_invitation(request: web.Request, params: Any) -> web.Response:
    '''
    Update sent invitation's permission. Other fields are not allowed to be updated.
    '''
    dbpool = request.app['dbpool']
    access_key = request['keypair']['access_key']
    inv_id = request.match_info['inv_id']
    perm = params['perm']
    log.info('VFOLDER.UPDATE_INVITATION (ak:{}, inv:{})', access_key, inv_id)
    async with dbpool.acquire() as conn:
        query = (sa.update(vfolder_invitations)
                   .values(permission=perm)
                   .where(vfolder_invitations.c.id == inv_id)
                   .where(vfolder_invitations.c.inviter == request['user']['email'])
                   .where(vfolder_invitations.c.state == VFolderInvitationState.PENDING))
        await conn.execute(query)
    resp = {'msg': f'vfolder invitation updated: {inv_id}.'}
    return web.json_response(resp, status=200)


@atomic
@auth_required
@server_status_required(ALL_ALLOWED)
@check_api_params(
    t.Dict({
        tx.AliasedKey(['perm', 'permission'], default='rw'): VFolderPermissionValidator,
        tx.AliasedKey(['user_ids', 'userIDs']): t.List(t.String),
    })
)
async def invite(request: web.Request, params: Any) -> web.Response:
    dbpool = request.app['dbpool']
    folder_name = request.match_info['name']
    access_key = request['keypair']['access_key']
    user_uuid = request['user']['uuid']
    perm = params['perm']
    user_ids = params['user_ids']
    log.info('VFOLDER.INVITE (ak:{}, vf:{}, inv.users:{})',
             access_key, folder_name, ','.join(user_ids))
    if folder_name.startswith('.'):
        raise GenericForbidden('Cannot share private dot-prefixed vfolders.')
    async with dbpool.acquire() as conn:
        # Get virtual folder.
        query = (sa.select('*')
                   .select_from(vfolders)
                   .where((vfolders.c.user == user_uuid) &
                          (vfolders.c.name == folder_name)))
        try:
            result = await conn.execute(query)
        except psycopg2.DataError:
            raise InvalidAPIParameters
        vf = await result.first()
        if vf is None:
            raise VFolderNotFound()

        # Get invited user's keypairs except vfolder owner.
        query = (sa.select('*')
                   .select_from(keypairs)
                   .where(keypairs.c.user_id.in_(user_ids))
                   .where(keypairs.c.user_id != request['user']['id']))
        try:
            result = await conn.execute(query)
        except psycopg2.DataError:
            raise InvalidAPIParameters
        kps = await result.fetchall()

        # Prevent inviting user who already share the target folder.
        j = sa.join(vfolders, vfolder_permissions,
                    vfolders.c.id == vfolder_permissions.c.vfolder)
        query = (sa.select([vfolders.c.id])
                   .select_from(j)
                   .where(((vfolders.c.user == user_uuid) |
                           (vfolder_permissions.c.user == user_uuid)) &
                          (vfolders.c.name == folder_name)))
        result = await conn.execute(query)
        if result.rowcount > 0:
            raise VFolderAlreadyExists

        # Create invitation.
        invitees = [kp.user_id for kp in kps]
        invited_ids = []
        for invitee in set(invitees):
            inviter = request['user']['id']
            # Do not create invitation if already exists.
            query = (sa.select('*')
                       .select_from(vfolder_invitations)
                       .where((vfolder_invitations.c.inviter == inviter) &
                              (vfolder_invitations.c.invitee == invitee) &
                              (vfolder_invitations.c.vfolder == vf.id) &
                              (vfolder_invitations.c.state == VFolderInvitationState.PENDING)))
            result = await conn.execute(query)
            if result.rowcount > 0:
                continue

            # TODO: insert multiple values with one query.
            #       insert().values([{}, {}, ...]) does not work:
            #       sqlalchemy.exc.CompileError: The 'default' dialect with current
            #       database version settings does not support in-place multirow
            #       inserts.
            query = (vfolder_invitations.insert().values({
                'id': uuid.uuid4().hex,
                'permission': perm,
                'vfolder': vf.id,
                'inviter': inviter,
                'invitee': invitee,
                'state': VFolderInvitationState.PENDING,
            }))
            try:
                await conn.execute(query)
                invited_ids.append(invitee)
            except psycopg2.DataError:
                pass
    resp = {'invited_ids': invited_ids}
    return web.json_response(resp, status=201)


@atomic
@auth_required
@server_status_required(READ_ALLOWED)
async def invitations(request: web.Request) -> web.Response:
    dbpool = request.app['dbpool']
    access_key = request['keypair']['access_key']
    log.info('VFOLDER.INVITATIONS (ak:{})', access_key)
    async with dbpool.acquire() as conn:
        j = sa.join(vfolders, vfolder_invitations,
                    vfolders.c.id == vfolder_invitations.c.vfolder)
        query = (sa.select([vfolder_invitations, vfolders.c.name])
                   .select_from(j)
                   .where((vfolder_invitations.c.invitee == request['user']['id']) &
                          (vfolder_invitations.c.state == VFolderInvitationState.PENDING)))
        result = await conn.execute(query)
        invitations = await result.fetchall()
    invs_info = []
    for inv in invitations:
        invs_info.append({
            'id': str(inv.id),
            'inviter': inv.inviter,
            'invitee': inv.invitee,
            'perm': inv.permission,
            'state': inv.state,
            'created_at': str(inv.created_at),
            'modified_at': str(inv.modified_at),
            'vfolder_id': str(inv.vfolder),
            'vfolder_name': inv.name,
        })
    resp = {'invitations': invs_info}
    return web.json_response(resp, status=200)


@atomic
@auth_required
@server_status_required(ALL_ALLOWED)
@check_api_params(
    t.Dict({
        t.Key('inv_id'): t.String,
    })
)
async def accept_invitation(request: web.Request, params: Any) -> web.Response:
    '''Accept invitation by invitee.

    * `inv_ak` parameter is removed from 19.06 since virtual folder's ownership is
    moved from keypair to a user or a group.

    :param inv_id: ID of vfolder_invitations row.
    '''
    dbpool = request.app['dbpool']
    access_key = request['keypair']['access_key']
    user_uuid = request['user']['uuid']
    inv_id = params['inv_id']
    log.info('VFOLDER.ACCEPT_INVITATION (ak:{}, inv:{})', access_key, inv_id)
    async with dbpool.acquire() as conn:
        # Get invitation.
        query = (sa.select([vfolder_invitations])
                   .select_from(vfolder_invitations)
                   .where((vfolder_invitations.c.id == inv_id) &
                          (vfolder_invitations.c.state == VFolderInvitationState.PENDING)))
        result = await conn.execute(query)
        invitation = await result.first()
        if invitation is None:
            raise GenericNotFound('No such vfolder invitation')

        # Get target virtual folder.
        query = (sa.select([vfolders.c.name])
                   .select_from(vfolders)
                   .where(vfolders.c.id == invitation.vfolder))
        result = await conn.execute(query)
        target_vfolder = await result.first()
        if target_vfolder is None:
            raise VFolderNotFound

        # Prevent accepting vfolder with duplicated name.
        j = sa.join(vfolders, vfolder_permissions,
                    vfolders.c.id == vfolder_permissions.c.vfolder, isouter=True)
        query = (sa.select([vfolders.c.id])
                   .select_from(j)
                   .where(((vfolders.c.user == user_uuid) |
                           (vfolder_permissions.c.user == user_uuid)) &
                          (vfolders.c.name == target_vfolder.name)))
        result = await conn.execute(query)
        if result.rowcount > 0:
            raise VFolderAlreadyExists

        # Create permission relation between the vfolder and the invitee.
        query = (vfolder_permissions.insert().values({
            'permission': VFolderPermission(invitation.permission),
            'vfolder': invitation.vfolder,
            'user': user_uuid,
        }))
        await conn.execute(query)

        # Clear used invitation.
        query = (vfolder_invitations.update()
                                    .where(vfolder_invitations.c.id == inv_id)
                                    .values(state=VFolderInvitationState.ACCEPTED))
        await conn.execute(query)
    return web.json_response({})


@atomic
@auth_required
@server_status_required(ALL_ALLOWED)
@check_api_params(
    t.Dict({
        t.Key('inv_id'): t.String,
    }))
async def delete_invitation(request: web.Request, params: Any) -> web.Response:
    dbpool = request.app['dbpool']
    access_key = request['keypair']['access_key']
    request_email = request['user']['email']
    inv_id = params['inv_id']
    log.info('VFOLDER.DELETE_INVITATION (ak:{}, inv:{})', access_key, inv_id)
    try:
        async with dbpool.acquire() as conn:
            query = (sa.select([vfolder_invitations.c.inviter,
                                vfolder_invitations.c.invitee])
                       .select_from(vfolder_invitations)
                       .where((vfolder_invitations.c.id == inv_id) &
                              (vfolder_invitations.c.state == VFolderInvitationState.PENDING)))
            result = await conn.execute(query)
            row = await result.first()
            if row is None:
                raise GenericNotFound('No such vfolder invitation')
            if request_email == row.inviter:
                state = VFolderInvitationState.CANCELED
            elif request_email == row.invitee:
                state = VFolderInvitationState.REJECTED
            else:
                raise GenericForbidden('Cannot change other user\'s invitaiton')
            query = (vfolder_invitations
                     .update()
                     .where(vfolder_invitations.c.id == inv_id)
                     .values(state=state))
            await conn.execute(query)
    except (psycopg2.IntegrityError, sa.exc.IntegrityError) as e:
        raise InternalServerError(f'integrity error: {e}')
    except (asyncio.CancelledError, asyncio.TimeoutError):
        raise
    except Exception as e:
        raise InternalServerError(f'unexpected error: {e}')
    return web.json_response({})


@auth_required
@server_status_required(ALL_ALLOWED)
async def delete(request: web.Request) -> web.Response:
    dbpool = request.app['dbpool']
    folder_name = request.match_info['name']
    access_key = request['keypair']['access_key']
    domain_name = request['user']['domain_name']
    user_role = request['user']['role']
    user_uuid = request['user']['uuid']
    allowed_vfolder_types = await request.app['config_server'].get_vfolder_types()
    log.info('VFOLDER.DELETE (ak:{}, vf:{})', access_key, folder_name)
    async with dbpool.acquire() as conn, conn.begin():
        entries = await query_accessible_vfolders(
            conn, user_uuid,
            user_role=user_role, domain_name=domain_name,
            allowed_vfolder_types=allowed_vfolder_types)
        for entry in entries:
            if entry['name'] == folder_name:
                # Folder owner OR user who have DELETE permission can delete folder.
                if not entry['is_owner'] \
                        and entry['permission'] != VFolderPermission.RW_DELETE:
                    raise InvalidAPIParameters(
                        'Cannot delete the vfolder '
                        'that is not owned by myself.')
                break
        else:
            raise InvalidAPIParameters('No such vfolder.')
        folder_host = entry['host']
        folder_id = entry['id']
        query = (vfolders.delete().where(vfolders.c.id == folder_id))
        await conn.execute(query)
        storage_manager = request.app['storage_manager']
        proxy_name, volume_name = storage_manager.split_host(folder_host)
        async with storage_manager.request(
            proxy_name, 'POST', 'folder/delete',
            json={
                'volume': volume_name,
                'vfid': str(folder_id),
            },
            raise_for_status=True,
        ):
            pass
    return web.Response(status=204)


@atomic
@auth_required
@server_status_required(ALL_ALLOWED)
@vfolder_permission_required(VFolderPermission.READ_ONLY)
async def leave(request: web.Request, row: VFolderRow) -> web.Response:
    '''
    Leave a shared vfolder.

    Cannot leave a group vfolder or a vfolder that the requesting user owns.
    '''
    if row['ownership_type'] == VFolderOwnershipType.GROUP:
        raise InvalidAPIParameters('Cannot leave a group vfolder.')
    if row['is_owner']:
        raise InvalidAPIParameters('Cannot leave a vfolder owned by the requesting user.')

    dbpool = request.app['dbpool']
    access_key = request['keypair']['access_key']
    user_uuid = request['user']['uuid']
    vfolder_id = row['id']
    perm = None
    log.info('VFOLDER.LEAVE(ak:{}, vfid:{}, uid:{}, perm:{})',
             access_key, vfolder_id, user_uuid, perm)
    async with dbpool.acquire() as conn:
        query = (
            vfolder_permissions
            .delete()
            .where(vfolder_permissions.c.vfolder == vfolder_id)
            .where(vfolder_permissions.c.user == user_uuid)
        )
        await conn.execute(query)
    resp = {'msg': 'left the shared vfolder'}
    return web.json_response(resp, status=200)


@atomic
@auth_required
@server_status_required(ALL_ALLOWED)
@vfolder_permission_required(VFolderPermission.READ_ONLY)
@check_api_params(
    t.Dict({
        t.Key('target_name'): tx.Slug(allow_dot=True),
        t.Key('target_host', default=None) >> 'folder_host': t.String | t.Null,
        t.Key('usage_mode', default='general'): tx.Enum(VFolderUsageMode) | t.Null,
        t.Key('permission', default='rw'): tx.Enum(VFolderPermission) | t.Null
    })
)
async def clone(request: web.Request, params: Any, row: VFolderRow) -> web.Response:
    resp: Dict[str, Any] = {}
    dbpool = request.app['dbpool']
    access_key = request['keypair']['access_key']
    user_role = request['user']['role']
    user_uuid = request['user']['uuid']
    resource_policy = request['keypair']['resource_policy']
    domain_name = request['user']['domain_name']
    log.info('VFOLDER.CLONE (ak:{}, vf:{}, vft:{}, vfh:{}, umod:{}, perm:{})',
             access_key, row['name'], params['target_name'], params['folder_host'],
             params['usage_mode'].value, params['permission'].value)
    source_folder_host = row['host']
    target_folder_host = params['folder_host']

    # check if the source vfolder is allowed to be cloned
    if not row['clone_allowed']:
        raise GenericForbidden('The source vfolder is not permitted to be cloned.')

    if not target_folder_host:
        target_folder_host = \
            await request.app['config_server'].etcd.get('volumes/default_host')
        if not target_folder_host:
            raise InvalidAPIParameters(
                'You must specify the vfolder host '
                'because the default host is not configured.')

    allowed_vfolder_types = await request.app['config_server'].get_vfolder_types()
    for vf_type in allowed_vfolder_types:
        if vf_type not in ('user', 'group'):
            raise ServerMisconfiguredError(
                f'Invalid vfolder type(s): {str(allowed_vfolder_types)}.'
                ' Only "user" or "group" is allowed.')

    if not verify_vfolder_name(params['target_name']):
        raise InvalidAPIParameters(f'{params["target_name"]} is reserved for internal operations.')

    async with dbpool.acquire() as conn:
        allowed_hosts = await get_allowed_vfolder_hosts_by_user(conn, resource_policy,
                                                                domain_name, user_uuid)
        # TODO: handle legacy host lists assuming that volume names don't overlap?
        if target_folder_host not in allowed_hosts:
            raise InvalidAPIParameters('You are not allowed to use this vfolder host.')

        # Check resource policy's max_vfolder_count
        if resource_policy['max_vfolder_count'] > 0:
            query = (sa.select([sa.func.count()])
                        .where(vfolders.c.user == user_uuid))
            result = await conn.scalar(query)
            if result >= resource_policy['max_vfolder_count']:
                raise InvalidAPIParameters('You cannot create more vfolders.')

        # Prevent creation of vfolder with duplicated name.
        extra_vf_conds = [vfolders.c.name == params['target_name']]
        extra_vf_conds.append(vfolders.c.host == target_folder_host)
        entries = await query_accessible_vfolders(
            conn, user_uuid,
            user_role=user_role, domain_name=domain_name,
            allowed_vfolder_types=allowed_vfolder_types,
            extra_vf_conds=(sa.and_(*extra_vf_conds))
        )
        if len(entries) > 0:
            raise VFolderAlreadyExists
        if params['target_name'].startswith('.'):
            dotfiles, _ = await query_owned_dotfiles(conn, access_key)
            for dotfile in dotfiles:
                if params['target_name'] == dotfile['path']:
                    raise InvalidAPIParameters('vFolder name conflicts with your dotfile.')

        if 'user' not in allowed_vfolder_types:
            raise InvalidAPIParameters('user vfolder cannot be created in this host')

        storage_manager = request.app['storage_manager']
        source_proxy_name, source_volume_name = storage_manager.split_host(source_folder_host)
        target_proxy_name, target_volume_name = storage_manager.split_host(target_folder_host)
        if source_proxy_name != target_proxy_name:
            raise InvalidAPIParameters('proxy name of source and target vfolders must be equal.')

        # TODO: accept quota as input parameter and pass as argument options
        try:
            folder_id = uuid.uuid4()
            async with storage_manager.request(
                source_folder_host, 'POST', 'folder/clone',
                json={
                    'src_volume': source_volume_name,
                    'src_vfid': str(row['id']),
                    'dst_volume': target_volume_name,
                    'dst_vfid': str(folder_id),
                },
                raise_for_status=True,
            ):
                pass
        except aiohttp.ClientResponseError:
            raise VFolderCreationFailed

        user_uuid = str(user_uuid)
        group_uuid = None
        ownership_type = 'user'
        insert_values = {
            'id': folder_id.hex,
            'name': params['target_name'],
            'usage_mode': params['usage_mode'],
            'permission': params['permission'],
            'last_used': None,
            'host': target_folder_host,
            'creator': request['user']['email'],
            'ownership_type': VFolderOwnershipType(ownership_type),
            'user': user_uuid,
            'group': group_uuid,
            'unmanaged_path': '',
            'clone_allowed': False
        }
        resp = {
            'id': folder_id.hex,
            'name': params['target_name'],
            'host': target_folder_host,
            'usage_mode': params['usage_mode'].value,
            'permission': params['permission'].value,
            'creator': request['user']['email'],
            'ownership_type': ownership_type,
            'user': user_uuid,
            'group': group_uuid,
        }
        query = (vfolders.insert().values(insert_values))
        try:
            result = await conn.execute(query)
        except psycopg2.DataError:
            raise InvalidAPIParameters
        assert result.rowcount == 1
    return web.json_response(resp, status=201)


@atomic
@auth_required
@server_status_required(READ_ALLOWED)
@check_api_params(
    t.Dict({
        tx.AliasedKey(['vfolder_id', 'vfolderId']): tx.UUID,
    })
)
async def list_shared_vfolders(request: web.Request, params: Any) -> web.Response:
    '''
    List shared vfolders.

    Not available for group vfolders.
    '''
    dbpool = request.app['dbpool']
    access_key = request['keypair']['access_key']
    target_vfid = params['vfolder_id']
    log.info('VFOLDER.LIST_SHARED_VFOLDERS (ak:{})', access_key)
    async with dbpool.acquire() as conn:
        j = (vfolder_permissions
             .join(vfolders, vfolders.c.id == vfolder_permissions.c.vfolder)
             .join(users, users.c.uuid == vfolder_permissions.c.user))
        query = (sa.select([vfolder_permissions,
                            vfolders.c.id, vfolders.c.name,
                            users.c.email])
                   .select_from(j)
                   .where((vfolders.c.user == request['user']['uuid'])))
        if target_vfid is not None:
            query = query.where(vfolders.c.id == target_vfid)
        result = await conn.execute(query)
        shared_list = await result.fetchall()
    shared_info = []
    for shared in shared_list:
        shared_info.append({
            'vfolder_id': str(shared.id),
            'vfolder_name': str(shared.name),
            'shared_by': request['user']['email'],
            'shared_to': {
                'uuid': str(shared.user),
                'email': shared.email,
            },
            'perm': shared.permission.value,
        })
    resp = {'shared': shared_info}
    return web.json_response(resp, status=200)


@atomic
@auth_required
@server_status_required(ALL_ALLOWED)
@check_api_params(
    t.Dict({
        t.Key('vfolder'): tx.UUID,
        t.Key('user'): tx.UUID,
        tx.AliasedKey(['perm', 'permission']): VFolderPermissionValidator | t.Null,
    })
)
async def update_shared_vfolder(request: web.Request, params: Any) -> web.Response:
    '''
    Update permission for shared vfolders.

    If params['perm'] is None, remove user's permission for the vfolder.
    '''
    dbpool = request.app['dbpool']
    access_key = request['keypair']['access_key']
    vfolder_id = params['vfolder']
    user_uuid = params['user']
    perm = params['perm']
    log.info('VFOLDER.UPDATE_SHARED_VFOLDER(ak:{}, vfid:{}, uid:{}, perm:{})',
             access_key, vfolder_id, user_uuid, perm)
    async with dbpool.acquire() as conn:
        if perm is not None:
            query = (
                sa.update(vfolder_permissions)
                .values(permission=perm)
                .where(vfolder_permissions.c.vfolder == vfolder_id)
                .where(vfolder_permissions.c.user == user_uuid)
            )
        else:
            query = (
                vfolder_permissions
                .delete()
                .where(vfolder_permissions.c.vfolder == vfolder_id)
                .where(vfolder_permissions.c.user == user_uuid)
            )
        await conn.execute(query)
    resp = {'msg': 'shared vfolder permission updated'}
    return web.json_response(resp, status=200)


@superadmin_required
@server_status_required(READ_ALLOWED)
@check_api_params(
    t.Dict({
        t.Key('fstab_path', default=None): t.String | t.Null,
        t.Key('agent_id', default=None): t.String | t.Null,
    }),
)
async def get_fstab_contents(request: web.Request, params: Any) -> web.Response:
    '''
    Return the contents of `/etc/fstab` file.
    '''
    access_key = request['keypair']['access_key']
    log.info('VFOLDER.GET_FSTAB_CONTENTS(ak:{}, ag:{})', access_key, params['agent_id'])
    if params['fstab_path'] is None:
        params['fstab_path'] = '/etc/fstab'
    if params['agent_id'] is not None:
        # Return specific agent's fstab.
        watcher_info = await get_watcher_info(request, params['agent_id'])
        try:
            client_timeout = aiohttp.ClientTimeout(total=10.0)
            async with aiohttp.ClientSession(timeout=client_timeout) as sess:
                headers = {'X-BackendAI-Watcher-Token': watcher_info['token']}
                url = watcher_info['addr'] / 'fstab'
                async with sess.get(url, headers=headers, params=params) as watcher_resp:
                    if watcher_resp.status == 200:
                        content = await watcher_resp.text()
                        resp = {
                            'content': content,
                            'node': 'agent',
                            'node_id': params['agent_id'],
                        }
                        return web.json_response(resp)
                    else:
                        message = await watcher_resp.text()
                        raise BackendAgentError(
                            'FAILURE', f'({watcher_resp.status}: {watcher_resp.reason}) {message}')
        except asyncio.CancelledError:
            raise
        except asyncio.TimeoutError:
            log.error('VFOLDER.GET_FSTAB_CONTENTS(u:{}): timeout from watcher (agent:{})',
                      access_key, params['agent_id'])
            raise BackendAgentError('TIMEOUT', 'Could not fetch fstab data from agent')
        except Exception:
            log.exception('VFOLDER.GET_FSTAB_CONTENTS(u:{}): '
                          'unexpected error while reading from watcher (agent:{})',
                          access_key, params['agent_id'])
            raise InternalServerError
    else:
        resp = {
            'content':
                "# Since Backend.AI 20.09, reading the manager fstab is no longer supported.",
            'node': 'manager',
            'node_id': 'manager',
        }
        return web.json_response(resp)


@superadmin_required
@server_status_required(READ_ALLOWED)
async def list_mounts(request: web.Request) -> web.Response:
    '''
    List all mounted vfolder hosts in vfroot.

    All mounted hosts from connected (ALIVE) agents are also gathered.
    Generally, agents should be configured to have same hosts structure,
    but newly introduced one may not.
    '''
    dbpool = request.app['dbpool']
    access_key = request['keypair']['access_key']
    log.info('VFOLDER.LIST_MOUNTS(ak:{})', access_key)
    config = request.app['config_server']
    mount_prefix = await config.get('volumes/_mount')
    if mount_prefix is None:
        mount_prefix = '/mnt'

    # NOTE: Changed in 20.09: the manager instances no longer have mountpoints.
    storage_manager: StorageSessionManager = request.app['storage_manager']
    all_volumes = [*await storage_manager.get_all_volumes()]
    all_mounts = [
        volume_data['path']
        for proxy_name, volume_data in all_volumes
    ]
    all_vfolder_hosts = [
        f"{proxy_name}:{volume_data['name']}"
        for proxy_name, volume_data in all_volumes
    ]
    resp: MutableMapping[str, Any] = {
        'manager': {
            'success': True,
            'mounts': all_mounts,
            'message': '(legacy)',
        },
        'storage-proxy': {
            'success': True,
            'mounts': [*zip(all_vfolder_hosts, all_mounts)],
            'message': '',
        },
        'agents': {},
    }

    # Scan mounted vfolder hosts for connected agents.
    async def _fetch_mounts(sess: aiohttp.ClientSession, agent_id: str) -> Tuple[str, Mapping]:
        watcher_info = await get_watcher_info(request, agent_id)
        headers = {'X-BackendAI-Watcher-Token': watcher_info['token']}
        url = watcher_info['addr'] / 'mounts'
        try:
            async with sess.get(url, headers=headers) as watcher_resp:
                if watcher_resp.status == 200:
                    data = {
                        'success': True,
                        'mounts': await watcher_resp.json(),
                        'message': '',
                    }
                else:
                    data = {
                        'success': False,
                        'mounts': [],
                        'message': await watcher_resp.text(),
                    }
                return (agent_id, data,)
        except asyncio.CancelledError:
            raise
        except asyncio.TimeoutError:
            log.error('VFOLDER.LIST_MOUNTS(u:{}): timeout from watcher (agent:{})',
                      access_key, agent_id)
            raise
        except Exception:
            log.exception('VFOLDER.LIST_MOUNTS(u:{}): '
                          'unexpected error while reading from watcher (agent:{})',
                          access_key, agent_id)
            raise

    async with dbpool.acquire() as conn:
        query = (sa.select([agents.c.id])
                   .select_from(agents)
                   .where(agents.c.status == AgentStatus.ALIVE))
        result = await conn.execute(query)
        rows = await result.fetchall()

    client_timeout = aiohttp.ClientTimeout(total=10.0)
    async with aiohttp.ClientSession(timeout=client_timeout) as sess:
        scheduler = await aiojobs.create_scheduler(limit=8)
        try:
            jobs = await asyncio.gather(*[
                scheduler.spawn(_fetch_mounts(sess, row.id)) for row in rows
            ])
            mounts = await asyncio.gather(*[job.wait() for job in jobs],
                                          return_exceptions=True)
            for mount in mounts:
                if isinstance(mount, Exception):
                    # exceptions are already logged.
                    continue
                resp['agents'][mount[0]] = mount[1]
        finally:
            await scheduler.close()

    return web.json_response(resp, status=200)


@superadmin_required
@server_status_required(ALL_ALLOWED)
@check_api_params(
    t.Dict({
        t.Key('fs_location'): t.String,
        t.Key('name'): t.String,
        t.Key('fs_type', default='nfs'): t.String,
        t.Key('options', default=None): t.String | t.Null,
        t.Key('scaling_group', default=None): t.String | t.Null,
        t.Key('fstab_path', default=None): t.String | t.Null,
        t.Key('edit_fstab', default=False): t.ToBool,
    }),
)
async def mount_host(request: web.Request, params: Any) -> web.Response:
    '''
    Mount device into vfolder host.

    Mount a device (eg: nfs) located at `fs_location` into `<vfroot>/name` in the
    host machines (manager and all agents). `fs_type` can be specified by requester,
    which fallbaks to 'nfs'.

    If `scaling_group` is specified, try to mount for agents in the scaling group.
    '''
    dbpool = request.app['dbpool']
    access_key = request['keypair']['access_key']
    log_fmt = 'VFOLDER.MOUNT_HOST(ak:{}, name:{}, fs:{}, sg:{})'
    log_args = (access_key, params['name'], params['fs_location'], params['scaling_group'])
    log.info(log_fmt, *log_args)
    config = request.app['config_server']
    mount_prefix = await config.get('volumes/_mount')
    if mount_prefix is None:
        mount_prefix = '/mnt'

    # NOTE: Changed in 20.09: the manager instances no longer have mountpoints.
    resp: MutableMapping[str, Any] = {
        'manager': {
            'success': True,
            'message': 'Managers do not have mountpoints since v20.09.',
        },
        'agents': {},
    }

    # Mount on running agents.
    async with dbpool.acquire() as conn:
        query = (sa.select([agents.c.id])
                   .select_from(agents)
                   .where(agents.c.status == AgentStatus.ALIVE))
        if params['scaling_group'] is not None:
            query = query.where(agents.c.scaling == params['scaling_group'])
        result = await conn.execute(query)
        rows = await result.fetchall()

    async def _mount(sess: aiohttp.ClientSession, agent_id: str) -> Tuple[str, Mapping]:
        watcher_info = await get_watcher_info(request, agent_id)
        try:
            headers = {'X-BackendAI-Watcher-Token': watcher_info['token']}
            url = watcher_info['addr'] / 'mounts'
            async with sess.post(url, json=params, headers=headers) as resp:
                if resp.status == 200:
                    data = {
                        'success': True,
                        'message': await resp.text(),
                    }
                else:
                    data = {
                        'success': False,
                        'message': await resp.text(),
                    }
                return (agent_id, data,)
        except asyncio.CancelledError:
            raise
        except asyncio.TimeoutError:
            log.error(log_fmt + ': timeout from watcher (ag:{})',
                      *log_args, agent_id)
            raise
        except Exception:
            log.exception(log_fmt + ': unexpected error while reading from watcher (ag:{})',
                          *log_args, agent_id)
            raise

    client_timeout = aiohttp.ClientTimeout(total=10)
    async with aiohttp.ClientSession(timeout=client_timeout) as sess:
        scheduler = await aiojobs.create_scheduler(limit=8)
        try:
            jobs = await asyncio.gather(*[
                scheduler.spawn(_mount(sess, row.id)) for row in rows
            ])
            results = await asyncio.gather(*[job.wait() for job in jobs],
                                           return_exceptions=True)
            for result in results:
                if isinstance(result, Exception):
                    # exceptions are already logged.
                    continue
                resp['agents'][result[0]] = result[1]
        finally:
            await scheduler.close()

    return web.json_response(resp, status=200)


@superadmin_required
@server_status_required(ALL_ALLOWED)
@check_api_params(
    t.Dict({
        t.Key('name'): t.String,
        t.Key('scaling_group', default=None): t.String | t.Null,
        t.Key('fstab_path', default=None): t.String | t.Null,
        t.Key('edit_fstab', default=False): t.ToBool,
    }),
)
async def umount_host(request: web.Request, params: Any) -> web.Response:
    '''
    Unmount device from vfolder host.

    Unmount a device (eg: nfs) located at `<vfroot>/name` from the host machines
    (manager and all agents).

    If `scaling_group` is specified, try to unmount for agents in the scaling group.
    '''
    dbpool = request.app['dbpool']
    access_key = request['keypair']['access_key']
    log_fmt = 'VFOLDER.UMOUNT_HOST(ak:{}, name:{}, sg:{})'
    log_args = (access_key, params['name'], params['scaling_group'])
    log.info(log_fmt, *log_args)
    config = request.app['config_server']
    mount_prefix = await config.get('volumes/_mount')
    if mount_prefix is None:
        mount_prefix = '/mnt'
    mountpoint = Path(mount_prefix) / params['name']
    assert Path(mount_prefix) != mountpoint

    async with dbpool.acquire() as conn, conn.begin():
        # Prevent unmount if target host is mounted to running kernels.
        query = (sa.select([kernels.c.mounts])
                   .select_from(kernels)
                   .where(kernels.c.status != KernelStatus.TERMINATED))
        result = await conn.execute(query)
        _kernels = await result.fetchall()
        _mounted = set()
        for kern in _kernels:
            if kern.mounts:
                _mounted.update([m[1] for m in kern.mounts])
        if params['name'] in _mounted:
            return web.json_response({
                'title': 'Target host is used in sessions',
                'message': 'Target host is used in sessions',
            }, status=409)

        query = (sa.select([agents.c.id])
                   .select_from(agents)
                   .where(agents.c.status == AgentStatus.ALIVE))
        if params['scaling_group'] is not None:
            query = query.where(agents.c.scaling == params['scaling_group'])
        result = await conn.execute(query)
        _agents = await result.fetchall()

    # Unmount from manager.
    resp: MutableMapping[str, Any] = {
        'manager': {
            'success': True,
            'message': 'Managers do not have mountpoints since v20.09.',
        },
        'agents': {},
    }
    if params['edit_fstab'] and resp['manager']['success']:
        fstab_path = params['fstab_path'] if params['fstab_path'] else '/etc/fstab'
        async with aiofiles.open(fstab_path, mode='r+') as fp:
            fstab = Fstab(fp)
            await fstab.remove_by_mountpoint(str(mountpoint))

    # Unmount from running agents.
    async def _umount(sess: aiohttp.ClientSession, agent_id: str) -> Tuple[str, Mapping]:
        watcher_info = await get_watcher_info(request, agent_id)
        try:
            headers = {'X-BackendAI-Watcher-Token': watcher_info['token']}
            url = watcher_info['addr'] / 'mounts'
            async with sess.delete(url, json=params, headers=headers) as resp:
                if resp.status == 200:
                    data = {
                        'success': True,
                        'message': await resp.text(),
                    }
                else:
                    data = {
                        'success': False,
                        'message': await resp.text(),
                    }
                return (agent_id, data,)
        except asyncio.CancelledError:
            raise
        except asyncio.TimeoutError:
            log.error(log_fmt + ': timeout from watcher (agent:{})',
                      *log_args, agent_id)
            raise
        except Exception:
            log.exception(log_fmt + ': unexpected error while reading from watcher (agent:{})',
                          *log_args, agent_id)
            raise

    client_timeout = aiohttp.ClientTimeout(total=10.0)
    async with aiohttp.ClientSession(timeout=client_timeout) as sess:
        scheduler = await aiojobs.create_scheduler(limit=8)
        try:
            jobs = await asyncio.gather(*[
                scheduler.spawn(_umount(sess, _agent.id)) for _agent in _agents
            ])
            results = await asyncio.gather(*[job.wait() for job in jobs],
                                           return_exceptions=True)
            for result in results:
                if isinstance(result, Exception):
                    # exceptions are already logged.
                    continue
                resp['agents'][result[0]] = result[1]
        finally:
            await scheduler.close()

    return web.json_response(resp, status=200)


async def init(app: web.Application) -> None:
    pass


async def shutdown(app: web.Application) -> None:
    pass


def create_app(default_cors_options):
    app = web.Application()
    app['prefix'] = 'folders'
    app['api_versions'] = (2, 3, 4)
    app.on_startup.append(init)
    app.on_shutdown.append(shutdown)
    cors = aiohttp_cors.setup(app, defaults=default_cors_options)
    add_route = app.router.add_route
    root_resource = cors.add(app.router.add_resource(r''))
    cors.add(root_resource.add_route('POST', create))
    cors.add(root_resource.add_route('GET',  list_folders))
    cors.add(root_resource.add_route('DELETE',  delete_by_id))
    vfolder_resource = cors.add(app.router.add_resource(r'/{name}'))
    cors.add(vfolder_resource.add_route('GET',    get_info))
    cors.add(vfolder_resource.add_route('DELETE', delete))
    cors.add(add_route('GET',    r'/_/hosts', list_hosts))
    cors.add(add_route('GET',    r'/_/all-hosts', list_all_hosts))
    cors.add(add_route('GET',    r'/_/allowed-types', list_allowed_types))
    cors.add(add_route('GET',    r'/_/all_hosts', list_all_hosts))          # legacy underbar
    cors.add(add_route('GET',    r'/_/allowed_types', list_allowed_types))  # legacy underbar
    cors.add(add_route('GET',    r'/_/perf-metric', get_volume_perf_metric))
    cors.add(add_route('POST',   r'/{name}/rename', rename_vfolder))
    cors.add(add_route('POST',   r'/{name}/update-options', update_vfolder_options))
    cors.add(add_route('POST',   r'/{name}/mkdir', mkdir))
    cors.add(add_route('POST',   r'/{name}/request-upload', create_upload_session))
    cors.add(add_route('POST',   r'/{name}/request-download', create_download_session))
    cors.add(add_route('POST',   r'/{name}/rename-file', rename_file))
    cors.add(add_route('DELETE', r'/{name}/delete-files', delete_files))
    cors.add(add_route('POST',   r'/{name}/rename_file', rename_file))    # legacy underbar
    cors.add(add_route('DELETE', r'/{name}/delete_files', delete_files))  # legacy underbar
    cors.add(add_route('GET',    r'/{name}/files', list_files))
    cors.add(add_route('POST',   r'/{name}/invite', invite))
    cors.add(add_route('POST',   r'/{name}/leave', leave))
    cors.add(add_route('POST',   r'/{name}/clone', clone))
    cors.add(add_route('GET',    r'/invitations/list-sent', list_sent_invitations))
    cors.add(add_route('GET',    r'/invitations/list_sent', list_sent_invitations))  # legacy underbar
    cors.add(add_route('POST',   r'/invitations/update/{inv_id}', update_invitation))
    cors.add(add_route('GET',    r'/invitations/list', invitations))
    cors.add(add_route('POST',   r'/invitations/accept', accept_invitation))
    cors.add(add_route('DELETE', r'/invitations/delete', delete_invitation))
    cors.add(add_route('GET',    r'/_/shared', list_shared_vfolders))
    cors.add(add_route('POST',   r'/_/shared', update_shared_vfolder))
    cors.add(add_route('GET',    r'/_/fstab', get_fstab_contents))
    cors.add(add_route('GET',    r'/_/mounts', list_mounts))
    cors.add(add_route('POST',   r'/_/mounts', mount_host))
    cors.add(add_route('DELETE', r'/_/mounts', umount_host))
    return app, []<|MERGE_RESOLUTION|>--- conflicted
+++ resolved
@@ -196,11 +196,8 @@
         t.Key('permission', default='rw'): tx.Enum(VFolderPermission) | t.Null,
         tx.AliasedKey(['unmanaged_path', 'unmanagedPath'], default=None): t.String | t.Null,
         tx.AliasedKey(['group', 'groupId', 'group_id'], default=None): tx.UUID | t.String | t.Null,
-<<<<<<< HEAD
         t.Key('quota', default=None): t.String | t.Null,
-=======
         t.Key('clone_allowed', default=False): t.Bool
->>>>>>> 049a54a4
     }),
 )
 async def create(request: web.Request, params: Any) -> web.Response:

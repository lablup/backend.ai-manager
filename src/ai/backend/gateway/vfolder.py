--- conflicted
+++ resolved
@@ -6,12 +6,8 @@
 from pathlib import Path
 import shutil
 import stat
-<<<<<<< HEAD
 from typing import Any, Awaitable, Callable, Dict, Mapping
-=======
-from typing import Any, Callable, Mapping
 import urllib.parse
->>>>>>> 7411cff8
 import uuid
 import jwt
 from datetime import datetime, timedelta

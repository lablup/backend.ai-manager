--- conflicted
+++ resolved
@@ -712,15 +712,6 @@
 
 
 async def handle_kernel_log(app: web.Application, agent_id: AgentId, event_name: str,
-<<<<<<< HEAD
-                            raw_kernel_id: str, log_str: str):
-    dbpool = app['dbpool']
-    async with dbpool.acquire() as conn, conn.begin():
-        query = (sa.update(kernels)
-                    .values(container_log=log_str)
-                    .where(kernels.c.id == raw_kernel_id))
-        await conn.execute(query)
-=======
                             raw_kernel_id: str, container_id: str):
     dbpool = app['dbpool']
     connection: aioredis.Redis = await redis.connect_with_retries(
@@ -739,7 +730,6 @@
         await conn.execute(query)
     connection.close()
     await connection.wait_closed()
->>>>>>> 33a0924f
 
 
 async def stats_monitor_update(app):

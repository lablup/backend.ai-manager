--- conflicted
+++ resolved
@@ -45,12 +45,8 @@
     AgentId, KernelId,
     SessionTypes,
 )
-<<<<<<< HEAD
+from ai.backend.common.utils import current_loop
 from .defs import REDIS_STREAM_DB
-=======
-from ai.backend.common.utils import current_loop
-
->>>>>>> 08002f80
 from .exceptions import (
     InvalidAPIParameters,
     GenericNotFound,

'''
Resource preset APIs.
'''

import copy
from datetime import datetime, timedelta
from dateutil.relativedelta import relativedelta
from decimal import Decimal
import functools
import json
import logging
import re
from typing import (
    Any,
    Iterable,
    Tuple,
    MutableMapping,
)

import aiohttp
from aiohttp import web
import aiohttp_cors
from aiojobs.aiohttp import atomic
from async_timeout import timeout as _timeout
from dateutil.tz import tzutc
import sqlalchemy as sa
import trafaret as t
import yarl

from ai.backend.common import validators as tx
from ai.backend.common.logging import BraceStyleAdapter
from ai.backend.common.utils import nmget
from ai.backend.common.types import DefaultForUnspecified, ResourceSlot
from .auth import auth_required, superadmin_required
from .exceptions import (
    InvalidAPIParameters,
)
from .manager import READ_ALLOWED, server_status_required
from ..manager.models import (
    agents, resource_presets,
    domains, groups, kernels, users,
    AgentStatus,
    association_groups_users,
    query_allowed_sgroups,
    AGENT_RESOURCE_OCCUPYING_KERNEL_STATUSES,
    RESOURCE_USAGE_KERNEL_STATUSES, LIVE_STATUS,
)
from .types import CORSOptions, WebMiddleware
from .utils import check_api_params

log = BraceStyleAdapter(logging.getLogger('ai.backend.gateway.kernel'))

_json_loads = functools.partial(json.loads, parse_float=Decimal)


@auth_required
@atomic
async def list_presets(request) -> web.Response:
    '''
    Returns the list of all resource presets.
    '''
    log.info('LIST_PRESETS (ak:{})', request['keypair']['access_key'])
    await request.app['registry'].config_server.get_resource_slots()
    async with request.app['dbpool'].acquire() as conn, conn.begin():
        query = (
            sa.select([resource_presets])
            .select_from(resource_presets)
        )
        # TODO: uncomment when we implement scaling group.
        # scaling_group = request.query.get('scaling_group')
        # if scaling_group is not None:
        #     query = query.where(resource_presets.c.scaling_group == scaling_group)
        resp: MutableMapping[str, Any] = {'presets': []}
        async for row in conn.execute(query):
            preset_slots = row['resource_slots'].normalize_slots(ignore_unknown=True)
            resp['presets'].append({
                'name': row['name'],
                'shared_memory': str(row['shared_memory']) if row['shared_memory'] else None,
                'resource_slots': preset_slots.to_json(),
            })
        return web.json_response(resp, status=200)


@atomic
@server_status_required(READ_ALLOWED)
@auth_required
@check_api_params(
    t.Dict({
        t.Key('scaling_group', default=None): t.Null | t.String,
        t.Key('group', default='default'): t.String,
    }))
async def check_presets(request: web.Request, params: Any) -> web.Response:
    '''
    Returns the list of all resource presets in the current scaling group,
    with additional information including allocatability of each preset,
    amount of total remaining resources, and the current keypair resource limits.
    '''
    try:
        access_key = request['keypair']['access_key']
        resource_policy = request['keypair']['resource_policy']
        domain_name = request['user']['domain_name']
        # TODO: uncomment when we implement scaling group.
        # scaling_group = request.query.get('scaling_group')
        # assert scaling_group is not None, 'scaling_group parameter is missing.'
    except (json.decoder.JSONDecodeError, AssertionError) as e:
        raise InvalidAPIParameters(extra_msg=str(e.args[0]))
    registry = request.app['registry']
    known_slot_types = await registry.config_server.get_resource_slots()
    resp: MutableMapping[str, Any] = {
        'keypair_limits': None,
        'keypair_using': None,
        'keypair_remaining': None,
        'scaling_group_remaining': None,
        'scaling_groups': None,
        'presets': [],
    }
    log.info('CHECK_PRESETS (ak:{}, g:{}, sg:{})',
             request['keypair']['access_key'], params['group'], params['scaling_group'])

    async with request.app['dbpool'].acquire() as conn, conn.begin():
        # Check keypair resource limit.
        keypair_limits = ResourceSlot.from_policy(resource_policy, known_slot_types)
        keypair_occupied = await registry.get_keypair_occupancy(access_key, conn=conn)
        keypair_remaining = keypair_limits - keypair_occupied

        # Check group resource limit and get group_id.
        j = sa.join(groups, association_groups_users,
                    association_groups_users.c.group_id == groups.c.id)
        query = (sa.select([groups.c.id, groups.c.total_resource_slots])
                   .select_from(j)
                   .where(
                       (association_groups_users.c.user_id == request['user']['uuid']) &
                       (groups.c.name == params['group']) &
                       (domains.c.name == domain_name)))
        result = await conn.execute(query)
        row = await result.first()
        group_id = row['id']
        group_resource_slots = row['total_resource_slots']
        if group_id is None:
            raise InvalidAPIParameters('Unknown user group')
        group_resource_policy = {
            'total_resource_slots': group_resource_slots,
            'default_for_unspecified': DefaultForUnspecified.UNLIMITED
        }
        group_limits = ResourceSlot.from_policy(group_resource_policy, known_slot_types)
        group_occupied = await registry.get_group_occupancy(group_id, conn=conn)
        group_remaining = group_limits - group_occupied

        # Check domain resource limit.
        query = (sa.select([domains.c.total_resource_slots])
                   .where(domains.c.name == domain_name))
        domain_resource_slots = await conn.scalar(query)
        domain_resource_policy = {
            'total_resource_slots': domain_resource_slots,
            'default_for_unspecified': DefaultForUnspecified.UNLIMITED
        }
        domain_limits = ResourceSlot.from_policy(domain_resource_policy, known_slot_types)
        domain_occupied = await registry.get_domain_occupancy(domain_name, conn=conn)
        domain_remaining = domain_limits - domain_occupied

        # Take minimum remaining resources. There's no need to merge limits and occupied.
        # To keep legacy, we just merge all remaining slots into `keypair_remainig`.
        for slot in known_slot_types:
            keypair_remaining[slot] = min(
                keypair_remaining[slot],
                group_remaining[slot],
                domain_remaining[slot],
            )

        # Prepare per scaling group resource.
        sgroups = await query_allowed_sgroups(conn, domain_name, group_id, access_key)
        sgroup_names = [sg.name for sg in sgroups]
        if params['scaling_group'] is not None:
            if params['scaling_group'] not in sgroup_names:
                raise InvalidAPIParameters('Unknown scaling group')
            sgroup_names = [params['scaling_group']]
        per_sgroup = {
            sgname: {
                'using': ResourceSlot({k: Decimal(0) for k in known_slot_types.keys()}),
                'remaining': ResourceSlot({k: Decimal(0) for k in known_slot_types.keys()}),
            } for sgname in sgroup_names
        }

        # Per scaling group resource using from resource occupying kernels.
        query = (
            sa.select([kernels.c.occupied_slots, kernels.c.scaling_group])
            .select_from(kernels)
            .where(
                (kernels.c.user_uuid == request['user']['uuid']) &
                (kernels.c.status.in_(AGENT_RESOURCE_OCCUPYING_KERNEL_STATUSES)) &
                (kernels.c.scaling_group.in_(sgroup_names))))
        async for row in conn.execute(query):
            per_sgroup[row['scaling_group']]['using'] += row['occupied_slots']

        # Per scaling group resource remaining from agents stats.
        sgroup_remaining = ResourceSlot({k: Decimal(0) for k in known_slot_types.keys()})
        query = (
            sa.select([agents.c.available_slots, agents.c.occupied_slots, agents.c.scaling_group])
            .select_from(agents)
            .where(
                (agents.c.status == AgentStatus.ALIVE) &
                (agents.c.scaling_group.in_(sgroup_names))
            )
        )
        agent_slots = []
        async for row in conn.execute(query):
            remaining = row['available_slots'] - row['occupied_slots']
            remaining += ResourceSlot({k: Decimal(0) for k in known_slot_types.keys()})
            sgroup_remaining += remaining
            agent_slots.append(remaining)
            per_sgroup[row['scaling_group']]['remaining'] += remaining

        # Take maximum allocatable resources per sgroup.
        for sgname, sgfields in per_sgroup.items():
            for rtype, slots in sgfields.items():
                if rtype == 'remaining':
                    for slot in known_slot_types.keys():
                        if slot in slots:
                            slots[slot] = min(keypair_remaining[slot], slots[slot])
                per_sgroup[sgname][rtype] = slots.to_json()  # type: ignore  # it's serialization
        for slot in known_slot_types.keys():
            sgroup_remaining[slot] = min(keypair_remaining[slot], sgroup_remaining[slot])

        # Fetch all resource presets in the current scaling group.
        query = (
            sa.select([resource_presets])
            .select_from(resource_presets))
        async for row in conn.execute(query):
            # Check if there are any agent that can allocate each preset.
            allocatable = False
            preset_slots = row['resource_slots'].normalize_slots(ignore_unknown=True)
            for agent_slot in agent_slots:
                if agent_slot >= preset_slots and keypair_remaining >= preset_slots:
                    allocatable = True
                    break
            resp['presets'].append({
                'name': row['name'],
                'resource_slots': preset_slots.to_json(),
                'shared_memory': str(row['shared_memory']) if row['shared_memory'] is not None else None,
                'allocatable': allocatable,
            })

        # Return group resource status as NaN if not allowed.
        group_resource_visibility = await request.app['registry'].config_server.get(
                'config/api/resources/group_resource_visibility')
        group_resource_visibility = t.ToBool().check(group_resource_visibility)
        if not group_resource_visibility:
            group_limits = ResourceSlot({k: Decimal('NaN') for k in known_slot_types.keys()})
            group_occupied = ResourceSlot({k: Decimal('NaN') for k in known_slot_types.keys()})
            group_remaining = ResourceSlot({k: Decimal('NaN') for k in known_slot_types.keys()})

        resp['keypair_limits'] = keypair_limits.to_json()
        resp['keypair_using'] = keypair_occupied.to_json()
        resp['keypair_remaining'] = keypair_remaining.to_json()
        resp['group_limits'] = group_limits.to_json()
        resp['group_using'] = group_occupied.to_json()
        resp['group_remaining'] = group_remaining.to_json()
        resp['scaling_group_remaining'] = sgroup_remaining.to_json()
        resp['scaling_groups'] = per_sgroup
    return web.json_response(resp, status=200)


@server_status_required(READ_ALLOWED)
@superadmin_required
@atomic
async def recalculate_usage(request) -> web.Response:
    '''
    Update `keypairs.c.concurrency_used` and `agents.c.occupied_slots`.

    Those two values are sometimes out of sync. In that case, calling this API
    re-calculates the values for running containers and updates them in DB.
    '''
    log.info('RECALCULATE_USAGE ()')
    await request.app['registry'].recalc_resource_usage()
    return web.json_response({}, status=200)


async def get_container_stats_for_period(request, start_date, end_date, group_ids=None):
    async with request.app['dbpool'].acquire() as conn, conn.begin():
        j = (kernels.join(groups, groups.c.id == kernels.c.group_id)
                    .join(users, users.c.uuid == kernels.c.user_uuid))
        query = (
            sa.select([kernels, groups.c.name, users.c.email])
            .select_from(j)
            .where(
                # Filter sessions which existence period overlaps with requested period
                ((kernels.c.terminated_at >= start_date) & (kernels.c.created_at < end_date) &
                 (kernels.c.status.in_(RESOURCE_USAGE_KERNEL_STATUSES))) |
                # Or, filter running sessions which created before requested end_date
                ((kernels.c.created_at < end_date) & (kernels.c.status.in_(LIVE_STATUS)))
            )
            .order_by(sa.asc(kernels.c.terminated_at))
        )
        if group_ids:
            query = query.where(kernels.c.group_id.in_(group_ids))
        result = await conn.execute(query)
        rows = await result.fetchall()

    objs_per_group = {}
    local_tz = request.app['shared_config']['system']['timezone']

    for row in rows:
        group_id = str(row['group_id'])
        last_stat = row['last_stat']
        nfs = None
        if row['mounts'] is not None:
            nfs = list(set([mount[1] for mount in row['mounts']]))
        if row['terminated_at'] is None:
            used_time = used_days = None
        else:
            used_time = str(row['terminated_at'] - row['created_at'])
            used_days = (row['terminated_at'].astimezone(local_tz).toordinal() -
                         row['created_at'].astimezone(local_tz).toordinal() + 1)
        device_type = set()
        smp = 0
        gpu_mem_allocated = 0
        if row.attached_devices and row.attached_devices.get('cuda'):
            for dev_info in row.attached_devices['cuda']:
                if dev_info.get('model_name'):
                    device_type.add(dev_info['model_name'])
                smp += dev_info.get('smp', 0)
                gpu_mem_allocated += dev_info.get('mem', 0)
        gpu_allocated = 0
        if 'cuda.devices' in row.occupied_slots:
            gpu_allocated = row.occupied_slots['cuda.devices']
        if 'cuda.shares' in row.occupied_slots:
            gpu_allocated = row.occupied_slots['cuda.shares']
        c_info = {
            'id': str(row['id']),
            'container_id': row['container_id'],
            'domain_name': row['domain_name'],
            'group_id': str(row['group_id']),
            'group_name': row['name'],
            'name': row['session_name'],
            'access_key': row['access_key'],
            'email': row['email'],
            'agent': row['agent'],
            'cpu_allocated': float(row.occupied_slots.get('cpu', 0)),
            'cpu_used': float(nmget(last_stat, 'cpu_used.current', 0)),
            'mem_allocated': int(row.occupied_slots.get('mem', 0)),
            'mem_used': int(nmget(last_stat, 'mem.capacity', 0)),
            'shared_memory': int(nmget(row.resource_opts, 'shmem', 0)),
            'disk_allocated': 0,  # TODO: disk quota limit
            'disk_used': (int(nmget(last_stat, 'io_scratch_size/stats.max', 0, '/'))),
            'io_read': int(nmget(last_stat, 'io_read.current', 0)),
            'io_write': int(nmget(last_stat, 'io_write.current', 0)),
            'used_time': used_time,
            'used_days': used_days,
            'device_type': list(device_type),
            'smp': float(smp),
            'gpu_mem_allocated': float(gpu_mem_allocated),
            'gpu_allocated': float(gpu_allocated),  # devices or shares
            'nfs': nfs,
            'image_id': row['image'],  # TODO: image id
            'image_name': row['image'],
            'created_at': str(row['created_at']),
            'terminated_at': str(row['terminated_at']),
            'status': row['status'].name,
            'status_changed': str(row['status_changed']),
        }
        if group_id not in objs_per_group:
            objs_per_group[group_id] = {
                'domain_name': row['domain_name'],
                'g_id': group_id,
                'g_name': row['name'],  # this is group's name
                'g_cpu_allocated': c_info['cpu_allocated'],
                'g_cpu_used': c_info['cpu_used'],
                'g_mem_allocated': c_info['mem_allocated'],
                'g_mem_used': c_info['mem_used'],
                'g_shared_memory': c_info['shared_memory'],
                'g_disk_allocated': c_info['disk_allocated'],
                'g_disk_used': c_info['disk_used'],
                'g_io_read': c_info['io_read'],
                'g_io_write': c_info['io_write'],
                'g_device_type': copy.deepcopy(c_info['device_type']),
                'g_smp': c_info['smp'],
                'g_gpu_mem_allocated': c_info['gpu_mem_allocated'],
                'g_gpu_allocated': c_info['gpu_allocated'],
                'c_infos': [c_info],
            }
        else:
            objs_per_group[group_id]['g_cpu_allocated'] += c_info['cpu_allocated']
            objs_per_group[group_id]['g_cpu_used'] += c_info['cpu_used']
            objs_per_group[group_id]['g_mem_allocated'] += c_info['mem_allocated']
            objs_per_group[group_id]['g_mem_used'] += c_info['mem_used']
            objs_per_group[group_id]['g_shared_memory'] += c_info['shared_memory']
            objs_per_group[group_id]['g_disk_allocated'] += c_info['disk_allocated']
            objs_per_group[group_id]['g_disk_used'] += c_info['disk_used']
            objs_per_group[group_id]['g_io_read'] += c_info['io_read']
            objs_per_group[group_id]['g_io_write'] += c_info['io_write']
            for device in c_info['device_type']:
                if device not in objs_per_group[group_id]['g_device_type']:
                    g_dev_type = objs_per_group[group_id]['g_device_type']
                    g_dev_type.append(device)
                    objs_per_group[group_id]['g_device_type'] = list(set(g_dev_type))
            objs_per_group[group_id]['g_smp'] += c_info['smp']
            objs_per_group[group_id]['g_gpu_mem_allocated'] += c_info['gpu_mem_allocated']
            objs_per_group[group_id]['g_gpu_allocated'] += c_info['gpu_allocated']
            objs_per_group[group_id]['c_infos'].append(c_info)
    return list(objs_per_group.values())


@atomic
@server_status_required(READ_ALLOWED)
@superadmin_required
@check_api_params(
    t.Dict({
        tx.MultiKey('group_ids'): t.Null | t.List(t.String),
        t.Key('month'): t.Regexp(r'^\d{6}', re.ASCII),
    }),
    loads=_json_loads)
async def usage_per_month(request: web.Request, params: Any) -> web.Response:
    '''
    Return usage statistics of terminated containers for a specified month.
    The date/time comparison is done using the configured timezone.

    :param group_ids: If not None, query containers only in those groups.
    :param month: The year-month to query usage statistics. ex) "202006" to query for Jun 2020
    '''
    log.info('USAGE_PER_MONTH (g:[{}], month:{})',
             ','.join(params['group_ids']), params['month'])
    local_tz = request.app['shared_config']['system']['timezone']
    try:
        start_date = datetime.strptime(params['month'], '%Y%m').replace(tzinfo=local_tz)
        end_date = start_date + relativedelta(months=+1)
    except ValueError:
        raise InvalidAPIParameters(extra_msg='Invalid date values')
    resp = await get_container_stats_for_period(request, start_date, end_date, params['group_ids'])
    log.debug('container list are retrieved for month {0}', params['month'])
    return web.json_response(resp, status=200)


@atomic
@server_status_required(READ_ALLOWED)
@superadmin_required
@check_api_params(
    t.Dict({
        t.Key('group_id'): t.Null | t.String,
        t.Key('start_date'): t.Regexp(r'^\d{8}$', re.ASCII),
        t.Key('end_date'): t.Regexp(r'^\d{8}$', re.ASCII),
    }),
    loads=_json_loads)
async def usage_per_period(request: web.Request, params: Any) -> web.Response:
    '''
    Return usage statistics of terminated containers belonged to the given group for a specified
    period in dates.
    The date/time comparison is done using the configured timezone.

    :param group_id: If not None, query containers only in the group.
    :param start_date str: "yyyymmdd" format.
    :param end_date str: "yyyymmdd" format.
    '''
    group_id = params['group_id']
    local_tz = request.app['shared_config']['system']['timezone']
    try:
        start_date = datetime.strptime(params['start_date'], '%Y%m%d').replace(tzinfo=local_tz)
        end_date = datetime.strptime(params['end_date'], '%Y%m%d').replace(tzinfo=local_tz)
        end_date = end_date + timedelta(days=1)  # include sessions in end_date
        if end_date - start_date > timedelta(days=100):
            raise InvalidAPIParameters('Cannot query more than 100 days')
    except ValueError:
        raise InvalidAPIParameters(extra_msg='Invalid date values')
    if end_date <= start_date:
        raise InvalidAPIParameters(extra_msg='end_date must be later than start_date.')
    log.info('USAGE_PER_MONTH (g:{}, start_date:{}, end_date:{})',
             group_id, start_date, end_date)
    group_ids = [group_id] if group_id is not None else None
    resp = await get_container_stats_for_period(request, start_date, end_date, group_ids=group_ids)
    log.debug('container list are retrieved from {0} to {1}', start_date, end_date)
    return web.json_response(resp, status=200)


async def get_time_binned_monthly_stats(request, user_uuid=None):
    '''
    Generate time-binned (15 min) stats for the last one month (2880 points).
    The structure of the result would be:

        [
          # [
          #     timestamp, num_sessions,
          #     cpu_allocated, mem_allocated, gpu_allocated,
          #     io_read, io_write, scratch_used,
          # ]
            [1562083808.657106, 1, 1.2, 1073741824, ...],
            [1562084708.657106, 2, 4.0, 1073741824, ...],
        ]

    Note that the timestamp is in UNIX-timestamp.
    '''
    # Get all or user kernels for the last month from DB.
    time_window = 900  # 15 min
    now = datetime.now(tzutc())
    start_date = now - timedelta(days=30)
    async with request.app['dbpool'].acquire() as conn, conn.begin():
        query = (
            sa.select([kernels])
            .select_from(kernels)
            .where(
                (kernels.c.terminated_at >= start_date) &
                (kernels.c.status.in_(RESOURCE_USAGE_KERNEL_STATUSES))
            )
            .order_by(sa.asc(kernels.c.created_at))
        )
        if user_uuid is not None:
            query = query.where(kernels.c.user_uuid == user_uuid)
        result = await conn.execute(query)
        rows = await result.fetchall()

    # Build time-series of time-binned stats.
    rowcount = result.rowcount
    now = now.timestamp()
    start_date = start_date.timestamp()
    ts = start_date
    idx = 0
    tseries = []
    # Iterate over each time window.
    while ts < now:
        # Initialize the time-binned stats.
        num_sessions = 0
        cpu_allocated = 0
        mem_allocated = 0
        gpu_allocated = 0
        io_read_bytes = 0
        io_write_bytes = 0
        disk_used = 0
        # Accumulate stats for containers overlapping with this time window.
        while idx < rowcount and \
              ts + time_window > rows[idx].created_at.timestamp() and \
              ts < rows[idx].terminated_at.timestamp():
            # Accumulate stats for overlapping containers in this time window.
            row = rows[idx]
            num_sessions += 1
            cpu_allocated += float(row.occupied_slots.get('cpu', 0))
            mem_allocated += float(row.occupied_slots.get('mem', 0))
            if 'cuda.devices' in row.occupied_slots:
                gpu_allocated += float(row.occupied_slots['cuda.devices'])
            if 'cuda.shares' in row.occupied_slots:
                gpu_allocated += float(row.occupied_slots['cuda.shares'])
            if row.last_stat:
                io_read_bytes += int(nmget(row.last_stat, 'io_read.current', 0))
                io_write_bytes += int(nmget(row.last_stat, 'io_write.current', 0))
                disk_used += int(nmget(row.last_stat, 'io_scratch_size/stats.max', 0, '/'))
            idx += 1
        stat = {
            "date": ts,
            "num_sessions": {
                "value": num_sessions,
                "unit_hint": "count"
            },
            "cpu_allocated": {
                "value": cpu_allocated,
                "unit_hint": "count"
            },
            "mem_allocated": {
                "value": mem_allocated,
                "unit_hint": "bytes"
            },
            "gpu_allocated": {
                "value": gpu_allocated,
                "unit_hint": "count"
            },
            "io_read_bytes": {
                "value": io_read_bytes,
                "unit_hint": "bytes"
            },
            "io_write_bytes": {
                "value": io_write_bytes,
                "unit_hint": "bytes"
            },
            "disk_used": {
                "value ": disk_used,
                "unit_hint": "bytes"
            }
        }
        tseries.append(stat)
        ts += time_window
    return tseries


@server_status_required(READ_ALLOWED)
@auth_required
async def user_month_stats(request: web.Request) -> web.Response:
    '''
    Return time-binned (15 min) stats for terminated user sessions
    over last 30 days.
    '''
    access_key = request['keypair']['access_key']
    user_uuid = request['user']['uuid']
    log.info('USER_LAST_MONTH_STATS (ak:{}, u:{})', access_key, user_uuid)
    stats = await get_time_binned_monthly_stats(request, user_uuid=user_uuid)
    return web.json_response(stats, status=200)


@server_status_required(READ_ALLOWED)
@superadmin_required
async def admin_month_stats(request: web.Request) -> web.Response:
    '''
    Return time-binned (15 min) stats for all terminated sessions
    over last 30 days.
    '''
    log.info('ADMIN_LAST_MONTH_STATS ()')
    stats = await get_time_binned_monthly_stats(request, user_uuid=None)
    return web.json_response(stats, status=200)


async def get_watcher_info(request: web.Request, agent_id: str) -> dict:
    '''
    Get watcher information.

    :return addr: address of agent watcher (eg: http://127.0.0.1:6009)
    :return token: agent watcher token ("insecure" if not set in config server)
    '''
<<<<<<< HEAD
    config_server = request.app['registry'].config_server
    token = request.app['config']['watcher']['token']
=======
    token = request.app['shared_config']['watcher']['token']
>>>>>>> e7462df3
    if token is None:
        token = 'insecure'
    agent_ip = await config_server.get(f'nodes/agents/{agent_id}/ip')
    if not agent_ip:
        return {}
    watcher_port = await config_server.get(f'nodes/agents/{agent_id}/watcher_port')
    if watcher_port is None:
        watcher_port = 6009
    # TODO: watcher scheme is assumed to be http
    addr = yarl.URL(f'http://{agent_ip}:{watcher_port}')
    return {
        'addr': addr,
        'token': token,
    }


@server_status_required(READ_ALLOWED)
@superadmin_required
@check_api_params(
    t.Dict({
        tx.AliasedKey(['agent_id', 'agent']): t.String,
    }))
async def get_watcher_status(request: web.Request, params: Any) -> web.Response:
    log.info('GET_WATCHER_STATUS ()')
    watcher_info = await get_watcher_info(request, params['agent_id'])
    connector = aiohttp.TCPConnector()
    async with aiohttp.ClientSession(connector=connector) as sess:
        with _timeout(5.0):
            headers = {'X-BackendAI-Watcher-Token': watcher_info['token']}
            async with sess.get(watcher_info['addr'], headers=headers) as resp:
                if resp.status == 200:
                    data = await resp.json()
                    return web.json_response(data, status=resp.status)
                else:
                    data = await resp.text()
                    return web.Response(text=data, status=resp.status)


@server_status_required(READ_ALLOWED)
@superadmin_required
@check_api_params(
    t.Dict({
        tx.AliasedKey(['agent_id', 'agent']): t.String,
    }))
async def watcher_agent_start(request: web.Request, params: Any) -> web.Response:
    log.info('WATCHER_AGENT_START ()')
    watcher_info = await get_watcher_info(request, params['agent_id'])
    connector = aiohttp.TCPConnector()
    async with aiohttp.ClientSession(connector=connector) as sess:
        with _timeout(20.0):
            watcher_url = watcher_info['addr'] / 'agent/start'
            headers = {'X-BackendAI-Watcher-Token': watcher_info['token']}
            async with sess.post(watcher_url, headers=headers) as resp:
                if resp.status == 200:
                    data = await resp.json()
                    return web.json_response(data, status=resp.status)
                else:
                    data = await resp.text()
                    return web.Response(text=data, status=resp.status)


@server_status_required(READ_ALLOWED)
@superadmin_required
@check_api_params(
    t.Dict({
        tx.AliasedKey(['agent_id', 'agent']): t.String,
    }))
async def watcher_agent_stop(request: web.Request, params: Any) -> web.Response:
    log.info('WATCHER_AGENT_STOP ()')
    watcher_info = await get_watcher_info(request, params['agent_id'])
    connector = aiohttp.TCPConnector()
    async with aiohttp.ClientSession(connector=connector) as sess:
        with _timeout(20.0):
            watcher_url = watcher_info['addr'] / 'agent/stop'
            headers = {'X-BackendAI-Watcher-Token': watcher_info['token']}
            async with sess.post(watcher_url, headers=headers) as resp:
                if resp.status == 200:
                    data = await resp.json()
                    return web.json_response(data, status=resp.status)
                else:
                    data = await resp.text()
                    return web.Response(text=data, status=resp.status)


@server_status_required(READ_ALLOWED)
@superadmin_required
@check_api_params(
    t.Dict({
        tx.AliasedKey(['agent_id', 'agent']): t.String,
    }))
async def watcher_agent_restart(request: web.Request, params: Any) -> web.Response:
    log.info('WATCHER_AGENT_RESTART ()')
    watcher_info = await get_watcher_info(request, params['agent_id'])
    connector = aiohttp.TCPConnector()
    async with aiohttp.ClientSession(connector=connector) as sess:
        with _timeout(20.0):
            watcher_url = watcher_info['addr'] / 'agent/restart'
            headers = {'X-BackendAI-Watcher-Token': watcher_info['token']}
            async with sess.post(watcher_url, headers=headers) as resp:
                if resp.status == 200:
                    data = await resp.json()
                    return web.json_response(data, status=resp.status)
                else:
                    data = await resp.text()
                    return web.Response(text=data, status=resp.status)


def create_app(default_cors_options: CORSOptions) -> Tuple[web.Application, Iterable[WebMiddleware]]:
    app = web.Application()
    app['api_versions'] = (4,)
    cors = aiohttp_cors.setup(app, defaults=default_cors_options)
    add_route = app.router.add_route
    cors.add(add_route('GET',  '/presets', list_presets))
    cors.add(add_route('POST', '/check-presets', check_presets))
    cors.add(add_route('POST', '/recalculate-usage', recalculate_usage))
    cors.add(add_route('GET',  '/usage/month', usage_per_month))
    cors.add(add_route('GET',  '/usage/period', usage_per_period))
    cors.add(add_route('GET',  '/stats/user/month', user_month_stats))
    cors.add(add_route('GET',  '/stats/admin/month', admin_month_stats))
    cors.add(add_route('GET',  '/watcher', get_watcher_status))
    cors.add(add_route('POST', '/watcher/agent/start', watcher_agent_start))
    cors.add(add_route('POST', '/watcher/agent/stop', watcher_agent_stop))
    cors.add(add_route('POST', '/watcher/agent/restart', watcher_agent_restart))
    return app, []<|MERGE_RESOLUTION|>--- conflicted
+++ resolved
@@ -610,12 +610,8 @@
     :return addr: address of agent watcher (eg: http://127.0.0.1:6009)
     :return token: agent watcher token ("insecure" if not set in config server)
     '''
-<<<<<<< HEAD
     config_server = request.app['registry'].config_server
-    token = request.app['config']['watcher']['token']
-=======
     token = request.app['shared_config']['watcher']['token']
->>>>>>> e7462df3
     if token is None:
         token = 'insecure'
     agent_ip = await config_server.get(f'nodes/agents/{agent_id}/ip')

--- conflicted
+++ resolved
@@ -262,12 +262,7 @@
             'cpu_used': float(last_stat['cpu_used']['current']) if last_stat else 0,
             'mem_allocated': int(row.occupied_slots['mem']),
             'mem_used': int(last_stat['mem']['capacity']) if last_stat else 0,
-<<<<<<< HEAD
             'shared_memory': shared_memory,
-=======
-            'shared_memory': (int(last_stat['shared_mem']['capacity'])
-                              if last_stat and 'shared_mem' in last_stat else 0),
->>>>>>> b8e363cc
             'disk_allocated': 0,  # TODO: disk quota limit
             'disk_used': (int(last_stat['io_scratch_size']['stats.max'])
                           if last_stat else 0),

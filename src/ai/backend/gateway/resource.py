--- conflicted
+++ resolved
@@ -325,15 +325,11 @@
             gpu_allocated = row.occupied_slots['cuda.shares']
         c_info = {
             'id': str(row['id']),
-<<<<<<< HEAD
-            'name': row['session_id'],
-=======
             'container_id': row['container_id'],
             'domain_name': row['domain_name'],
             'group_id': str(row['group_id']),
             'group_name': row['name'],
-            'name': row['sess_id'],
->>>>>>> cdc371ef
+            'name': row['session_id'],
             'access_key': row['access_key'],
             'email': row['email'],
             'agent': row['agent'],

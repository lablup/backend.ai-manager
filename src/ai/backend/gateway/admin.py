--- conflicted
+++ resolved
@@ -18,7 +18,7 @@
 from .auth import auth_required
 from ..manager.models.base import DataLoaderManager
 from ..manager.models import (
-    CountAgents, Agent, Image, RescanImages, AliasImage, DealiasImage,
+    Agent, AgentList, Image, RescanImages, AliasImage, DealiasImage,
     KeyPair, CreateKeyPair, ModifyKeyPair, DeleteKeyPair,
     ComputeSession, ComputeSessionList, ComputeWorker, KernelStatus,
     VirtualFolder,
@@ -108,18 +108,18 @@
     users.
     '''
 
-    count_agents = graphene.Field(
-        CountAgents,
-        status=graphene.String())
-
     agent = graphene.Field(
         Agent,
         agent_id=graphene.String(required=True))
 
+    agent_list = graphene.Field(
+        AgentList,
+        limit=graphene.Int(required=True),
+        offset=graphene.Int(required=True),
+        status=graphene.String())
+
     agents = graphene.List(
         Agent,
-        limit=graphene.Int(required=True),
-        offset=graphene.Int(required=True),
         status=graphene.String())
 
     image = graphene.Field(
@@ -143,13 +143,18 @@
         VirtualFolder,
         access_key=graphene.String())
 
-    compute_sessions = graphene.Field(
+    compute_session_list = graphene.Field(
         ComputeSessionList,
         limit=graphene.Int(required=True),
         offset=graphene.Int(required=True),
         access_key=graphene.String(),
         status=graphene.String())
 
+    compute_sessions = graphene.List(
+        ComputeSession,
+        access_key=graphene.String(),
+        status=graphene.String())
+
     compute_session = graphene.Field(
         ComputeSession,
         sess_id=graphene.String())
@@ -160,32 +165,21 @@
         status=graphene.String())
 
     @staticmethod
-    async def resolve_count_agents(executor, info, status=None):
-        return await Agent.load_count(info.context, status)
-
-    @staticmethod
     async def resolve_agent(executor, info, agent_id):
         manager = info.context['dlmgr']
         loader = manager.get_loader('Agent', status=None)
         return await loader.load(agent_id)
 
     @staticmethod
-<<<<<<< HEAD
-    async def resolve_agents(executor, info, limit, offset, status=None):
-        rs = info.context['redis_stat']
-        agent_list = await Agent.load_with_limit(info.context, limit, offset, status)
-        for agent in agent_list:
-            cpu_pct, mem_cur_bytes = await rs.hmget(
-                str(agent.id),
-                'cpu_pct', 'mem_cur_bytes',
-            )
-            agent.cpu_cur_pct = cpu_pct
-            agent.mem_cur_bytes = mem_cur_bytes
-        return agent_list
-=======
     async def resolve_agents(executor, info, status=None):
         return await Agent.load_all(info.context, status=status)
->>>>>>> d7285e60
+
+    @staticmethod
+    async def resolve_agent_list(executor, info, limit, offset, status=None):
+        rs = info.context['redis_stat']
+        total_count = await Agent.load_count(info.context, status)
+        agent_list = await Agent.load_with_limit(info.context, limit, offset, status)
+        return AgentList(agent_list, total_count)
 
     @staticmethod
     async def resolve_image(executor, info, reference):
@@ -221,15 +215,26 @@
         loader = manager.get_loader('VirtualFolder')
         return await loader.load(access_key)
 
-
-    @staticmethod
-    async def resolve_compute_sessions(executor, info, limit, offset, access_key=None, status=None):
+    @staticmethod
+    async def resolve_compute_session_list(executor, info, limit, offset, access_key=None, status=None):
         # TODO: make status a proper graphene.Enum type
         #       (https://github.com/graphql-python/graphene/issues/544)
         total_count = await ComputeSession.load_count(info.context, access_key, status)
         items = await ComputeSession.load_with_limit(info.context, limit, offset, access_key, status)
         return ComputeSessionList(items, total_count)
 
+    @staticmethod
+    async def resolve_compute_sessions(executor, info, access_key=None, status=None):
+        # TODO: make status a proper graphene.Enum type
+        #       (https://github.com/graphql-python/graphene/issues/544)
+        if status is not None:
+            status = KernelStatus[status]
+        if access_key is not None:
+            manager = info.context['dlmgr']
+            loader = manager.get_loader('ComputeSession', status=status)
+            return await loader.load(access_key)
+        else:
+            return await ComputeSession.load_all(info.context)
 
     @staticmethod
     async def resolve_compute_session(executor, info, sess_id, status=None):

import copy
from datetime import datetime, timedelta
import functools
import hashlib, hmac
import logging
import secrets
from typing import (
    Any,
    Iterable,
    Tuple,
)

from aiohttp import web
import aiohttp_cors
from aiojobs.aiohttp import atomic
import click
from dateutil.tz import tzutc
from dateutil.parser import parse as dtparse
import sqlalchemy as sa
import trafaret as t

from ai.backend.common.logging import Logger, BraceStyleAdapter
from ai.backend.common import validators as tx
from .exceptions import (
    GenericBadRequest, GenericForbidden, GenericNotFound,
    InvalidAuthParameters, AuthorizationFailed,
    InvalidAPIParameters,
    InternalServerError,
)
from ..manager.models import (
    keypairs, keypair_resource_policies, users,
)
from ..manager.models.user import UserRole, check_credential
from ..manager.models.keypair import generate_keypair as _gen_keypair, generate_ssh_keypair
from ..manager.models.group import association_groups_users, groups
from .typing import CORSOptions, WebMiddleware
from .utils import check_api_params, set_handler_attr, get_handler_attr

log = BraceStyleAdapter(logging.getLogger('ai.backend.gateway.auth'))


def _extract_auth_params(request):
    """
    HTTP Authorization header must be formatted as:
    "Authorization: BackendAI signMethod=HMAC-SHA256,
                    credential=<ACCESS_KEY>:<SIGNATURE>"
    """
    auth_hdr = request.headers.get('Authorization')
    if not auth_hdr:
        return None
    pieces = auth_hdr.split(' ', 1)
    if len(pieces) != 2:
        raise InvalidAuthParameters('Malformed authorization header')
    auth_type, auth_str = pieces
    if auth_type not in ('BackendAI', 'Sorna'):
        raise InvalidAuthParameters('Invalid authorization type name')

    raw_params = map(lambda s: s.strip(), auth_str.split(','))
    params = {}
    for param in raw_params:
        key, value = param.split('=', 1)
        params[key.strip()] = value.strip()

    try:
        access_key, signature = params['credential'].split(':', 1)
        ret = params['signMethod'], access_key, signature
        return ret
    except (KeyError, ValueError):
        raise InvalidAuthParameters('Missing or malformed authorization parameters')


def check_date(request) -> bool:
    raw_date = request.headers.get('Date')
    if not raw_date:
        raw_date = request.headers.get('X-BackendAI-Date',
                                       request.headers.get('X-Sorna-Date'))
    if not raw_date:
        return False
    try:
        # HTTP standard says "Date" header must be in GMT only.
        # However, dateutil.parser can recognize other commonly used
        # timezone names and offsets.
        date = dtparse(raw_date)
        if date.tzinfo is None:
            date = date.replace(tzinfo=tzutc())  # assume as UTC
        now = datetime.now(tzutc())
        min_date = now - timedelta(minutes=15)
        max_date = now + timedelta(minutes=15)
        request['date'] = date
        request['raw_date'] = raw_date
        if date < min_date or date > max_date:
            return False
    except ValueError:
        return False
    return True


async def sign_request(sign_method, request, secret_key) -> str:
    try:
        mac_type, hash_type = map(lambda s: s.lower(), sign_method.split('-'))
        assert mac_type == 'hmac', 'Unsupported request signing method (MAC type)'
        assert hash_type in hashlib.algorithms_guaranteed, \
               'Unsupported request signing method (hash type)'

        new_api_version = request.headers.get('X-BackendAI-Version')
        legacy_api_version = request.headers.get('X-Sorna-Version')
        api_version = new_api_version or legacy_api_version
        assert api_version is not None, 'API version missing in request headers'
        body = b''
        if api_version < 'v4.20181215':
            if (request.can_read_body and
                request.content_type != 'multipart/form-data'):
                # read the whole body if neither streaming nor bodyless
                body = await request.read()
        body_hash = hashlib.new(hash_type, body).hexdigest()

        sign_bytes = ('{0}\n{1}\n{2}\nhost:{3}\ncontent-type:{4}\n'
                      'x-{name}-version:{5}\n{6}').format(
            request.method, str(request.raw_path), request['raw_date'],
            request.host, request.content_type, api_version,
            body_hash,
            name='backendai' if new_api_version is not None else 'sorna'
        ).encode()
        sign_key = hmac.new(secret_key.encode(),
                            request['date'].strftime('%Y%m%d').encode(),
                            hash_type).digest()
        sign_key = hmac.new(sign_key, request.host.encode(), hash_type).digest()
        return hmac.new(sign_key, sign_bytes, hash_type).hexdigest()
    except ValueError:
        raise AuthorizationFailed('Invalid signature')
    except AssertionError as e:
        raise InvalidAuthParameters(e.args[0])


@web.middleware
async def auth_middleware(request, handler):
    '''
    Fetches user information and sets up keypair, uesr, and is_authorized
    attributes.
    '''
    # This is a global middleware: request.app is the root app.
    request['is_authorized'] = False
    request['is_admin'] = False
    request['is_superadmin'] = False
    request['keypair'] = None
    request['user'] = None
    if not get_handler_attr(request, 'auth_required', False):
        return (await handler(request))
    if not check_date(request):
        raise InvalidAuthParameters('Date/time sync error')
    params = _extract_auth_params(request)
    if params:
        sign_method, access_key, signature = params
        async with request.app['dbpool'].acquire() as conn, conn.begin():
            j = (keypairs.join(users, keypairs.c.user == users.c.uuid)
                         .join(keypair_resource_policies,
                               keypairs.c.resource_policy == keypair_resource_policies.c.name))
            query = (sa.select([users, keypairs, keypair_resource_policies], use_labels=True)
                       .select_from(j)
                       .where((keypairs.c.access_key == access_key) &
                              (keypairs.c.is_active.is_(True))))
            result = await conn.execute(query)
            row = await result.first()
            if row is None:
                raise AuthorizationFailed('Access key not found')
            my_signature = \
                await sign_request(sign_method, request, row['keypairs_secret_key'])
            if secrets.compare_digest(my_signature, signature):
                query = (keypairs.update()
                                 .values(last_used=datetime.now(tzutc()),
                                         num_queries=keypairs.c.num_queries + 1)
                                 .where(keypairs.c.access_key == access_key))
                await conn.execute(query)
                request['is_authorized'] = True
                request['keypair'] = {
                    col.name: row[f'keypairs_{col.name}']
                    for col in keypairs.c
                    if col.name != 'secret_key'
                }
                request['keypair']['resource_policy'] = {
                    col.name: row[f'keypair_resource_policies_{col.name}']
                    for col in keypair_resource_policies.c
                }
                request['user'] = {
                    col.name: row[f'users_{col.name}']
                    for col in users.c
                    if col.name not in ('password', 'description', 'created_at')
                }
                request['user']['id'] = row['keypairs_user_id']  # legacy
                # if request['role'] in ['admin', 'superadmin']:
                if row['keypairs_is_admin']:
                    request['is_admin'] = True
                if request['user']['role'] == 'superadmin':
                    request['is_superadmin'] = True

    # No matter if authenticated or not, pass-through to the handler.
    # (if it's required, auth_required decorator will handle the situation.)
    return (await handler(request))


def auth_required(handler):

    @functools.wraps(handler)
    async def wrapped(request, *args, **kwargs):
        if request.get('is_authorized', False):
            return (await handler(request, *args, **kwargs))
        raise AuthorizationFailed('Unauthorized access')

    set_handler_attr(wrapped, 'auth_required', True)
    return wrapped


def admin_required(handler):

    @functools.wraps(handler)
    async def wrapped(request, *args, **kwargs):
        if request.get('is_authorized', False) and request.get('is_admin', False):
            return (await handler(request, *args, **kwargs))
        raise AuthorizationFailed('Unauthorized access')

    set_handler_attr(wrapped, 'auth_required', True)
    return wrapped


def superadmin_required(handler):

    @functools.wraps(handler)
    async def wrapped(request, *args, **kwargs):
        if request.get('is_authorized', False) and request.get('is_superadmin', False):
            return (await handler(request, *args, **kwargs))
        raise AuthorizationFailed('Unauthorized access')

    set_handler_attr(wrapped, 'auth_required', True)
    return wrapped


@atomic
@auth_required
@check_api_params(
    t.Dict({
        t.Key('echo'): t.String,
    }))
async def test(request: web.Request, params: Any) -> web.Response:
    log.info('AUTH.TEST(ak:{})', request['keypair']['access_key'])
    resp_data = {'authorized': 'yes'}
    if 'echo' in params:
        resp_data['echo'] = params['echo']
    return web.json_response(resp_data)


@atomic
@auth_required
@check_api_params(
    t.Dict({
        t.Key('group', default=None): t.Null | tx.UUID,
    }))
async def get_role(request: web.Request, params: Any) -> web.Response:
    group_role = None
    log.info('AUTH.ROLES(ak:{}, d:{}, g:{})',
             request['keypair']['access_key'],
             request['user']['domain_name'],
             params['group'])
    if params['group'] is not None:
        query = (
            # TODO: per-group role is not yet implemented.
            sa.select([association_groups_users.c.group_id])
            .select_from(association_groups_users)
            .where(
                (association_groups_users.c.group_id == params['group']) &
                (association_groups_users.c.user_id == request['user']['uuid'])
            )
        )
        async with request.app['dbpool'].acquire() as conn:
            result = await conn.execute(query)
            row = await result.first()
            if row is None:
                raise GenericNotFound('No such user group or '
                                      'you are not the member of the group.')
        group_role = 'user'
    resp_data = {
        'global_role': 'superadmin' if request['is_superadmin'] else 'user',
        'domain_role': 'admin' if request['is_admin'] else 'user',
        'group_role': group_role,
    }
    return web.json_response(resp_data)


@atomic
@check_api_params(
    t.Dict({
        t.Key('type'): t.Enum('keypair', 'jwt'),
        t.Key('domain'): t.String,
        t.Key('username'): t.String,
        t.Key('password'): t.String,
    }))
async def authorize(request: web.Request, params: Any) -> web.Response:
    if params['type'] != 'keypair':
        # other types are not implemented yet.
        raise InvalidAPIParameters('Unsupported authorization type')
    log.info('AUTH.AUTHORIZE(d:{0[domain]}, u:{0[username]}, passwd:****, type:{0[type]})', params)
    dbpool = request.app['dbpool']
    user = await check_credential(
        dbpool,
        params['domain'], params['username'], params['password'])
    if user is None:
        raise AuthorizationFailed('User credential mismatch.')
    async with dbpool.acquire() as conn:
        query = (sa.select([keypairs.c.access_key, keypairs.c.secret_key])
                   .select_from(keypairs)
                   .where(
                       (keypairs.c.user == user['uuid']) &
                       (keypairs.c.is_active)
                   )
                   .order_by(sa.desc(keypairs.c.is_admin)))
        result = await conn.execute(query)
        keypair = await result.first()
    return web.json_response({
        'data': {
            'access_key': keypair['access_key'],
            'secret_key': keypair['secret_key'],
            'role': user['role'],
        },
    })


@atomic
@check_api_params(
    t.Dict({
        t.Key('domain'): t.String,
        t.Key('email'): t.String,
        t.Key('password'): t.String,
    }).allow_extra('*'))
async def signup(request: web.Request, params: Any) -> web.Response:
    log_fmt = 'AUTH.SIGNUP(d:{}, email:{}, passwd:****)'
    log_args = (params['domain'], params['email'])
    log.info(log_fmt, *log_args)
    dbpool = request.app['dbpool']
    # Ensure user exists if CHECK_USER handler is in plugin hook.
    # TODO: Eaiser way to use plugin hooks in general? Why is it so difficult to use...
    checked_user = None
    for plugin in request.app['plugins'].values():
        hook_event_types = plugin.get_hook_event_types()
        hook_event_handlers = plugin.get_handlers()
        for ev_types in hook_event_types:
            if 'CHECK_USER' not in ev_types._member_names_ and \
                    'CHECK_PASSWORD' not in ev_types._member_names_:
                continue
            for ev_handlers in hook_event_handlers:
                for ev_handler in ev_handlers:
                    if 'CHECK_USER' in ev_types._member_names_ and \
                            ev_types.CHECK_USER == ev_handler[0]:
                        check_user = ev_handler[1]
                        extra_params = copy.deepcopy(params)
                        extra_params.pop('email')
                        checked_user = await check_user(params['email'], **extra_params)
                    if 'CHECK_PASSWORD' in ev_types._member_names_ and \
                            ev_types.CHECK_PASSWORD == ev_handler[0]:
                        check_password = ev_handler[1]
                        result = await check_password(params['password'])
                        if not result['success']:
                            reason = result.get('reason', 'too simple password')
                            return web.json_response({'title': reason}, status=403)

    if isinstance(checked_user, dict) and not checked_user['success']:
        log.info(log_fmt + ': signup not allowed', *log_args)
        return web.json_response({'error_msg': 'signup not allowed'}, status=403)

    async with dbpool.acquire() as conn:
        # Check if email already exists.
        query = (sa.select([users])
                   .select_from(users)
                   .where((users.c.email == params['email'])))
        result = await conn.execute(query)
        row = await result.first()
        if row is not None:
            raise GenericBadRequest('Email already exists')

        # Create a user.
        data = {
            'domain_name': params['domain'],
            'username': params['username'] if 'username' in params else params['email'],
            'email': params['email'],
            'password': params['password'],
            'need_password_change': False,
            'full_name': params['full_name'] if 'full_name' in params else '',
            'description': params['description'] if 'description' in params else '',
            'is_active': True,
            'role': UserRole.USER,
            'integration_id': None,
        }
        if checked_user:
            # Prevent sql compile exception from unconsumed colume names.
            for key, val in checked_user.items():
                if key in data:
                    data[key] = val
        query = (users.insert().values(data))
        result = await conn.execute(query)
        if result.rowcount > 0:
            checkq = users.select().where(users.c.email == params['email'])
            result = await conn.execute(checkq)
            user = await result.first()
            # Create user's first access_key and secret_key.
            ak, sk = _gen_keypair()
            resource_policy = checked_user.get('resource_policy', 'default') \
                                  if checked_user is not None else 'default'
            kp_data = {
                'user_id': params['email'],
                'access_key': ak,
                'secret_key': sk,
                'is_active': True,
                'is_admin': False,
                'resource_policy': resource_policy,
                'concurrency_used': 0,
                'rate_limit': 1000,
                'num_queries': 0,
                'user': user.uuid,
            }
            query = (keypairs.insert().values(kp_data))
            await conn.execute(query)

            # Add user to the default group.
            group_name = checked_user.get('group', 'default') \
                             if checked_user is not None else 'default'
            query = (sa.select([groups.c.id])
                       .select_from(groups)
                       .where(groups.c.domain_name == params['domain'])
                       .where(groups.c.name == group_name))
            result = await conn.execute(query)
            grp = await result.fetchone()
            if grp is not None:
                values = [{'user_id': user.uuid, 'group_id': grp.id}]
                query = association_groups_users.insert().values(values)
                await conn.execute(query)
        else:
            raise InternalServerError('Error creating user account')
    return web.json_response({
        'data': {
            'access_key': ak,
            'secret_key': sk,
        },
    })


@atomic
@auth_required
@check_api_params(
    t.Dict({
        tx.AliasedKey(['email', 'username']): t.String,
        t.Key('password'): t.String,
    }))
async def signout(request: web.Request, params: Any) -> web.Response:
    domain_name = request['user']['domain_name']
    log.info('AUTH.SIGNOUT(d:{}, email:{})', domain_name, params['email'])
    dbpool = request.app['dbpool']
    if request['user']['email'] != params['email']:
        raise GenericForbidden('Not the account owner')
    result = await check_credential(
        dbpool,
        domain_name, params['email'], params['password'])
    if result is None:
        raise GenericBadRequest('Invalid email and/or password')
    async with dbpool.acquire() as conn, conn.begin():
        # Inactivate the user.
        query = (users.update()
                      .values(is_active=False)
                      .where(users.c.email == params['email']))
        await conn.execute(query)
        # Inactivate every keypairs of the user.
        query = (keypairs.update()
                         .values(is_active=False)
                         .where(keypairs.c.user_id == params['email']))
        await conn.execute(query)
    return web.json_response({})


@atomic
@auth_required
@check_api_params(
    t.Dict({
        t.Key('old_password'): t.String,
        t.Key('new_password'): t.String,
        t.Key('new_password2'): t.String,
    }))
async def update_password(request: web.Request, params: Any) -> web.Response:
    domain_name = request['user']['domain_name']
    email = request['user']['email']
    log_fmt = 'AUTH.UDPATE_PASSWORD(d:{}, email:{})'
    log_args = (domain_name, email)
    log.info(log_fmt, *log_args)
    dbpool = request.app['dbpool']

    user = await check_credential(dbpool, domain_name, email, params['old_password'])
    if user is None:
        log.info(log_fmt + ': old password mismtach', *log_args)
        raise AuthorizationFailed('Old password mismatch')
    if params['new_password'] != params['new_password2']:
        log.info(log_fmt + ': new password mismtach', *log_args)
        return web.json_response({'error_msg': 'new password mismitch'}, status=400)

    # Check password validaty if one of plugins provide CHECK_PASSWORD handler.
    for plugin in request.app['plugins'].values():
        hook_event_types = plugin.get_hook_event_types()
        hook_event_handlers = plugin.get_handlers()
        for ev_types in hook_event_types:
            if 'CHECK_PASSWORD' not in ev_types._member_names_:
                continue
            for ev_handlers in hook_event_handlers:
                for ev_handler in ev_handlers:
                    if 'CHECK_PASSWORD' in ev_types._member_names_ and \
                            ev_types.CHECK_PASSWORD == ev_handler[0]:
                        check_password = ev_handler[1]
                        result = await check_password(params['new_password'])
                        if not result['success']:
                            reason = result.get('reason', 'too simple password')
                            return web.json_response({'title': reason}, status=403)

    async with dbpool.acquire() as conn:
        # Update user password.
        data = {
            'password': params['new_password'],
            'need_password_change': False,
        }
        query = (users.update().values(data).where(users.c.email == email))
        result = await conn.execute(query)
    return web.json_response({}, status=200)


<<<<<<< HEAD
def create_app(default_cors_options: CORSOptions) -> Tuple[web.Application, Iterable[WebMiddleware]]:
=======
@atomic
@auth_required
async def get_ssh_keypair(request: web.Request) -> web.Response:
    domain_name = request['user']['domain_name']
    access_key = request['keypair']['access_key']
    log_fmt = 'AUTH.GET_SSH_KEYPAIR(d:{}, ak:{})'
    log_args = (domain_name, access_key)
    log.info(log_fmt, *log_args)
    dbpool = request.app['dbpool']
    async with dbpool.acquire() as conn:
        # Get SSH public key. Return partial string from the public key just for checking.
        query = (sa.select([keypairs.c.ssh_public_key])
                   .where(keypairs.c.access_key == access_key))
        pubkey = await conn.scalar(query)
    return web.json_response({'ssh_public_key': pubkey}, status=200)


@atomic
@auth_required
async def refresh_ssh_keypair(request: web.Request) -> web.Response:
    domain_name = request['user']['domain_name']
    access_key = request['keypair']['access_key']
    log_fmt = 'AUTH.REFRESH_SSH_KEYPAIR(d:{}, ak:{})'
    log_args = (domain_name, access_key)
    log.info(log_fmt, *log_args)
    dbpool = request.app['dbpool']
    async with dbpool.acquire() as conn:
        pubkey, privkey = generate_ssh_keypair()
        data = {
            'ssh_public_key': pubkey,
            'ssh_private_key': privkey,
        }
        query = (keypairs.update()
                         .values(data)
                         .where(keypairs.c.access_key == access_key))
        await conn.execute(query)
    return web.json_response(data, status=200)


def create_app(default_cors_options):
>>>>>>> 3c0bc737
    app = web.Application()
    app['prefix'] = 'auth'  # slashed to distinguish with "/vN/authorize"
    app['api_versions'] = (1, 2, 3, 4)
    cors = aiohttp_cors.setup(app, defaults=default_cors_options)
    root_resource = cors.add(app.router.add_resource(r''))
    cors.add(root_resource.add_route('GET', test))
    cors.add(root_resource.add_route('POST', test))
    test_resource = cors.add(app.router.add_resource('/test'))
    cors.add(test_resource.add_route('GET', test))
    cors.add(test_resource.add_route('POST', test))
    cors.add(app.router.add_route('POST', '/authorize', authorize))
    cors.add(app.router.add_route('GET', '/role', get_role))
    cors.add(app.router.add_route('POST', '/signup', signup))
    cors.add(app.router.add_route('POST', '/signout', signout))
    cors.add(app.router.add_route('POST', '/update-password', update_password))
    cors.add(app.router.add_route('GET', '/ssh-keypair', get_ssh_keypair))
    cors.add(app.router.add_route('PATCH', '/ssh-keypair', refresh_ssh_keypair))
    return app, [auth_middleware]


@click.group()
def cli():
    pass


@cli.command()
def generate_keypair():
    logger = Logger({
        'level': 'INFO',
        'drivers': ['console'],
        'pkg-ns': {'ai.backend': 'INFO'},
        'console': {'colored': True, 'format': 'verbose'},
    })
    with logger:
        log.info('generating keypair...')
        ak, sk = _gen_keypair()
        print(f'Access Key: {ak} ({len(ak)} bytes)')
        print(f'Secret Key: {sk} ({len(sk)} bytes)')


if __name__ == '__main__':
    cli()<|MERGE_RESOLUTION|>--- conflicted
+++ resolved
@@ -525,9 +525,6 @@
     return web.json_response({}, status=200)
 
 
-<<<<<<< HEAD
-def create_app(default_cors_options: CORSOptions) -> Tuple[web.Application, Iterable[WebMiddleware]]:
-=======
 @atomic
 @auth_required
 async def get_ssh_keypair(request: web.Request) -> web.Response:
@@ -567,8 +564,7 @@
     return web.json_response(data, status=200)
 
 
-def create_app(default_cors_options):
->>>>>>> 3c0bc737
+def create_app(default_cors_options: CORSOptions) -> Tuple[web.Application, Iterable[WebMiddleware]]:
     app = web.Application()
     app['prefix'] = 'auth'  # slashed to distinguish with "/vN/authorize"
     app['api_versions'] = (1, 2, 3, 4)

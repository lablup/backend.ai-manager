--- conflicted
+++ resolved
@@ -567,35 +567,6 @@
     log.info(log_fmt, *log_args)
     dbpool = request.app['dbpool']
     checked_user = None
-<<<<<<< HEAD
-    for plugin in request.app['plugins'].values():
-        hook_event_types = plugin.get_hook_event_types()
-        hook_event_handlers = plugin.get_handlers()
-        for ev_types in hook_event_types:
-            if 'CHECK_USER' not in ev_types._member_names_ and \
-                    'CHECK_PASSWORD' not in ev_types._member_names_:
-                continue
-            for ev_handlers in hook_event_handlers:
-                for ev_handler in ev_handlers:
-                    if 'CHECK_USER' in ev_types._member_names_ and \
-                            ev_types.CHECK_USER == ev_handler[0]:
-                        check_user = ev_handler[1]
-                        extra_params = copy.deepcopy(params)
-                        extra_params.pop('email')
-                        checked_user = await check_user(params['email'], **extra_params)
-                    if 'CHECK_PASSWORD' in ev_types._member_names_ and \
-                            ev_types.CHECK_PASSWORD == ev_handler[0]:
-                        check_password = ev_handler[1]
-                        result = await check_password(params['password'])
-                        if not result['success']:
-                            reason = result.get('reason', 'too simple password')
-                            return web.json_response({'title': reason}, status=403)
-
-    if isinstance(checked_user, dict) and not checked_user['success']:
-        reason = checked_user.get('reason', 'signup check failed')
-        log.info(log_fmt + ': ' + reason, *log_args)
-        return web.json_response({'title': reason}, status=403)
-=======
     for _handler in get_plugin_handlers_by_type(request.app['plugins'], 'CHECK_USER'):
         # Execute all CHECK_USER plugin handlers,
         # which determine the user should be allowed to sign up or not per plugin bases.
@@ -614,7 +585,6 @@
             reason = result.get('reason', 'invalid password')
             log.warning(reason)
             return web.json_response({'title': reason}, status=403)
->>>>>>> fa31bb20
 
     async with dbpool.acquire() as conn:
         # Check if email already exists.

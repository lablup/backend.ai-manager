'''
This module defines a series of Backend.AI-specific errors based on HTTP Error
classes from aiohttp.
Raising a BackendError is automatically mapped to a corresponding HTTP error
response with RFC7807-style JSON-encoded description in its response body.

In the client side, you should use "type" field in the body to distinguish
canonical error types beacuse "title" field may change due to localization and
future UX improvements.
'''

import json
from typing import (
    Any,
    Dict,
    Optional,
    Mapping,
    Union,
)

from aiohttp import web


class BackendError(web.HTTPError):
    '''
    An RFC-7807 error class as a drop-in replacement of the original
    aiohttp.web.HTTPError subclasses.
    '''

    error_type: str  = 'https://api.backend.ai/probs/general-error'
    error_title: str = 'General Backend API Error.'

    content_type: str
    extra_msg: Optional[str]

    def __init__(self, extra_msg: str = None, extra_data: Any = None, **kwargs):
        super().__init__(**kwargs)
        self.args = (self.status_code, self.reason, self.error_type)
        self.empty_body = False
        self.content_type = 'application/problem+json'
        self.extra_msg = extra_msg
        self.extra_data = extra_data
        body = {
            'type': self.error_type,
            'title': self.error_title,
        }
        if extra_msg is not None:
            body['msg'] = extra_msg
        if extra_data is not None:
            body['data'] = extra_data
        self.body = json.dumps(body).encode()

    def __str__(self):
        lines = []
        if self.extra_msg:
            lines.append(f'{self.error_title} ({self.extra_msg})')
        else:
            lines.append(self.error_title)
        if self.extra_data:
            lines.append(' -> extra_data: ' + repr(self.extra_data))
        return '\n'.join(lines)

    def __repr__(self):
        lines = []
        if self.extra_msg:
            lines.append(f'<{type(self).__name__}: {self.error_title} ({self.extra_msg})>')
        else:
            lines.append(f'<{type(self).__name__}: {self.error_title}>')
        if self.extra_data:
            lines.append(' -> extra_data: ' + repr(self.extra_data))
        return '\n'.join(lines)

    def __reduce__(self):
        return (
            type(self),
            (),  # empty the constructor args to make unpickler to use
                 # only the exact current state in __dict__
            self.__dict__,
        )


class GenericNotFound(BackendError, web.HTTPNotFound):
    error_type  = 'https://api.backend.ai/probs/generic-not-found'
    error_title = 'Unknown URL path.'


class GenericBadRequest(BackendError, web.HTTPBadRequest):
    error_type  = 'https://api.backend.ai/probs/generic-bad-request'
    error_title = 'Bad request.'


class RejectedByHook(BackendError, web.HTTPBadRequest):
    error_type  = 'https://api.backend.ai/probs/rejected-by-hook'
    error_title = 'Operation rejected by a hook plugin.'


class InvalidCredentials(BackendError, web.HTTPBadRequest):
    error_type  = 'https://api.backend.ai/probs/invalid-credentials'
    error_title = 'Invalid credentials for authentication.'


class GenericForbidden(BackendError, web.HTTPForbidden):
    error_type  = 'https://api.backend.ai/probs/generic-forbidden'
    error_title = 'Forbidden operation.'


class InsufficientPrivilege(BackendError, web.HTTPForbidden):
    error_type  = 'https://api.backend.ai/probs/insufficient-privilege'
    error_title = 'Insufficient privilege.'


class MethodNotAllowed(BackendError, web.HTTPMethodNotAllowed):
    error_type  = 'https://api.backend.ai/probs/method-not-allowed'
    error_title = 'HTTP Method Not Allowed.'


class InternalServerError(BackendError, web.HTTPInternalServerError):
    error_type  = 'https://api.backend.ai/probs/internal-server-error'
    error_title = 'Internal server error.'


class ServerMisconfiguredError(BackendError, web.HTTPInternalServerError):
    error_type  = 'https://api.backend.ai/probs/server-misconfigured'
    error_title = 'Service misconfigured.'


class ServiceUnavailable(BackendError, web.HTTPServiceUnavailable):
    error_type  = 'https://api.backend.ai/probs/service-unavailable'
    error_title = 'Serivce unavailable.'


class QueryNotImplemented(BackendError, web.HTTPServiceUnavailable):
    error_type  = 'https://api.backend.ai/probs/not-implemented'
    error_title = 'This API query is not implemented.'


class InvalidAuthParameters(BackendError, web.HTTPBadRequest):
    error_type  = 'https://api.backend.ai/probs/invalid-auth-params'
    error_title = 'Missing or invalid authorization parameters.'


class AuthorizationFailed(BackendError, web.HTTPUnauthorized):
    error_type  = 'https://api.backend.ai/probs/auth-failed'
    error_title = 'Credential/signature mismatch.'


class InvalidAPIParameters(BackendError, web.HTTPBadRequest):
    error_type  = 'https://api.backend.ai/probs/invalid-api-params'
    error_title = 'Missing or invalid API parameters.'


class GraphQLError(BackendError, web.HTTPBadRequest):
    error_type  = 'https://api.backend.ai/probs/graphql-error'
    error_title = 'GraphQL-generated error.'


class InstanceNotFound(BackendError, web.HTTPNotFound):
    error_type  = 'https://api.backend.ai/probs/instance-not-found'
    error_title = 'No such instance.'


class ImageNotFound(BackendError, web.HTTPNotFound):
    error_type  = 'https://api.backend.ai/probs/image-not-found'
    error_title = 'No such environment image.'


<<<<<<< HEAD
class DomainNotFound(web.HTTPNotFound, BackendError):
    error_type = 'https://api.backend.ai/probs/domain-not-found'
    error_title = 'No such domain.'


class GroupNotFound(web.HTTPNotFound, BackendError):
=======
class GroupNotFound(BackendError, web.HTTPNotFound):
>>>>>>> ad5e9715
    error_type  = 'https://api.backend.ai/probs/group-not-found'
    error_title = 'No such user group.'


class ScalingGroupNotFound(BackendError, web.HTTPNotFound):
    error_type  = 'https://api.backend.ai/probs/scaling-group-not-found'
    error_title = 'No such scaling group.'


class SessionNotFound(BackendError, web.HTTPNotFound):
    error_type  = 'https://api.backend.ai/probs/session-not-found'
    error_title = 'No such session.'


class TooManySessionsMatched(BackendError, web.HTTPNotFound):
    error_type  = 'https://api.backend.ai/probs/too-many-sessions-matched'
    error_title = 'Too many sessions matched.'

    def __init__(self, extra_msg: str = None, extra_data: Dict[str, Any] = None, **kwargs):
        if (
            extra_data is not None and
            (matches := extra_data.get('matches', None)) is not None
        ):
            serializable_matches = [{
                'id': str(item['session_id']),
                'name': item['session_name'],
                'status': item['status'].name,
                'created_at': item['created_at'].isoformat(),
            } for item in matches]
            extra_data['matches'] = serializable_matches
        super().__init__(extra_msg, extra_data, **kwargs)


class TaskTemplateNotFound(BackendError, web.HTTPNotFound):
    error_type  = 'https://api.backend.ai/probs/task-template-not-found'
    error_title = 'No such task template.'


class TooManyKernelsFound(BackendError, web.HTTPNotFound):
    error_type  = 'https://api.backend.ai/probs/too-many-kernels'
    error_title = 'There are two or more matching kernels.'


class AppNotFound(BackendError, web.HTTPNotFound):
    error_type  = 'https://api.backend.ai/probs/app-not-found'
    error_title = 'No such app service provided by the session.'


class SessionAlreadyExists(BackendError, web.HTTPBadRequest):
    error_type  = 'https://api.backend.ai/probs/session-already-exists'
    error_title = 'The session already exists but you requested not to reuse existing one.'


class VFolderCreationFailed(BackendError, web.HTTPBadRequest):
    error_type  = 'https://api.backend.ai/probs/vfolder-creation-failed'
    error_title = 'Virtual folder creation has failed.'


class VFolderNotFound(BackendError, web.HTTPNotFound):
    error_type  = 'https://api.backend.ai/probs/vfolder-not-found'
    error_title = 'No such virtual folder.'


class VFolderAlreadyExists(BackendError, web.HTTPBadRequest):
    error_type  = 'https://api.backend.ai/probs/vfolder-already-exists'
    error_title = 'The virtual folder already exists with the same name.'


class DotfileCreationFailed(BackendError, web.HTTPBadRequest):
    error_type  = 'https://api.backend.ai/probs/generic-bad-request'
    error_title = 'Dotfile creation has failed.'


class DotfileAlreadyExists(BackendError, web.HTTPBadRequest):
    error_type  = 'https://api.backend.ai/probs/generic-bad-request'
    error_title = 'Dotfile already exists.'


class DotfileNotFound(BackendError, web.HTTPNotFound):
    error_type  = 'https://api.backend.ai/probs/generic-not-found'
    error_title = 'Requested Dotfile not found.'


class QuotaExceeded(BackendError, web.HTTPPreconditionFailed):
    error_type  = 'https://api.backend.ai/probs/quota-exceeded'
    error_title = 'You have reached your resource limit.'


class RateLimitExceeded(BackendError, web.HTTPTooManyRequests):
    error_type  = 'https://api.backend.ai/probs/rate-limit-exceeded'
    error_title = 'You have reached your API query rate limit.'


class InstanceNotAvailable(BackendError, web.HTTPServiceUnavailable):
    error_type  = 'https://api.backend.ai/probs/instance-not-available'
    error_title = 'There is no available instance.'


class ServerFrozen(BackendError, web.HTTPServiceUnavailable):
    error_type  = 'https://api.backend.ai/probs/server-frozen'
    error_title = 'The server is frozen due to maintenance. Please try again later.'


class AgentError(RuntimeError):
    '''
    A dummy exception class to distinguish agent-side errors passed via
    agent rpc calls.

    It carries two args tuple: the exception type and exception arguments from
    the agent.
    '''

    def __init__(self, *args, exc_repr: str = None):
        super().__init__(*args)
        self.exc_repr = exc_repr


class BackendAgentError(BackendError):
    '''
    An RFC-7807 error class that wraps agent-side errors.
    '''

    _short_type_map = {
        'TIMEOUT': 'https://api.backend.ai/probs/agent-timeout',
        'INVALID_INPUT': 'https://api.backend.ai/probs/agent-invalid-input',
        'FAILURE': 'https://api.backend.ai/probs/agent-failure',
    }

    def __init__(self, agent_error_type: str,
                 exc_info: Union[str, AgentError, Exception, Mapping[str, Optional[str]], None] = None):
        super().__init__()
        agent_details: Mapping[str, Optional[str]]
        if not agent_error_type.startswith('https://'):
            agent_error_type = self._short_type_map[agent_error_type.upper()]
        self.args = (
            self.status_code,
            self.reason,
            self.error_type,
            agent_error_type,
        )
        if isinstance(exc_info, str):
            agent_details = {
                'type': agent_error_type,
                'title': exc_info,
            }
        elif isinstance(exc_info, AgentError):
            if exc_info.exc_repr:
                exc_repr = exc_info.exc_repr
            else:
                if isinstance(exc_info.args[0], Exception):
                    inner_name = type(exc_info.args[0]).__name__
                elif (isinstance(exc_info.args[0], type) and
                      issubclass(exc_info.args[0], Exception)):
                    inner_name = exc_info.args[0].__name__
                else:
                    inner_name = str(exc_info.args[0])
                inner_args = ', '.join(repr(a) for a in exc_info.args[1])
                exc_repr = f'{inner_name}({inner_args})'
            agent_details = {
                'type': agent_error_type,
                'title': 'Agent-side exception occurred.',
                'exception': exc_repr,
            }
        elif isinstance(exc_info, Exception):
            agent_details = {
                'type': agent_error_type,
                'title': 'Unexpected exception ocurred.',
                'exception': repr(exc_info),
            }
        elif isinstance(exc_info, Mapping):
            agent_details = exc_info
        else:
            agent_details = {
                'type': agent_error_type,
                'title': None if exc_info is None else str(exc_info),
            }
        self.agent_details = agent_details
        self.agent_error_type = agent_error_type
        self.agent_error_title = agent_details['title']
        self.agent_exception = agent_details.get('exception', '')
        self.body = json.dumps({
            'type': self.error_type,
            'title': self.error_title,
            'agent-details': agent_details,
        }).encode()

    def __str__(self):
        if self.agent_exception:
            return f'{self.agent_error_title} ({self.agent_exception})'
        return f'{self.agent_error_title}'

    def __repr__(self):
        if self.agent_exception:
            return f'<{type(self).__name__}: {self.agent_error_title} ({self.agent_exception})>'
        return f'<{type(self).__name__}: {self.agent_error_title}>'

    def __reduce__(self):
        return (type(self), (self.agent_error_type, self.agent_details))


class KernelCreationFailed(BackendAgentError, web.HTTPInternalServerError):
    error_type  = 'https://api.backend.ai/probs/kernel-creation-failed'
    error_title = 'Kernel creation has failed.'


class KernelDestructionFailed(BackendAgentError, web.HTTPInternalServerError):
    error_type  = 'https://api.backend.ai/probs/kernel-destruction-failed'
    error_title = 'Kernel destruction has failed.'


class KernelRestartFailed(BackendAgentError, web.HTTPInternalServerError):
    error_type  = 'https://api.backend.ai/probs/kernel-restart-failed'
    error_title = 'Kernel restart has failed.'


class KernelExecutionFailed(BackendAgentError, web.HTTPInternalServerError):
    error_type  = 'https://api.backend.ai/probs/kernel-execution-failed'
    error_title = 'Executing user code in the kernel has failed.'<|MERGE_RESOLUTION|>--- conflicted
+++ resolved
@@ -164,16 +164,12 @@
     error_title = 'No such environment image.'
 
 
-<<<<<<< HEAD
 class DomainNotFound(web.HTTPNotFound, BackendError):
     error_type = 'https://api.backend.ai/probs/domain-not-found'
     error_title = 'No such domain.'
 
 
 class GroupNotFound(web.HTTPNotFound, BackendError):
-=======
-class GroupNotFound(BackendError, web.HTTPNotFound):
->>>>>>> ad5e9715
     error_type  = 'https://api.backend.ai/probs/group-not-found'
     error_title = 'No such user group.'
 

from __future__ import annotations

import asyncio
from contextvars import ContextVar
import logging
import json
from typing import Any, AsyncIterator, Dict, Mapping, Optional, TYPE_CHECKING, cast

import aiohttp
import aiotools
import yarl

from abc import ABCMeta, abstractmethod

from ai.backend.common.docker import (
    login as registry_login,
    MIN_KERNELSPEC, MAX_KERNELSPEC,
)
from ai.backend.common.etcd import (
    AsyncEtcd,
    quote as etcd_quote,
)
from ai.backend.common.logging import BraceStyleAdapter
if TYPE_CHECKING:
    from ..background import ProgressReporter
<<<<<<< HEAD
from ai.backend.manager.api.utils import chunked
=======
from ..api.utils import chunked
>>>>>>> 4b614a4c

log = BraceStyleAdapter(logging.getLogger(__name__))


class BaseContainerRegistry(metaclass=ABCMeta):

    etcd: AsyncEtcd
    registry_name: str
    registry_info: Mapping[str, Any]
    registry_url: yarl.URL
    max_concurrency_per_registry: int
    base_hdrs: Dict[str, str]
    credentials: Dict[str, str]
    ssl_verify: bool

    sema: ContextVar[asyncio.Semaphore]
    reporter: ContextVar[Optional[ProgressReporter]]
    all_updates: ContextVar[Dict[str, str]]

    def __init__(
        self,
        etcd: AsyncEtcd,
        registry_name: str,
        registry_info: Mapping[str, Any],
        *,
        max_concurrency_per_registry: int = 4,
        ssl_verify: bool = True,
    ) -> None:
        self.etcd = etcd
        self.registry_name = registry_name
        self.registry_info = registry_info
        self.registry_url = registry_info['']
        self.max_concurrency_per_registry = max_concurrency_per_registry
        self.base_hdrs = {
            'Accept': 'application/vnd.docker.distribution.manifest.v2+json',
        }
        self.credentials = {}
        self.ssl_verify = ssl_verify
        self.sema = ContextVar('sema')
        self.reporter = ContextVar('reporter', default=None)
        self.all_updates = ContextVar('all_updates')

    async def rescan_single_registry(
        self,
        reporter: ProgressReporter = None,
    ) -> None:
        self.all_updates.set({})
        self.sema.set(asyncio.Semaphore(self.max_concurrency_per_registry))
        self.reporter.set(reporter)
        username = self.registry_info['username']
        if username is not None:
            self.credentials['username'] = username
        password = self.registry_info['password']
        if password is not None:
            self.credentials['password'] = password
        non_kernel_words = (
            'common-', 'commons-', 'base-',
            'krunner', 'builder',
            'backendai', 'geofront',
        )
        ssl_ctx = None  # default
        if not self.registry_info['ssl-verify']:
            ssl_ctx = False
        connector = aiohttp.TCPConnector(ssl=ssl_ctx)
        async with aiohttp.ClientSession(connector=connector) as sess:
            async with aiotools.TaskGroup() as tg:
                async for image in self.fetch_repositories(sess):
                    if not any((w in image) for w in non_kernel_words):  # skip non-kernel images
                        tg.create_task(self._scan_image(sess, image))
        all_updates = self.all_updates.get()
        if not all_updates:
            log.info('No images found in registry {0}', self.registry_url)
        else:
            for kvlist in chunked(sorted(all_updates.items()), 16):
                await self.etcd.put_dict(dict(kvlist))

    async def _scan_image(
        self,
        sess: aiohttp.ClientSession,
        image: str,
    ) -> None:
        rqst_args = await registry_login(
            sess,
            self.registry_url,
            self.credentials,
            f'repository:{image}:pull',
        )
        rqst_args['headers'].update(**self.base_hdrs)
        tags = []
        tag_list_url: Optional[yarl.URL]
        tag_list_url = (self.registry_url / f'v2/{image}/tags/list').with_query(
            {'n': '10'},
        )
        while tag_list_url is not None:
            async with sess.get(tag_list_url, **rqst_args) as resp:
                data = json.loads(await resp.read())
                if 'tags' in data:
                    # sometimes there are dangling image names in the hub.
                    tags.extend(data['tags'])
                tag_list_url = None
                next_page_link = resp.links.get('next')
                if next_page_link:
                    next_page_url = cast(yarl.URL, next_page_link['url'])
                    tag_list_url = (
                        self.registry_url
                        .with_path(next_page_url.path)
                        .with_query(next_page_url.query)
                    )
        if (reporter := self.reporter.get()) is not None:
            reporter.total_progress += len(tags)
        async with aiotools.TaskGroup() as tg:
            for tag in tags:
                tg.create_task(self._scan_tag(sess, rqst_args, image, tag))

    async def _scan_tag(
        self,
        sess: aiohttp.ClientSession,
        rqst_args,
        image: str,
        tag: str,
    ) -> None:
        config_digest = None
        labels = {}
        skip_reason = None
        try:
            async with self.sema.get():
                async with sess.get(self.registry_url / f'v2/{image}/manifests/{tag}',
                                    **rqst_args) as resp:
                    if resp.status == 404:
                        # ignore missing tags
                        # (may occur after deleting an image from the docker hub)
                        skip_reason = "missing/deleted"
                        return
                    resp.raise_for_status()
                    data = await resp.json()
                    config_digest = data['config']['digest']
                    size_bytes = (sum(layer['size'] for layer in data['layers']) +
                                    data['config']['size'])

                async with sess.get(self.registry_url / f'v2/{image}/blobs/{config_digest}',
                                    **rqst_args) as resp:
                    # content-type may not be json...
                    resp.raise_for_status()
                    data = json.loads(await resp.read())
                    if 'container_config' in data:
                        raw_labels = data['container_config']['Labels']
                        if raw_labels:
                            labels.update(raw_labels)
                    else:
                        raw_labels = data['config']['Labels']
                        if raw_labels:
                            labels.update(raw_labels)
            if 'ai.backend.kernelspec' not in labels:
                # Skip non-Backend.AI kernel images
                skip_reason = "missing kernelspec"
                return
            if not (MIN_KERNELSPEC <= int(labels['ai.backend.kernelspec']) <= MAX_KERNELSPEC):
                # Skip unsupported kernelspec images
                skip_reason = "unsupported kernelspec"
                return

            updates = {}
            updates[f'images/{etcd_quote(self.registry_name)}/'
                    f'{etcd_quote(image)}'] = '1'
            tag_prefix = f'images/{etcd_quote(self.registry_name)}/' \
                            f'{etcd_quote(image)}/{tag}'
            updates[tag_prefix] = config_digest
            updates[f'{tag_prefix}/size_bytes'] = size_bytes
            for k, v in labels.items():
                updates[f'{tag_prefix}/labels/{k}'] = v

            accels = labels.get('ai.backend.accelerators')
            if accels:
                updates[f'{tag_prefix}/accels'] = accels

            res_prefix = 'ai.backend.resource.min.'
            for k, v in filter(lambda pair: pair[0].startswith(res_prefix),
                                labels.items()):
                res_key = k[len(res_prefix):]
                updates[f'{tag_prefix}/resource/{res_key}/min'] = v
            self.all_updates.get().update(updates)
        finally:
            if skip_reason:
                log.warning('Skipped image - {}:{} ({})', image, tag, skip_reason)
                progress_msg = f"Skipped {image}:{tag} ({skip_reason})"
            else:
                log.info('Updated image - {0}:{1}', image, tag)
                progress_msg = f"Updated {image}:{tag}"
            if (reporter := self.reporter.get()) is not None:
                await reporter.update(1, message=progress_msg)

    @abstractmethod
    async def fetch_repositories(
        self,
        sess: aiohttp.ClientSession,
    ) -> AsyncIterator[str]:
        yield ""<|MERGE_RESOLUTION|>--- conflicted
+++ resolved
@@ -23,11 +23,7 @@
 from ai.backend.common.logging import BraceStyleAdapter
 if TYPE_CHECKING:
     from ..background import ProgressReporter
-<<<<<<< HEAD
-from ai.backend.manager.api.utils import chunked
-=======
 from ..api.utils import chunked
->>>>>>> 4b614a4c
 
 log = BraceStyleAdapter(logging.getLogger(__name__))
 

from collections import ChainMap
from datetime import datetime, timedelta
import functools
import hashlib, hmac
import logging
import secrets
from typing import (
    Any,
    Final,
    Iterable,
    Mapping,
    TYPE_CHECKING,
    Tuple,
    cast,
)

from aiohttp import web
import aiohttp_cors
from aiojobs.aiohttp import atomic
from dateutil.tz import tzutc
from dateutil.parser import parse as dtparse
import sqlalchemy as sa
import trafaret as t

from ai.backend.common import validators as tx
from ai.backend.common.logging import BraceStyleAdapter
from ai.backend.common.plugin.hook import (
    ALL_COMPLETED,
    FIRST_COMPLETED,
    PASSED,
)

from ..models import (
    keypairs, keypair_resource_policies, users,
)
from ..models.user import UserRole, UserStatus, INACTIVE_USER_STATUSES, check_credential
from ..models.keypair import generate_keypair as _gen_keypair, generate_ssh_keypair
from ..models.group import association_groups_users, groups
from .exceptions import (
    AuthorizationFailed,
    GenericBadRequest,
    GenericForbidden,
    GenericNotFound,
    InternalServerError,
    InvalidAuthParameters,
    InvalidAPIParameters,
    RejectedByHook,
)
from .types import CORSOptions, WebMiddleware
from .utils import check_api_params, set_handler_attr, get_handler_attr

if TYPE_CHECKING:
    from .context import RootContext

log: Final = BraceStyleAdapter(logging.getLogger(__name__))

whois_timezone_info: Final = {
    "A": 1 * 3600,
    "ACDT": 10.5 * 3600,
    "ACST": 9.5 * 3600,
    "ACT": -5 * 3600,
    "ACWST": 8.75 * 3600,
    "ADT": 4 * 3600,
    "AEDT": 11 * 3600,
    "AEST": 10 * 3600,
    "AET": 10 * 3600,
    "AFT": 4.5 * 3600,
    "AKDT": -8 * 3600,
    "AKST": -9 * 3600,
    "ALMT": 6 * 3600,
    "AMST": -3 * 3600,
    "AMT": -4 * 3600,
    "ANAST": 12 * 3600,
    "ANAT": 12 * 3600,
    "AQTT": 5 * 3600,
    "ART": -3 * 3600,
    "AST": 3 * 3600,
    "AT": -4 * 3600,
    "AWDT": 9 * 3600,
    "AWST": 8 * 3600,
    "AZOST": 0 * 3600,
    "AZOT": -1 * 3600,
    "AZST": 5 * 3600,
    "AZT": 4 * 3600,
    "AoE": -12 * 3600,
    "B": 2 * 3600,
    "BNT": 8 * 3600,
    "BOT": -4 * 3600,
    "BRST": -2 * 3600,
    "BRT": -3 * 3600,
    "BST": 6 * 3600,
    "BTT": 6 * 3600,
    "C": 3 * 3600,
    "CAST": 8 * 3600,
    "CAT": 2 * 3600,
    "CCT": 6.5 * 3600,
    "CDT": -5 * 3600,
    "CEST": 2 * 3600,
    "CET": 1 * 3600,
    "CHADT": 13.75 * 3600,
    "CHAST": 12.75 * 3600,
    "CHOST": 9 * 3600,
    "CHOT": 8 * 3600,
    "CHUT": 10 * 3600,
    "CIDST": -4 * 3600,
    "CIST": -5 * 3600,
    "CKT": -10 * 3600,
    "CLST": -3 * 3600,
    "CLT": -4 * 3600,
    "COT": -5 * 3600,
    "CST": -6 * 3600,
    "CT": -6 * 3600,
    "CVT": -1 * 3600,
    "CXT": 7 * 3600,
    "ChST": 10 * 3600,
    "D": 4 * 3600,
    "DAVT": 7 * 3600,
    "DDUT": 10 * 3600,
    "E": 5 * 3600,
    "EASST": -5 * 3600,
    "EAST": -6 * 3600,
    "EAT": 3 * 3600,
    "ECT": -5 * 3600,
    "EDT": -4 * 3600,
    "EEST": 3 * 3600,
    "EET": 2 * 3600,
    "EGST": 0 * 3600,
    "EGT": -1 * 3600,
    "EST": -5 * 3600,
    "ET": -5 * 3600,
    "F": 6 * 3600,
    "FET": 3 * 3600,
    "FJST": 13 * 3600,
    "FJT": 12 * 3600,
    "FKST": -3 * 3600,
    "FKT": -4 * 3600,
    "FNT": -2 * 3600,
    "G": 7 * 3600,
    "GALT": -6 * 3600,
    "GAMT": -9 * 3600,
    "GET": 4 * 3600,
    "GFT": -3 * 3600,
    "GILT": 12 * 3600,
    "GMT": 0 * 3600,
    "GST": 4 * 3600,
    "GYT": -4 * 3600,
    "H": 8 * 3600,
    "HDT": -9 * 3600,
    "HKT": 8 * 3600,
    "HOVST": 8 * 3600,
    "HOVT": 7 * 3600,
    "HST": -10 * 3600,
    "I": 9 * 3600,
    "ICT": 7 * 3600,
    "IDT": 3 * 3600,
    "IOT": 6 * 3600,
    "IRDT": 4.5 * 3600,
    "IRKST": 9 * 3600,
    "IRKT": 8 * 3600,
    "IRST": 3.5 * 3600,
    "IST": 5.5 * 3600,
    "JST": 9 * 3600,
    "K": 10 * 3600,
    "KGT": 6 * 3600,
    "KOST": 11 * 3600,
    "KRAST": 8 * 3600,
    "KRAT": 7 * 3600,
    "KST": 9 * 3600,
    "KUYT": 4 * 3600,
    "L": 11 * 3600,
    "LHDT": 11 * 3600,
    "LHST": 10.5 * 3600,
    "LINT": 14 * 3600,
    "M": 12 * 3600,
    "MAGST": 12 * 3600,
    "MAGT": 11 * 3600,
    "MART": 9.5 * 3600,
    "MAWT": 5 * 3600,
    "MDT": -6 * 3600,
    "MHT": 12 * 3600,
    "MMT": 6.5 * 3600,
    "MSD": 4 * 3600,
    "MSK": 3 * 3600,
    "MST": -7 * 3600,
    "MT": -7 * 3600,
    "MUT": 4 * 3600,
    "MVT": 5 * 3600,
    "MYT": 8 * 3600,
    "N": -1 * 3600,
    "NCT": 11 * 3600,
    "NDT": 2.5 * 3600,
    "NFT": 11 * 3600,
    "NOVST": 7 * 3600,
    "NOVT": 7 * 3600,
    "NPT": 5.5 * 3600,
    "NRT": 12 * 3600,
    "NST": 3.5 * 3600,
    "NUT": -11 * 3600,
    "NZDT": 13 * 3600,
    "NZST": 12 * 3600,
    "O": -2 * 3600,
    "OMSST": 7 * 3600,
    "OMST": 6 * 3600,
    "ORAT": 5 * 3600,
    "P": -3 * 3600,
    "PDT": -7 * 3600,
    "PET": -5 * 3600,
    "PETST": 12 * 3600,
    "PETT": 12 * 3600,
    "PGT": 10 * 3600,
    "PHOT": 13 * 3600,
    "PHT": 8 * 3600,
    "PKT": 5 * 3600,
    "PMDT": -2 * 3600,
    "PMST": -3 * 3600,
    "PONT": 11 * 3600,
    "PST": -8 * 3600,
    "PT": -8 * 3600,
    "PWT": 9 * 3600,
    "PYST": -3 * 3600,
    "PYT": -4 * 3600,
    "Q": -4 * 3600,
    "QYZT": 6 * 3600,
    "R": -5 * 3600,
    "RET": 4 * 3600,
    "ROTT": -3 * 3600,
    "S": -6 * 3600,
    "SAKT": 11 * 3600,
    "SAMT": 4 * 3600,
    "SAST": 2 * 3600,
    "SBT": 11 * 3600,
    "SCT": 4 * 3600,
    "SGT": 8 * 3600,
    "SRET": 11 * 3600,
    "SRT": -3 * 3600,
    "SST": -11 * 3600,
    "SYOT": 3 * 3600,
    "T": -7 * 3600,
    "TAHT": -10 * 3600,
    "TFT": 5 * 3600,
    "TJT": 5 * 3600,
    "TKT": 13 * 3600,
    "TLT": 9 * 3600,
    "TMT": 5 * 3600,
    "TOST": 14 * 3600,
    "TOT": 13 * 3600,
    "TRT": 3 * 3600,
    "TVT": 12 * 3600,
    "U": -8 * 3600,
    "ULAST": 9 * 3600,
    "ULAT": 8 * 3600,
    "UTC": 0 * 3600,
    "UYST": -2 * 3600,
    "UYT": -3 * 3600,
    "UZT": 5 * 3600,
    "V": -9 * 3600,
    "VET": -4 * 3600,
    "VLAST": 11 * 3600,
    "VLAT": 10 * 3600,
    "VOST": 6 * 3600,
    "VUT": 11 * 3600,
    "W": -10 * 3600,
    "WAKT": 12 * 3600,
    "WARST": -3 * 3600,
    "WAST": 2 * 3600,
    "WAT": 1 * 3600,
    "WEST": 1 * 3600,
    "WET": 0 * 3600,
    "WFT": 12 * 3600,
    "WGST": -2 * 3600,
    "WGT": -3 * 3600,
    "WIB": 7 * 3600,
    "WIT": 9 * 3600,
    "WITA": 8 * 3600,
    "WST": 14 * 3600,
    "WT": 0 * 3600,
    "X": -11 * 3600,
    "Y": -12 * 3600,
    "YAKST": 10 * 3600,
    "YAKT": 9 * 3600,
    "YAPT": 10 * 3600,
    "YEKST": 6 * 3600,
    "YEKT": 5 * 3600,
    "Z": 0 * 3600,
}


def _extract_auth_params(request):
    """
    HTTP Authorization header must be formatted as:
    "Authorization: BackendAI signMethod=HMAC-SHA256,
                    credential=<ACCESS_KEY>:<SIGNATURE>"
    """
    auth_hdr = request.headers.get('Authorization')
    if not auth_hdr:
        return None
    pieces = auth_hdr.split(' ', 1)
    if len(pieces) != 2:
        raise InvalidAuthParameters('Malformed authorization header')
    auth_type, auth_str = pieces
    if auth_type not in ('BackendAI', 'Sorna'):
        raise InvalidAuthParameters('Invalid authorization type name')

    raw_params = map(lambda s: s.strip(), auth_str.split(','))
    params = {}
    for param in raw_params:
        key, value = param.split('=', 1)
        params[key.strip()] = value.strip()

    try:
        access_key, signature = params['credential'].split(':', 1)
        ret = params['signMethod'], access_key, signature
        return ret
    except (KeyError, ValueError):
        raise InvalidAuthParameters('Missing or malformed authorization parameters')


def check_date(request) -> bool:
    raw_date = request.headers.get('Date')
    if not raw_date:
        raw_date = request.headers.get('X-BackendAI-Date',
                                       request.headers.get('X-Sorna-Date'))
    if not raw_date:
        return False
    try:
        # HTTP standard says "Date" header must be in GMT only.
        # However, dateutil.parser can recognize other commonly used
        # timezone names and offsets.
        date = dtparse(raw_date, tzinfos=whois_timezone_info)
        if date.tzinfo is None:
            date = date.replace(tzinfo=tzutc())  # assume as UTC
        now = datetime.now(tzutc())
        min_date = now - timedelta(minutes=15)
        max_date = now + timedelta(minutes=15)
        request['date'] = date
        request['raw_date'] = raw_date
        if not (min_date < date < max_date):
            return False
    except ValueError:
        return False
    return True


async def sign_request(sign_method, request, secret_key) -> str:
    try:
        mac_type, hash_type = map(lambda s: s.lower(), sign_method.split('-'))
        assert mac_type == 'hmac', 'Unsupported request signing method (MAC type)'
        assert hash_type in hashlib.algorithms_guaranteed, \
               'Unsupported request signing method (hash type)'

        new_api_version = request.headers.get('X-BackendAI-Version')
        legacy_api_version = request.headers.get('X-Sorna-Version')
        api_version = new_api_version or legacy_api_version
        assert api_version is not None, 'API version missing in request headers'
        body = b''
        if api_version < 'v4.20181215':
            if (request.can_read_body and
                request.content_type != 'multipart/form-data'):
                # read the whole body if neither streaming nor bodyless
                body = await request.read()
        body_hash = hashlib.new(hash_type, body).hexdigest()

        sign_bytes = ('{0}\n{1}\n{2}\nhost:{3}\ncontent-type:{4}\n'
                      'x-{name}-version:{5}\n{6}').format(
            request.method, str(request.raw_path), request['raw_date'],
            request.host, request.content_type, api_version,
            body_hash,
            name='backendai' if new_api_version is not None else 'sorna'
        ).encode()
        sign_key = hmac.new(secret_key.encode(),
                            request['date'].strftime('%Y%m%d').encode(),
                            hash_type).digest()
        sign_key = hmac.new(sign_key, request.host.encode(), hash_type).digest()
        return hmac.new(sign_key, sign_bytes, hash_type).hexdigest()
    except ValueError:
        raise AuthorizationFailed('Invalid signature')
    except AssertionError as e:
        raise InvalidAuthParameters(e.args[0])


@web.middleware
async def auth_middleware(request: web.Request, handler) -> web.StreamResponse:
    """
    Fetches user information and sets up keypair, uesr, and is_authorized
    attributes.
    """
    # This is a global middleware: request.app is the root app.
    root_ctx: RootContext = request.app['_root.context']
    request['is_authorized'] = False
    request['is_admin'] = False
    request['is_superadmin'] = False
    request['keypair'] = None
    request['user'] = None
    if not get_handler_attr(request, 'auth_required', False):
        return (await handler(request))
    if not check_date(request):
        raise InvalidAuthParameters('Date/time sync error')
    params = _extract_auth_params(request)
    if params:
        sign_method, access_key, signature = params
        async with root_ctx.db.connect() as conn:
            await conn.execution_options(postgresql_readonly=True)
            async with conn.begin():
                j = (
                    keypairs
                    .join(users, keypairs.c.user == users.c.uuid)
                    .join(keypair_resource_policies,
                          keypairs.c.resource_policy == keypair_resource_policies.c.name)
                )
<<<<<<< HEAD
                query = (
                    sa.select([users, keypairs, keypair_resource_policies], use_labels=True)
                    .select_from(j)
                    .where(
                        (keypairs.c.access_key == access_key) &
                        (keypairs.c.is_active.is_(True))
                    )
                )
                result = await conn.execute(query)
                row = result.first()
        if row is None:
            raise AuthorizationFailed('Access key not found')
        my_signature = \
            await sign_request(sign_method, request, row['keypairs_secret_key'])
        if not secrets.compare_digest(my_signature, signature):
            raise AuthorizationFailed('Signature mismatch')
=======
            )
            result = await conn.execute(query)
            row = result.first()
            if row is None:
                raise AuthorizationFailed('Access key not found')
            my_signature = \
                await sign_request(sign_method, request, row['keypairs_secret_key'])
            if not secrets.compare_digest(my_signature, signature):
                raise AuthorizationFailed('Signature mismatch')
            redis = root_ctx.redis_stat.pipeline()
            num_queries_key = f'kp:{access_key}:num_queries'
            redis.incr(num_queries_key)
            redis.expire(num_queries_key, 86400 * 30)  # retention: 1 month
            await redis.execute()
>>>>>>> cc6a37e3
        request['is_authorized'] = True
        request['keypair'] = {
            col.name: row[f'keypairs_{col.name}']
            for col in keypairs.c
            if col.name != 'secret_key'
        }
        request['keypair']['resource_policy'] = {
            col.name: row[f'keypair_resource_policies_{col.name}']
            for col in keypair_resource_policies.c
        }
        request['user'] = {
            col.name: row[f'users_{col.name}']
            for col in users.c
            if col.name not in ('password', 'description', 'created_at')
        }
        request['user']['id'] = row['keypairs_user_id']  # legacy
        # if request['role'] in ['admin', 'superadmin']:
        if row['keypairs_is_admin']:
            request['is_admin'] = True
        if request['user']['role'] == 'superadmin':
            request['is_superadmin'] = True

    # No matter if authenticated or not, pass-through to the handler.
    # (if it's required, auth_required decorator will handle the situation.)
    return (await handler(request))


def auth_required(handler):

    @functools.wraps(handler)
    async def wrapped(request, *args, **kwargs):
        if request.get('is_authorized', False):
            return (await handler(request, *args, **kwargs))
        raise AuthorizationFailed('Unauthorized access')

    set_handler_attr(wrapped, 'auth_required', True)
    return wrapped


def admin_required(handler):

    @functools.wraps(handler)
    async def wrapped(request, *args, **kwargs):
        if request.get('is_authorized', False) and request.get('is_admin', False):
            return (await handler(request, *args, **kwargs))
        raise AuthorizationFailed('Unauthorized access')

    set_handler_attr(wrapped, 'auth_required', True)
    return wrapped


def superadmin_required(handler):

    @functools.wraps(handler)
    async def wrapped(request, *args, **kwargs):
        if request.get('is_authorized', False) and request.get('is_superadmin', False):
            return (await handler(request, *args, **kwargs))
        raise AuthorizationFailed('Unauthorized access')

    set_handler_attr(wrapped, 'auth_required', True)
    return wrapped


@atomic
@auth_required
@check_api_params(
    t.Dict({
        t.Key('echo'): t.String,
    }))
async def test(request: web.Request, params: Any) -> web.Response:
    log.info('AUTH.TEST(ak:{})', request['keypair']['access_key'])
    resp_data = {'authorized': 'yes'}
    if 'echo' in params:
        resp_data['echo'] = params['echo']
    return web.json_response(resp_data)


@atomic
@auth_required
@check_api_params(
    t.Dict({
        t.Key('group', default=None): t.Null | tx.UUID,
    }))
async def get_role(request: web.Request, params: Any) -> web.Response:
    group_role = None
    root_ctx: RootContext = request.app['_root.context']
    log.info(
        'AUTH.ROLES(ak:{}, d:{}, g:{})',
        request['keypair']['access_key'],
        request['user']['domain_name'],
        params['group'],
    )
    if params['group'] is not None:
        query = (
            # TODO: per-group role is not yet implemented.
            sa.select([association_groups_users.c.group_id])
            .select_from(association_groups_users)
            .where(
                (association_groups_users.c.group_id == params['group']) &
                (association_groups_users.c.user_id == request['user']['uuid'])
            )
        )
        async with root_ctx.db.begin() as conn:
            result = await conn.execute(query)
            row = result.first()
            if row is None:
                raise GenericNotFound('No such user group or '
                                      'you are not the member of the group.')
        group_role = 'user'
    resp_data = {
        'global_role': 'superadmin' if request['is_superadmin'] else 'user',
        'domain_role': 'admin' if request['is_admin'] else 'user',
        'group_role': group_role,
    }
    return web.json_response(resp_data)


@atomic
@check_api_params(
    t.Dict({
        t.Key('type'): t.Enum('keypair', 'jwt'),
        t.Key('domain'): t.String,
        t.Key('username'): t.String,
        t.Key('password'): t.String,
    }))
async def authorize(request: web.Request, params: Any) -> web.Response:
    if params['type'] != 'keypair':
        # other types are not implemented yet.
        raise InvalidAPIParameters('Unsupported authorization type')
    log.info('AUTH.AUTHORIZE(d:{0[domain]}, u:{0[username]}, passwd:****, type:{0[type]})', params)
    root_ctx: RootContext = request.app['_root.context']

    # [Hooking point for AUTHORIZE with the FIRST_COMPLETED requirement]
    # The hook handlers should accept the whole ``params`` dict, and optional
    # ``db`` parameter (if the hook needs to query to database).
    # They should return a corresponding Backend.AI user object after performing
    # their own authentication steps, like LDAP authentication, etc.
    hook_result = await root_ctx.hook_plugin_ctx.dispatch(
        'AUTHORIZE',
        (params, root_ctx.db),
        return_when=FIRST_COMPLETED,
    )
    if hook_result.status != PASSED:
        raise RejectedByHook.from_hook_result(hook_result)
    elif hook_result.result:
        # Passed one of AUTHORIZED hook
        user = hook_result.result
    else:
        # No AUTHORIZE hook is defined (proceed with normal login)
        user = await check_credential(
            root_ctx.db,
            params['domain'], params['username'], params['password']
        )
    if user is None:
        raise AuthorizationFailed('User credential mismatch.')
    if user['status'] == UserStatus.BEFORE_VERIFICATION:
        raise AuthorizationFailed('This account needs email verification.')
    if user['status'] in INACTIVE_USER_STATUSES:
        raise AuthorizationFailed('User credential mismatch.')
    async with root_ctx.db.begin() as conn:
        query = (sa.select([keypairs.c.access_key, keypairs.c.secret_key])
                   .select_from(keypairs)
                   .where(
                       (keypairs.c.user == user['uuid']) &
                       (keypairs.c.is_active)
                   )
                   .order_by(sa.desc(keypairs.c.is_admin)))
        result = await conn.execute(query)
        keypair = result.first()
    if keypair is None:
        raise AuthorizationFailed('No API keypairs found.')
    return web.json_response({
        'data': {
            'access_key': keypair['access_key'],
            'secret_key': keypair['secret_key'],
            'role': user['role'],
            'status': user['status'],
        },
    })


@atomic
@check_api_params(
    t.Dict({
        t.Key('domain'): t.String,
        t.Key('email'): t.String,
        t.Key('password'): t.String,
    }).allow_extra('*'))
async def signup(request: web.Request, params: Any) -> web.Response:
    log_fmt = 'AUTH.SIGNUP(d:{}, email:{}, passwd:****)'
    log_args = (params['domain'], params['email'])
    log.info(log_fmt, *log_args)
    root_ctx: RootContext = request.app['_root.context']

    # [Hooking point for PRE_SIGNUP with the ALL_COMPLETED requirement]
    # The hook handlers should accept the whole ``params`` dict.
    # They should return a dict to override the user information,
    # where the keys must be a valid field name of the users table,
    # with two exceptions: "resource_policy" (name) and "group" (name).
    # A plugin may return an empty dict if it has nothing to override.
    hook_result = await root_ctx.hook_plugin_ctx.dispatch(
        'PRE_SIGNUP',
        (params, ),
        return_when=ALL_COMPLETED,
    )
    if hook_result.status != PASSED:
        raise RejectedByHook.from_hook_result(hook_result)
    else:
        # Merge the hook results as a single map.
        user_data_overriden = ChainMap(*cast(Mapping, hook_result.result))

    async with root_ctx.db.begin() as conn:
        # Check if email already exists.
        query = (sa.select([users])
                   .select_from(users)
                   .where((users.c.email == params['email'])))
        result = await conn.execute(query)
        row = result.first()
        if row is not None:
            raise GenericBadRequest('Email already exists')

        # Create a user.
        data = {
            'domain_name': params['domain'],
            'username': params['username'] if 'username' in params else params['email'],
            'email': params['email'],
            'password': params['password'],
            'need_password_change': False,
            'full_name': params['full_name'] if 'full_name' in params else '',
            'description': params['description'] if 'description' in params else '',
            'status': UserStatus.ACTIVE,
            'status_info': 'user-signup',
            'role': UserRole.USER,
            'integration_id': None,
        }
        if user_data_overriden:
            for key, val in user_data_overriden.items():
                if key in data:  # take only valid fields
                    data[key] = val
        query = (users.insert().values(data))
        result = await conn.execute(query)
        if result.rowcount > 0:
            checkq = users.select().where(users.c.email == params['email'])
            result = await conn.execute(checkq)
            user = result.first()
            # Create user's first access_key and secret_key.
            ak, sk = _gen_keypair()
            resource_policy = (
                user_data_overriden.get('resource_policy', 'default')
            )
            kp_data = {
                'user_id': params['email'],
                'access_key': ak,
                'secret_key': sk,
                'is_active': True if data.get('status') == UserStatus.ACTIVE else False,
                'is_admin': False,
                'resource_policy': resource_policy,
                'concurrency_used': 0,
                'rate_limit': 1000,
                'num_queries': 0,
                'user': user.uuid,
            }
            query = (keypairs.insert().values(kp_data))
            await conn.execute(query)

            # Add user to the default group.
            group_name = user_data_overriden.get('group', 'default')
            query = (sa.select([groups.c.id])
                       .select_from(groups)
                       .where(groups.c.domain_name == params['domain'])
                       .where(groups.c.name == group_name))
            result = await conn.execute(query)
            grp = result.first()
            if grp is not None:
                values = [{'user_id': user.uuid, 'group_id': grp.id}]
                query = association_groups_users.insert().values(values)
                await conn.execute(query)
        else:
            raise InternalServerError('Error creating user account')

    resp_data = {
        'access_key': ak,
        'secret_key': sk,
    }

    # [Hooking point for POST_SIGNUP as one-way notification]
    # The hook handlers should accept a tuple of the user email,
    # the new user's UUID, and a dict with initial user's preferences.
    initial_user_prefs = {
        'lang': request.headers.get('Accept-Language', 'en-us').split(',')[0].lower(),
    }
    await root_ctx.hook_plugin_ctx.notify(
        'POST_SIGNUP',
        (params['email'], user.uuid, initial_user_prefs)
    )
    return web.json_response(resp_data, status=201)


@atomic
@auth_required
@check_api_params(
    t.Dict({
        tx.AliasedKey(['email', 'username']): t.String,
        t.Key('password'): t.String,
    }))
async def signout(request: web.Request, params: Any) -> web.Response:
    domain_name = request['user']['domain_name']
    log.info('AUTH.SIGNOUT(d:{}, email:{})', domain_name, params['email'])
    root_ctx: RootContext = request.app['_root.context']
    if request['user']['email'] != params['email']:
        raise GenericForbidden('Not the account owner')
    result = await check_credential(
        root_ctx.db,
        domain_name, params['email'], params['password'])
    if result is None:
        raise GenericBadRequest('Invalid email and/or password')
    async with root_ctx.db.begin() as conn:
        # Inactivate the user.
        query = (
            users.update()
            .values(status=UserStatus.INACTIVE)
            .where(users.c.email == params['email'])
        )
        await conn.execute(query)
        # Inactivate every keypairs of the user.
        query = (
            keypairs.update()
            .values(is_active=False)
            .where(keypairs.c.user_id == params['email'])
        )
        await conn.execute(query)
    return web.json_response({})


@atomic
@auth_required
@check_api_params(
    t.Dict({
        t.Key('email'): t.String,
        t.Key('full_name'): t.String,
    }))
async def update_full_name(request: web.Request, params: Any) -> web.Response:
    root_ctx: RootContext = request.app['_root.context']
    domain_name = request['user']['domain_name']
    email = request['user']['email']
    log_fmt = 'AUTH.UPDATE_FULL_NAME(d:{}, email:{})'
    log_args = (domain_name, email)
    log.info(log_fmt, *log_args)
    async with root_ctx.db.begin() as conn:
        query = (
            sa.select([users])
            .select_from(users)
            .where(
                (users.c.email == email) &
                (users.c.domain_name == domain_name)
            )
        )
        result = await conn.execute(query)
        user = result.first()
        if user is None:
            log.info(log_fmt + ': Unknown user', *log_args)
            return web.json_response({'error_msg': 'Unknown user'}, status=400)

        # If user is not null, then it updates user full_name.
        data = {
            'full_name': params['full_name'],
        }
        update_query = (users.update().values(data).where(users.c.email == email))
        await conn.execute(update_query)
    return web.json_response({}, status=200)


@atomic
@auth_required
@check_api_params(
    t.Dict({
        t.Key('old_password'): t.String,
        t.Key('new_password'): t.String,
        t.Key('new_password2'): t.String,
    }))
async def update_password(request: web.Request, params: Any) -> web.Response:
    root_ctx: RootContext = request.app['_root.context']
    domain_name = request['user']['domain_name']
    email = request['user']['email']
    log_fmt = 'AUTH.UDPATE_PASSWORD(d:{}, email:{})'
    log_args = (domain_name, email)
    log.info(log_fmt, *log_args)

    user = await check_credential(root_ctx.db, domain_name, email, params['old_password'])
    if user is None:
        log.info(log_fmt + ': old password mismtach', *log_args)
        raise AuthorizationFailed('Old password mismatch')
    if params['new_password'] != params['new_password2']:
        log.info(log_fmt + ': new password mismtach', *log_args)
        return web.json_response({'error_msg': 'new password mismitch'}, status=400)

    # [Hooking point for VERIFY_PASSWORD_FORMAT with the ALL_COMPLETED requirement]
    # The hook handlers should accept the old password and the new password and implement their
    # own password validation rules.
    # They should return None if the validation is successful and raise the Reject error
    # otherwise.
    hook_result = await root_ctx.hook_plugin_ctx.dispatch(
        'VERIFY_PASSWORD_FORMAT',
        (params['old_password'], params['new_password']),
        return_when=ALL_COMPLETED,
    )
    if hook_result.status != PASSED:
        hook_result.reason = hook_result.reason or 'invalid password format'
        raise RejectedByHook.from_hook_result(hook_result)

    async with root_ctx.db.begin() as conn:
        # Update user password.
        data = {
            'password': params['new_password'],
            'need_password_change': False,
        }
        query = (users.update().values(data).where(users.c.email == email))
        await conn.execute(query)
    return web.json_response({}, status=200)


@atomic
@auth_required
async def get_ssh_keypair(request: web.Request) -> web.Response:
    root_ctx: RootContext = request.app['_root.context']
    domain_name = request['user']['domain_name']
    access_key = request['keypair']['access_key']
    log_fmt = 'AUTH.GET_SSH_KEYPAIR(d:{}, ak:{})'
    log_args = (domain_name, access_key)
    log.info(log_fmt, *log_args)
    async with root_ctx.db.begin() as conn:
        # Get SSH public key. Return partial string from the public key just for checking.
        query = (
            sa.select([keypairs.c.ssh_public_key])
            .where(keypairs.c.access_key == access_key)
        )
        pubkey = await conn.scalar(query)
    return web.json_response({'ssh_public_key': pubkey}, status=200)


@atomic
@auth_required
async def refresh_ssh_keypair(request: web.Request) -> web.Response:
    domain_name = request['user']['domain_name']
    access_key = request['keypair']['access_key']
    log_fmt = 'AUTH.REFRESH_SSH_KEYPAIR(d:{}, ak:{})'
    log_args = (domain_name, access_key)
    log.info(log_fmt, *log_args)
    root_ctx: RootContext = request.app['_root.context']
    async with root_ctx.db.begin() as conn:
        pubkey, privkey = generate_ssh_keypair()
        data = {
            'ssh_public_key': pubkey,
            'ssh_private_key': privkey,
        }
        query = (
            keypairs.update()
            .values(data)
            .where(keypairs.c.access_key == access_key)
        )
        await conn.execute(query)
    return web.json_response(data, status=200)


def create_app(default_cors_options: CORSOptions) -> Tuple[web.Application, Iterable[WebMiddleware]]:
    app = web.Application()
    app['prefix'] = 'auth'  # slashed to distinguish with "/vN/authorize"
    app['api_versions'] = (1, 2, 3, 4)
    cors = aiohttp_cors.setup(app, defaults=default_cors_options)
    root_resource = cors.add(app.router.add_resource(r''))
    cors.add(root_resource.add_route('GET', test))
    cors.add(root_resource.add_route('POST', test))
    test_resource = cors.add(app.router.add_resource('/test'))
    cors.add(test_resource.add_route('GET', test))
    cors.add(test_resource.add_route('POST', test))
    cors.add(app.router.add_route('POST', '/authorize', authorize))
    cors.add(app.router.add_route('GET', '/role', get_role))
    cors.add(app.router.add_route('POST', '/signup', signup))
    cors.add(app.router.add_route('POST', '/signout', signout))
    cors.add(app.router.add_route('POST', '/update-password', update_password))
    cors.add(app.router.add_route('POST', '/update-full-name', update_full_name))
    cors.add(app.router.add_route('GET', '/ssh-keypair', get_ssh_keypair))
    cors.add(app.router.add_route('PATCH', '/ssh-keypair', refresh_ssh_keypair))
    return app, [auth_middleware]<|MERGE_RESOLUTION|>--- conflicted
+++ resolved
@@ -407,7 +407,6 @@
                     .join(keypair_resource_policies,
                           keypairs.c.resource_policy == keypair_resource_policies.c.name)
                 )
-<<<<<<< HEAD
                 query = (
                     sa.select([users, keypairs, keypair_resource_policies], use_labels=True)
                     .select_from(j)
@@ -424,22 +423,11 @@
             await sign_request(sign_method, request, row['keypairs_secret_key'])
         if not secrets.compare_digest(my_signature, signature):
             raise AuthorizationFailed('Signature mismatch')
-=======
-            )
-            result = await conn.execute(query)
-            row = result.first()
-            if row is None:
-                raise AuthorizationFailed('Access key not found')
-            my_signature = \
-                await sign_request(sign_method, request, row['keypairs_secret_key'])
-            if not secrets.compare_digest(my_signature, signature):
-                raise AuthorizationFailed('Signature mismatch')
-            redis = root_ctx.redis_stat.pipeline()
-            num_queries_key = f'kp:{access_key}:num_queries'
-            redis.incr(num_queries_key)
-            redis.expire(num_queries_key, 86400 * 30)  # retention: 1 month
-            await redis.execute()
->>>>>>> cc6a37e3
+        redis = root_ctx.redis_stat.pipeline()
+        num_queries_key = f'kp:{access_key}:num_queries'
+        redis.incr(num_queries_key)
+        redis.expire(num_queries_key, 86400 * 30)  # retention: 1 month
+        await redis.execute()
         request['is_authorized'] = True
         request['keypair'] = {
             col.name: row[f'keypairs_{col.name}']

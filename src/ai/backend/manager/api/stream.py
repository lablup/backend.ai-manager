'''
WebSocket-based streaming kernel interaction APIs.

NOTE: For nginx-based setups, we need to gather all websocket-based API handlers
      under this "/stream/"-prefixed app.
'''

from __future__ import annotations

import asyncio
import base64
from collections import defaultdict
from datetime import timedelta
import json
import logging
import secrets
import textwrap
from typing import (
    Any,
    AsyncIterator,
    DefaultDict,
    Iterable,
    List,
    Mapping,
    MutableMapping,
    TYPE_CHECKING,
    Tuple,
    Union,
)
from urllib.parse import urlparse
import uuid
import weakref

import aiohttp
import aiotools
from aiohttp import web
import aiohttp_cors
from aiotools import apartial, adefer
import attr
import trafaret as t
import zmq, zmq.asyncio

from ai.backend.common import redis, validators as tx
from ai.backend.common.events import KernelTerminatingEvent
from ai.backend.common.logging import BraceStyleAdapter
from ai.backend.common.types import (
    AccessKey,
    AgentId,
    KernelId, SessionId,
)

from ai.backend.manager.idle import AppStreamingStatus

from ..defs import DEFAULT_ROLE
from ..models import kernels
from .auth import auth_required
from .exceptions import (
    AppNotFound,
    BackendError,
    InternalServerError,
    InvalidAPIParameters,
    SessionNotFound,
    TooManySessionsMatched,
)
from .manager import READ_ALLOWED, server_status_required
from .types import CORSOptions, WebMiddleware
from .utils import check_api_params, call_non_bursty
from .wsproxy import TCPProxy
if TYPE_CHECKING:
    from ..config import SharedConfig
    from .context import RootContext

log = BraceStyleAdapter(logging.getLogger(__name__))
stream_ptask_group: aiotools.PersistentTaskGroup | None = None


@server_status_required(READ_ALLOWED)
@auth_required
@adefer
async def stream_pty(defer, request: web.Request) -> web.StreamResponse:
    root_ctx: RootContext = request.app['_root.context']
    app_ctx: PrivateContext = request.app['stream.context']
    session_name = request.match_info['session_name']
    access_key = request['keypair']['access_key']
    api_version = request['api_version']
    if stream_ptask_group is not None:
        try:
            compute_session = await asyncio.shield(
                stream_ptask_group.create_task(root_ctx.registry.get_session(session_name, access_key)),
            )
        except SessionNotFound:
            raise
        log.info('STREAM_PTY(ak:{0}, s:{1})', access_key, session_name)
        stream_key = compute_session['id']

        await asyncio.shield(stream_ptask_group.create_task(
            root_ctx.registry.increment_session_usage(session_name, access_key),
        ))
        ws = web.WebSocketResponse(max_msg_size=root_ctx.local_config['manager']['max-wsmsg-size'])
        await ws.prepare(request)

        myself = asyncio.current_task()
        assert myself is not None
        app_ctx.stream_pty_handlers[stream_key].add(myself)
        defer(lambda: app_ctx.stream_pty_handlers[stream_key].discard(myself))

    async def connect_streams(compute_session) -> Tuple[zmq.asyncio.Socket, zmq.asyncio.Socket]:
        # TODO: refactor as custom row/table method
        if compute_session.kernel_host is None:
            kernel_host = urlparse(compute_session.agent_addr).hostname
        else:
            kernel_host = compute_session.kernel_host
        stdin_addr = f'tcp://{kernel_host}:{compute_session.stdin_port}'
        log.debug('stream_pty({0}): stdin: {1}', stream_key, stdin_addr)
        stdin_sock = await app_ctx.zctx.socket(zmq.PUB)
        stdin_sock.connect(stdin_addr)
        stdin_sock.setsockopt(zmq.LINGER, 100)
        stdout_addr = f'tcp://{kernel_host}:{compute_session.stdout_port}'
        log.debug('stream_pty({0}): stdout: {1}', stream_key, stdout_addr)
        stdout_sock = await app_ctx.zctx.socket(zmq.SUB)
        stdout_sock.connect(stdout_addr)
        stdout_sock.setsockopt(zmq.LINGER, 100)
        stdout_sock.subscribe(b'')
        return stdin_sock, stdout_sock

    # Wrap sockets in a list so that below coroutines can share reference changes.
    socks = list(await connect_streams(compute_session))
    app_ctx.stream_stdin_socks[stream_key].add(socks[0])
    defer(lambda: app_ctx.stream_stdin_socks[stream_key].discard(socks[0]))
    stream_sync = asyncio.Event()

    async def stream_stdin():
        nonlocal socks
        try:
            async for msg in ws:
                if msg.type == aiohttp.WSMsgType.TEXT:
                    data = json.loads(msg.data)
                    if data['type'] == 'stdin':
                        raw_data = base64.b64decode(data['chars'].encode('ascii'))
                        try:
                            await socks[0].send_mlutipart([raw_data])
                        except (RuntimeError, zmq.error.ZMQError):
                            # when socks[0] is closed, re-initiate the connection.
                            app_ctx.stream_stdin_socks[stream_key].discard(socks[0])
                            socks[1].close()
                            kernel = await asyncio.shield(
                                stream_ptask_group.create_task(
                                    root_ctx.registry.get_session(
                                        session_name,
                                        access_key,
                                    ),
                                ),
                            )
                            stdin_sock, stdout_sock = await connect_streams(kernel)
                            socks[0] = stdin_sock
                            socks[1] = stdout_sock
                            app_ctx.stream_stdin_socks[stream_key].add(socks[0])
                            socks[0].write([raw_data])
                            log.debug('stream_stdin({0}): zmq stream reset',
                                      stream_key)
                            stream_sync.set()
                            continue
                    else:
                        await asyncio.shield(
                            stream_ptask_group.create_task(
                                root_ctx.registry.increment_session_usage(session_name, access_key),
                            ),
                        )
                        run_id = secrets.token_hex(8)
                        if data['type'] == 'resize':
                            code = f"%resize {data['rows']} {data['cols']}"
                            await root_ctx.registry.execute(
                                session_name, access_key,
                                api_version, run_id, 'query', code, {},
                                flush_timeout=None,
                            )
                        elif data['type'] == 'ping':
                            await root_ctx.registry.execute(
                                session_name, access_key,
                                api_version, run_id, 'query', '%ping', {},
                                flush_timeout=None,
                            )
                        elif data['type'] == 'restart':
                            # Close existing zmq sockets and let stream
                            # handlers get a new one with changed stdin/stdout
                            # ports.
                            log.debug('stream_stdin: restart requested')
                            if not socks[0].closed:
                                await asyncio.shield(
                                    stream_ptask_group.create_task(
                                        root_ctx.registry.restart_session(
                                            run_id,
                                            session_name,
                                            access_key,
                                        ),
                                    ),
                                )
                                socks[0].close()
                            else:
                                log.warning(
                                    "stream_stdin({0}): "
                                    "duplicate kernel restart request; "
                                    "ignoring it.",
                                    stream_key,
                                )
                elif msg.type == aiohttp.WSMsgType.ERROR:
                    log.warning('stream_stdin({0}): connection closed ({1})',
                                stream_key, ws.exception())
        except asyncio.CancelledError:
            # Agent or kernel is terminated.
            raise
        except Exception:
            await root_ctx.error_monitor.capture_exception(context={'user': request['user']['uuid']})
            log.exception('stream_stdin({0}): unexpected error', stream_key)
        finally:
            log.debug('stream_stdin({0}): terminated', stream_key)
            if not socks[0].closed:
                socks[0].close()

    async def stream_stdout():
        nonlocal socks
        log.debug('stream_stdout({0}): started', stream_key)
        try:
            while True:
                try:
                    data = await socks[1].recv_multipart()
                except (asyncio.CancelledError, zmq.error.ZMQError):
                    if socks[0] not in app_ctx.stream_stdin_socks:
                        # we are terminating
                        return
                    # connection is closed, so wait until stream_stdin() recovers it.
                    await stream_sync.wait()
                    stream_sync.clear()
                    log.debug('stream_stdout({0}): zmq stream reset', stream_key)
                    continue
                if ws.closed:
                    break
                await ws.send_str(json.dumps({
                    'type': 'out',
                    'data': base64.b64encode(data[0]).decode('ascii'),
                }, ensure_ascii=False))
        except asyncio.CancelledError:
            pass
        except:
            await root_ctx.error_monitor.capture_exception(context={'user': request['user']['uuid']})
            log.exception('stream_stdout({0}): unexpected error', stream_key)
        finally:
            log.debug('stream_stdout({0}): terminated', stream_key)
            socks[1].close()

    # According to aiohttp docs, reading ws must be done inside this task.
    # We execute the stdout handler as another task.
    stdout_task = asyncio.create_task(stream_stdout())
    try:
        await stream_stdin()
    except Exception:
        await root_ctx.error_monitor.capture_exception(context={'user': request['user']['uuid']})
        log.exception('stream_pty({0}): unexpected error', stream_key)
    finally:
        stdout_task.cancel()
        await stdout_task
    return ws


@server_status_required(READ_ALLOWED)
@auth_required
@adefer
async def stream_execute(defer, request: web.Request) -> web.StreamResponse:
    '''
    WebSocket-version of gateway.kernel.execute().
    '''
    root_ctx: RootContext = request.app['_root.context']
    app_ctx: PrivateContext = request.app['stream.context']
    local_config = root_ctx.local_config
    registry = root_ctx.registry
    session_name = request.match_info['session_name']
    access_key = request['keypair']['access_key']
    api_version = request['api_version']
    log.info('STREAM_EXECUTE(ak:{0}, s:{1})', access_key, session_name)
    if stream_ptask_group is not None:
        try:
            compute_session = await asyncio.shield(
                stream_ptask_group.create_task(
                    registry.get_session(session_name, access_key),  # noqa
                ),
            )
        except SessionNotFound:
            raise
        stream_key = compute_session['id']

        await asyncio.shield(stream_ptask_group.create_task(
            registry.increment_session_usage(session_name, access_key),
        ))
        ws = web.WebSocketResponse(max_msg_size=local_config['manager']['max-wsmsg-size'])
        await ws.prepare(request)

        myself = asyncio.current_task()
        assert myself is not None
        app_ctx.stream_execute_handlers[stream_key].add(myself)
        defer(lambda: app_ctx.stream_execute_handlers[stream_key].discard(myself))

        # This websocket connection itself is a "run".
        run_id = secrets.token_hex(8)

        try:
            if ws.closed:
                log.debug('STREAM_EXECUTE: client disconnected (cancelled)')
                return ws
            params = await ws.receive_json()
            assert params.get('mode'), 'mode is missing or empty!'
            mode = params['mode']
            assert mode in {'query', 'batch'}, 'mode has an invalid value.'
            code = params.get('code', '')
            opts = params.get('options', None) or {}

            while True:
                # TODO: rewrite agent and kernel-runner for unbuffered streaming.
                raw_result = await registry.execute(
                    session_name, access_key,
                    api_version, run_id, mode, code, opts,
                    flush_timeout=0.2)
                if ws.closed:
                    log.debug('STREAM_EXECUTE: client disconnected (interrupted)')
                    await asyncio.shield(stream_ptask_group.create_task(
                        registry.interrupt_session(session_name, access_key),
                    ))
                    break
                if raw_result is None:
                    # repeat until we get finished
                    log.debug('STREAM_EXECUTE: none returned, continuing...')
                    mode = 'continue'
                    code = ''
                    opts.clear()
                    continue
                await ws.send_json({
                    'status': raw_result['status'],
                    'console': raw_result.get('console'),
                    'exitCode': raw_result.get('exitCode'),
                    'options': raw_result.get('options'),
                    'files': raw_result.get('files'),
                })
                if raw_result['status'] == 'waiting-input':
                    mode = 'input'
                    code = await ws.receive_str()
                elif raw_result['status'] == 'finished':
                    break
                else:
                    # repeat until we get finished
                    mode = 'continue'
                    code = ''
                    opts.clear()
        except (json.decoder.JSONDecodeError, AssertionError) as e:
            log.warning('STREAM_EXECUTE: invalid/missing parameters: {0!r}', e)
            if not ws.closed:
                await ws.send_json({
                    'status': 'error',
                    'msg': f'Invalid API parameters: {e!r}',
                })
        except BackendError as e:
            log.exception('STREAM_EXECUTE: exception')
            if not ws.closed:
                await ws.send_json({
                    'status': 'error',
                    'msg': f'BackendError: {e!r}',
                })
            raise
        except asyncio.CancelledError:
            if not ws.closed:
                await ws.send_json({
                    'status': 'server-restarting',
                    'msg': 'The API server is going to restart for maintenance. '
                           'Please connect again with the same run ID.',
                })
            raise
        finally:
            return ws
    else:
        raise InternalServerError("Failed to initialize the ptask group")


@server_status_required(READ_ALLOWED)
@auth_required
@check_api_params(
    t.Dict({
        tx.AliasedKey(['app', 'service']): t.String,
        # The port argument is only required to use secondary ports
        # when the target app listens multiple TCP ports.
        # Otherwise it should be omitted or set to the same value of
        # the actual port number used by the app.
        tx.AliasedKey(['port'], default=None): t.Null | t.Int[1024:65535],
        tx.AliasedKey(['envs'], default=None): t.Null | t.String,  # stringified JSON
                                                                   # e.g., '{"PASSWORD": "12345"}'
        tx.AliasedKey(['arguments'], default=None): t.Null | t.String,  # stringified JSON
                                                                        # e.g., '{"-P": "12345"}'
                                                                        # The value can be one of:
                                                                        # None, str, List[str]
    }))
@adefer
async def stream_proxy(defer, request: web.Request, params: Mapping[str, Any]) -> web.StreamResponse:
    root_ctx: RootContext = request.app['_root.context']
    app_ctx: PrivateContext = request.app['stream.context']
    session_name: str = request.match_info['session_name']
    access_key: AccessKey = request['keypair']['access_key']
    service: str = params['app']
    myself = asyncio.current_task()
    assert myself is not None
    if stream_ptask_group is not None:
        try:
            kernel = await asyncio.shield(stream_ptask_group.create_task(
                root_ctx.registry.get_session(session_name, access_key),
            ))
        except (SessionNotFound, TooManySessionsMatched):
            raise
        stream_key = kernel['id']
        stream_id = uuid.uuid4().hex
        app_ctx.stream_proxy_handlers[stream_key].add(myself)
        defer(lambda: app_ctx.stream_proxy_handlers[stream_key].discard(myself))
        if kernel['kernel_host'] is None:
            kernel_host = urlparse(kernel['agent_addr']).hostname
        else:
            kernel_host = kernel['kernel_host']
        for sport in kernel['service_ports']:
            if sport['name'] == service:
                if params['port']:
                    # using one of the primary/secondary ports of the app
                    try:
                        hport_idx = sport['container_ports'].index(params['port'])
                    except ValueError:
                        raise InvalidAPIParameters(
                            f"Service {service} does not open the port number {params['port']}.")
                    host_port = sport['host_ports'][hport_idx]
                else:
<<<<<<< HEAD
                    # using the default (primary) port of the app
                    if 'host_ports' not in sport:
                        host_port = sport['host_port']  # legacy kernels
                    else:
                        host_port = sport['host_ports'][0]
                dest = (kernel_host, host_port)
                break
        else:
            raise AppNotFound(f'{session_name}:{service}')
=======
                    host_port = sport['host_ports'][0]
            dest = (kernel_host, host_port)
            break
    else:
        raise AppNotFound(f'{session_name}:{service}')

    log.info(
        'STREAM_WSPROXY (ak:{}, s:{}): tunneling {}:{} to {}',
        access_key, session_name,
        service, sport['protocol'], '{}:{}'.format(*dest),
    )
    if sport['protocol'] == 'tcp':
        proxy_cls = TCPProxy
    elif sport['protocol'] == 'pty':
        raise NotImplementedError
    elif sport['protocol'] == 'http':
        proxy_cls = TCPProxy
    elif sport['protocol'] == 'preopen':
        proxy_cls = TCPProxy
    else:
        raise InvalidAPIParameters(
            f"Unsupported service protocol: {sport['protocol']}")

    redis_live = root_ctx.redis_live
    conn_tracker_key = f"session.{kernel['id']}.active_app_connections"
    conn_tracker_val = f"{kernel['id']}:{service}:{stream_id}"

    _conn_tracker_script = textwrap.dedent('''
        local now = redis.call('TIME')
        now = now[1] + (now[2] / (10^6))
        redis.call('ZADD', KEYS[1], now, ARGV[1])
    ''')

    async def refresh_cb(kernel_id: str, data: bytes) -> None:
        await asyncio.shield(call_non_bursty(
            conn_tracker_key,
            apartial(
                redis.execute_script,
                redis_live, 'update_conn_tracker', _conn_tracker_script,
                [conn_tracker_key],
                [conn_tracker_val],
            ),
            max_bursts=128, max_idle=5000,
        ))
>>>>>>> 96a2dce9

        log.info(
            'STREAM_WSPROXY (ak:{}, s:{}): tunneling {}:{} to {}',
            access_key, session_name,
            service, sport['protocol'], '{}:{}'.format(*dest),
        )
        if sport['protocol'] == 'tcp':
            proxy_cls = TCPProxy
        elif sport['protocol'] == 'pty':
            raise NotImplementedError
        elif sport['protocol'] == 'http':
            proxy_cls = TCPProxy
        elif sport['protocol'] == 'preopen':
            proxy_cls = TCPProxy
        else:
            raise InvalidAPIParameters(
                f"Unsupported service protocol: {sport['protocol']}")

        redis_live = root_ctx.redis_live
        conn_tracker_key = f"session.{kernel['id']}.active_app_connections"
        conn_tracker_val = f"{kernel['id']}:{service}:{stream_id}"

        async def refresh_cb(kernel_id: str, data: bytes) -> None:
            now = await redis.execute(redis_live, lambda r: r.time())
            now = now[0] + (now[1] / (10**6))
            if stream_ptask_group is not None:
                await asyncio.shield(stream_ptask_group.create_task(
                    call_non_bursty(
                        conn_tracker_key,
                        apartial(
                            redis.execute,
                            redis_live,
                            lambda r: r.zadd(conn_tracker_key, {conn_tracker_val: now}),
                        ),
                        max_bursts=64, max_idle=2000,
                    ),
                ))

        down_cb = apartial(refresh_cb, kernel['id'])
        up_cb = apartial(refresh_cb, kernel['id'])
        ping_cb = apartial(refresh_cb, kernel['id'])

        kernel_id = kernel['id']

        async def add_conn_track() -> None:
            async with app_ctx.conn_tracker_lock:
                app_ctx.active_session_ids[kernel_id] += 1
                now = await redis.execute(redis_live, lambda r: r.time())
                now = now[0] + (now[1] / (10**6))
                await redis.execute(
                    redis_live,
                    # aioredis' ZADD implementation flattens mapping in value-key order
                    lambda r: r.zadd(conn_tracker_key, {conn_tracker_val: now}),
                )
                for idle_checker in root_ctx.idle_checkers:
                    await idle_checker.update_app_streaming_status(
                        kernel_id,
                        AppStreamingStatus.HAS_ACTIVE_CONNECTIONS,
                    )

        async def clear_conn_track() -> None:
            async with app_ctx.conn_tracker_lock:
                app_ctx.active_session_ids[kernel_id] -= 1
                if app_ctx.active_session_ids[kernel_id] <= 0:
                    del app_ctx.active_session_ids[kernel_id]
                await redis.execute(redis_live, lambda r: r.zrem(conn_tracker_key, conn_tracker_val))
                remaining_count = await redis.execute(
                    redis_live,
                    lambda r: r.zcount(
                        conn_tracker_key,
                        float('-inf'), float('+inf'),
                    ),
                )
                if remaining_count == 0:
                    for idle_checker in root_ctx.idle_checkers:
                        await idle_checker.update_app_streaming_status(
                            kernel_id,
                            AppStreamingStatus.NO_ACTIVE_CONNECTIONS,
                        )

        try:
            await asyncio.shield(stream_ptask_group.create_task(
                add_conn_track(),
            ))
            await asyncio.shield(stream_ptask_group.create_task(
                root_ctx.registry.increment_session_usage(session_name, access_key),
            ))

            opts: MutableMapping[str, Union[None, str, List[str]]] = {}
            if params['arguments'] is not None:
                opts['arguments'] = json.loads(params['arguments'])
            if params['envs'] is not None:
                opts['envs'] = json.loads(params['envs'])

            result = await asyncio.shield(
                stream_ptask_group.create_task(
                    root_ctx.registry.start_service(session_name, access_key, service, opts),
                ),
            )
            if result['status'] == 'failed':
                raise InternalServerError(
                    "Failed to launch the app service",
                    extra_data=result['error'])

            # TODO: weakref to proxies for graceful shutdown?
            ws = web.WebSocketResponse(
                autoping=False,
                max_msg_size=root_ctx.local_config['manager']['max-wsmsg-size'],
            )
            await ws.prepare(request)
            proxy = proxy_cls(
                ws, dest[0], dest[1],
                downstream_callback=down_cb,
                upstream_callback=up_cb,
                ping_callback=ping_cb,
            )
            return await proxy.proxy()
        except asyncio.CancelledError:
            log.debug('stream_proxy({}, {}) cancelled', stream_key, service)
            raise
        finally:
            await asyncio.shield(stream_ptask_group.create_task(clear_conn_track()))
    else:
        raise InternalServerError("Failed to initialize the ptask group")


@server_status_required(READ_ALLOWED)
@auth_required
async def get_stream_apps(request: web.Request) -> web.Response:
    session_name = request.match_info['session_name']
    access_key = request['keypair']['access_key']
    root_ctx: RootContext = request.app['_root.context']
    compute_session = await root_ctx.registry.get_session(session_name, access_key)
    if compute_session['service_ports'] is None:
        return web.json_response([])
    resp = []
    for item in compute_session['service_ports']:
        response_dict = {
            'name': item['name'],
            'protocol': item['protocol'],
            'ports': item['container_ports'],
        }
        if 'url_template' in item.keys():
            response_dict['url_template'] = item['url_template']
        if 'allowed_arguments' in item.keys():
            response_dict['allowed_arguments'] = item['allowed_arguments']
        if 'allowed_envs' in item.keys():
            response_dict['allowed_envs'] = item['allowed_envs']
        resp.append(response_dict)
    return web.json_response(resp)


async def handle_kernel_terminating(
    app: web.Application,
    source: AgentId,
    event: KernelTerminatingEvent,
) -> None:
    root_ctx: RootContext = app['_root.context']
    app_ctx: PrivateContext = app['stream.context']
    try:
        kernel = await root_ctx.registry.get_kernel(
            event.kernel_id,
            (kernels.c.cluster_role, kernels.c.status),
            allow_stale=True,
        )
    except SessionNotFound:
        return
    if kernel['cluster_role'] == DEFAULT_ROLE:
        stream_key = kernel['id']
        cancelled_tasks = []
        for sock in app_ctx.stream_stdin_socks[stream_key]:
            sock.close()
        for handler in list(app_ctx.stream_pty_handlers.get(stream_key, [])):
            handler.cancel()
            cancelled_tasks.append(handler)
        for handler in list(app_ctx.stream_execute_handlers.get(stream_key, [])):
            handler.cancel()
            cancelled_tasks.append(handler)
        for handler in list(app_ctx.stream_proxy_handlers.get(stream_key, [])):
            handler.cancel()
            cancelled_tasks.append(handler)
        await asyncio.gather(*cancelled_tasks, return_exceptions=True)
        # TODO: reconnect if restarting?


async def stream_conn_tracker_gc(root_ctx: RootContext, app_ctx: PrivateContext) -> None:
    redis_live = root_ctx.redis_live
    shared_config: SharedConfig = root_ctx.shared_config
    try:
        while True:
            no_packet_timeout: timedelta = tx.TimeDuration().check(
                await shared_config.etcd.get('config/idle/app-streaming-packet-timeout', '5m'),
            )
            async with app_ctx.conn_tracker_lock:
                now = await redis.execute(redis_live, lambda r: r.time())
                now = now[0] + (now[1] / (10**6))
                for session_id in app_ctx.active_session_ids.keys():
                    conn_tracker_key = f"session.{session_id}.active_app_connections"
                    prev_remaining_count = await redis.execute(
                        redis_live,
                        lambda r: r.zcount(conn_tracker_key, float('-inf'), float('+inf')),
                    )
                    removed_count = await redis.execute(
                        redis_live,
                        lambda r: r.zremrangebyscore(
                            conn_tracker_key, float('-inf'), now - no_packet_timeout.total_seconds(),
                        ),
                    )
                    remaining_count = await redis.execute(
                        redis_live,
                        lambda r: r.zcount(conn_tracker_key, float('-inf'), float('+inf')),
                    )
                    log.debug(f"conn_tracker: gc {session_id} "
                              f"removed/remaining = {removed_count}/{remaining_count}")
                    if prev_remaining_count > 0 and remaining_count == 0:
                        for idle_checker in root_ctx.idle_checkers:
                            await idle_checker.update_app_streaming_status(
                                session_id,
                                AppStreamingStatus.NO_ACTIVE_CONNECTIONS,
                            )
            await asyncio.sleep(10)
    except asyncio.CancelledError:
        pass


@attr.s(slots=True, auto_attribs=True, init=False)
class PrivateContext:
    stream_pty_handlers: DefaultDict[KernelId, weakref.WeakSet[asyncio.Task]]
    stream_execute_handlers: DefaultDict[KernelId, weakref.WeakSet[asyncio.Task]]
    stream_proxy_handlers: DefaultDict[KernelId, weakref.WeakSet[asyncio.Task]]
    stream_stdin_socks: DefaultDict[KernelId, weakref.WeakSet[zmq.asyncio.Socket]]
    zctx: zmq.asyncio.Context
    conn_tracker_lock: asyncio.Lock
    conn_tracker_gc_task: asyncio.Task
    active_session_ids: DefaultDict[SessionId, int]


async def stream_app_ctx(app: web.Application) -> AsyncIterator[None]:
    root_ctx: RootContext = app['_root.context']
    app_ctx: PrivateContext = app['stream.context']

    app_ctx.stream_pty_handlers = defaultdict(weakref.WeakSet)
    app_ctx.stream_execute_handlers = defaultdict(weakref.WeakSet)
    app_ctx.stream_proxy_handlers = defaultdict(weakref.WeakSet)
    app_ctx.stream_stdin_socks = defaultdict(weakref.WeakSet)
    app_ctx.zctx = zmq.asyncio.Context()
    app_ctx.conn_tracker_lock = asyncio.Lock()
    app_ctx.active_session_ids = defaultdict(int)  # multiset[int]
    app_ctx.conn_tracker_gc_task = asyncio.create_task(stream_conn_tracker_gc(root_ctx, app_ctx))

    root_ctx.event_dispatcher.subscribe(KernelTerminatingEvent, app, handle_kernel_terminating)

    yield

    # The shutdown handler below is called before this cleanup.
    app_ctx.zctx.term()


async def stream_shutdown(app: web.Application) -> None:
    if stream_ptask_group is not None:
        await stream_ptask_group.shutdown()
    cancelled_tasks: List[asyncio.Task] = []
    app_ctx: PrivateContext = app['stream.context']
    app_ctx.conn_tracker_gc_task.cancel()
    cancelled_tasks.append(app_ctx.conn_tracker_gc_task)
    for per_kernel_handlers in app_ctx.stream_pty_handlers.values():
        for handler in list(per_kernel_handlers):
            if not handler.done():
                handler.cancel()
                cancelled_tasks.append(handler)
    for per_kernel_handlers in app_ctx.stream_execute_handlers.values():
        for handler in list(per_kernel_handlers):
            if not handler.done():
                handler.cancel()
                cancelled_tasks.append(handler)
    for per_kernel_handlers in app_ctx.stream_proxy_handlers.values():
        for handler in list(per_kernel_handlers):
            if not handler.done():
                handler.cancel()
                cancelled_tasks.append(handler)
    await asyncio.gather(*cancelled_tasks, return_exceptions=True)


def create_app(default_cors_options: CORSOptions) -> Tuple[web.Application, Iterable[WebMiddleware]]:
    global stream_ptask_group
    app = web.Application()
    stream_ptask_group = aiotools.PersistentTaskGroup()
    app.cleanup_ctx.append(stream_app_ctx)
    app.on_shutdown.append(stream_shutdown)
    app['prefix'] = 'stream'
    app['api_versions'] = (2, 3, 4)
    app['stream.context'] = PrivateContext()
    cors = aiohttp_cors.setup(app, defaults=default_cors_options)
    add_route = app.router.add_route
    cors.add(add_route('GET', r'/session/{session_name}/pty', stream_pty))
    cors.add(add_route('GET', r'/session/{session_name}/execute', stream_execute))
    cors.add(add_route('GET', r'/session/{session_name}/apps', get_stream_apps))
    # internally both tcp/http proxies use websockets as API/agent-level transports,
    # and thus they have the same implementation here.
    cors.add(add_route('GET', r'/session/{session_name}/httpproxy', stream_proxy))
    cors.add(add_route('GET', r'/session/{session_name}/tcpproxy', stream_proxy))
    return app, []<|MERGE_RESOLUTION|>--- conflicted
+++ resolved
@@ -430,7 +430,6 @@
                             f"Service {service} does not open the port number {params['port']}.")
                     host_port = sport['host_ports'][hport_idx]
                 else:
-<<<<<<< HEAD
                     # using the default (primary) port of the app
                     if 'host_ports' not in sport:
                         host_port = sport['host_port']  # legacy kernels
@@ -440,52 +439,6 @@
                 break
         else:
             raise AppNotFound(f'{session_name}:{service}')
-=======
-                    host_port = sport['host_ports'][0]
-            dest = (kernel_host, host_port)
-            break
-    else:
-        raise AppNotFound(f'{session_name}:{service}')
-
-    log.info(
-        'STREAM_WSPROXY (ak:{}, s:{}): tunneling {}:{} to {}',
-        access_key, session_name,
-        service, sport['protocol'], '{}:{}'.format(*dest),
-    )
-    if sport['protocol'] == 'tcp':
-        proxy_cls = TCPProxy
-    elif sport['protocol'] == 'pty':
-        raise NotImplementedError
-    elif sport['protocol'] == 'http':
-        proxy_cls = TCPProxy
-    elif sport['protocol'] == 'preopen':
-        proxy_cls = TCPProxy
-    else:
-        raise InvalidAPIParameters(
-            f"Unsupported service protocol: {sport['protocol']}")
-
-    redis_live = root_ctx.redis_live
-    conn_tracker_key = f"session.{kernel['id']}.active_app_connections"
-    conn_tracker_val = f"{kernel['id']}:{service}:{stream_id}"
-
-    _conn_tracker_script = textwrap.dedent('''
-        local now = redis.call('TIME')
-        now = now[1] + (now[2] / (10^6))
-        redis.call('ZADD', KEYS[1], now, ARGV[1])
-    ''')
-
-    async def refresh_cb(kernel_id: str, data: bytes) -> None:
-        await asyncio.shield(call_non_bursty(
-            conn_tracker_key,
-            apartial(
-                redis.execute_script,
-                redis_live, 'update_conn_tracker', _conn_tracker_script,
-                [conn_tracker_key],
-                [conn_tracker_val],
-            ),
-            max_bursts=128, max_idle=5000,
-        ))
->>>>>>> 96a2dce9
 
         log.info(
             'STREAM_WSPROXY (ak:{}, s:{}): tunneling {}:{} to {}',
@@ -508,21 +461,7 @@
         conn_tracker_key = f"session.{kernel['id']}.active_app_connections"
         conn_tracker_val = f"{kernel['id']}:{service}:{stream_id}"
 
-        async def refresh_cb(kernel_id: str, data: bytes) -> None:
-            now = await redis.execute(redis_live, lambda r: r.time())
-            now = now[0] + (now[1] / (10**6))
-            if stream_ptask_group is not None:
                 await asyncio.shield(stream_ptask_group.create_task(
-                    call_non_bursty(
-                        conn_tracker_key,
-                        apartial(
-                            redis.execute,
-                            redis_live,
-                            lambda r: r.zadd(conn_tracker_key, {conn_tracker_val: now}),
-                        ),
-                        max_bursts=64, max_idle=2000,
-                    ),
-                ))
 
         down_cb = apartial(refresh_cb, kernel['id'])
         up_cb = apartial(refresh_cb, kernel['id'])

"""
REST-style session management APIs.
"""
from __future__ import annotations

import asyncio
import base64
from decimal import Decimal
from datetime import datetime, timedelta
import functools
from io import BytesIO
import json
import logging
import re
from pathlib import PurePosixPath
import secrets
from typing import (
    Any,
    Dict,
    Iterable,
    List,
    Mapping,
    MutableMapping,
    Optional,
    Set,
    Tuple,
    Union,
    TYPE_CHECKING,
    cast,
)
import uuid

import aiohttp
from aiohttp import web, hdrs
import aiohttp_cors
from aiojobs.aiohttp import atomic
import aioredis
import aiotools
from async_timeout import timeout
import attr
from dateutil.parser import isoparse
from dateutil.tz import tzutc
import multidict
import sqlalchemy as sa
from sqlalchemy.sql.expression import true, null
import trafaret as t
if TYPE_CHECKING:
    from sqlalchemy.ext.asyncio import AsyncConnection as SAConnection
    from ..background import ProgressReporter

from ai.backend.common import redis, validators as tx
from ai.backend.common.docker import ImageRef
from ai.backend.common.exception import (
    UnknownImageReference,
    AliasResolutionFailed,
)
from ai.backend.common.events import (
    AgentHeartbeatEvent,
    AgentStartedEvent,
    AgentTerminatedEvent,
    DoSyncKernelLogsEvent,
    DoSyncKernelStatsEvent,
    DoTerminateSessionEvent,
    KernelCancelledEvent,
    KernelCreatingEvent,
    KernelPreparingEvent,
    KernelPullingEvent,
    KernelStartedEvent,
    KernelTerminatedEvent,
    KernelTerminatingEvent,
    SessionCancelledEvent,
    SessionFailureEvent,
    SessionStartedEvent,
    SessionSuccessEvent,
    SessionTerminatedEvent,
<<<<<<< HEAD
    KernelPullProgressEvent,
=======
    KernelPullProgressEvent
>>>>>>> b7391712
)
from ai.backend.common.logging import BraceStyleAdapter
from ai.backend.common.utils import cancel_tasks, str_to_timedelta
from ai.backend.common.types import (
    AgentId,
    KernelId,
    ClusterMode,
    KernelEnqueueingConfig,
    SessionTypes,
    check_typed_dict,
)
from ai.backend.common.plugin.monitor import GAUGE

from ..config import DEFAULT_CHUNK_SIZE
from ..defs import DEFAULT_ROLE, REDIS_STREAM_DB
from ..models import (
    domains,
    association_groups_users as agus, groups,
    keypairs, kernels, query_bootstrap_script,
    keypair_resource_policies,
    users, UserRole,
    vfolders,
    AgentStatus, KernelStatus,
    query_accessible_vfolders,
    session_templates,
    verify_vfolder_name,
    DEAD_KERNEL_STATUSES,
)
from ..models.kernel import match_session_ids
from ..models.utils import execute_with_retry
from .exceptions import (
    InvalidAPIParameters,
    GenericNotFound,
    ImageNotFound,
    InsufficientPrivilege,
    SessionNotFound,
    SessionAlreadyExists,
    TooManySessionsMatched,
    BackendError,
    InternalServerError,
    TaskTemplateNotFound,
    StorageProxyError,
)
from .auth import auth_required
from .types import CORSOptions, WebMiddleware
from .utils import (
    catch_unexpected, check_api_params, get_access_key_scopes, undefined,
)
from .manager import ALL_ALLOWED, READ_ALLOWED, server_status_required
if TYPE_CHECKING:
    from .context import RootContext

log = BraceStyleAdapter(logging.getLogger(__name__))

_json_loads = functools.partial(json.loads, parse_float=Decimal)


class UndefChecker(t.Trafaret):
    def check_and_return(self, value: Any) -> object:
        if value == undefined:
            return value
        else:
            self._failure('Invalid Undef format', value=value)
            return None


creation_config_v1 = t.Dict({
    t.Key('mounts', default=None): t.Null | t.List(t.String),
    t.Key('environ', default=None): t.Null | t.Mapping(t.String, t.String),
    t.Key('clusterSize', default=None): t.Null | t.Int[1:],
})
creation_config_v2 = t.Dict({
    t.Key('mounts', default=None): t.Null | t.List(t.String),
    t.Key('environ', default=None): t.Null | t.Mapping(t.String, t.String),
    t.Key('clusterSize', default=None): t.Null | t.Int[1:],
    t.Key('instanceMemory', default=None): t.Null | tx.BinarySize,
    t.Key('instanceCores', default=None): t.Null | t.Int,
    t.Key('instanceGPUs', default=None): t.Null | t.Float,
    t.Key('instanceTPUs', default=None): t.Null | t.Int,
})
creation_config_v3 = t.Dict({
    t.Key('mounts', default=None): t.Null | t.List(t.String),
    t.Key('environ', default=None): t.Null | t.Mapping(t.String, t.String),
    tx.AliasedKey(['cluster_size', 'clusterSize'], default=None):
        t.Null | t.Int[1:],
    tx.AliasedKey(['scaling_group', 'scalingGroup'], default=None):
        t.Null | t.String,
    t.Key('resources', default=None): t.Null | t.Mapping(t.String, t.Any),
    tx.AliasedKey(['resource_opts', 'resourceOpts'], default=None):
        t.Null | t.Mapping(t.String, t.Any),
})
creation_config_v3_template = t.Dict({
    t.Key('mounts', default=undefined): UndefChecker | t.Null | t.List(t.String),
    t.Key('environ', default=undefined): UndefChecker | t.Null | t.Mapping(t.String, t.String),
    tx.AliasedKey(['cluster_size', 'clusterSize'], default=undefined):
        UndefChecker | t.Null | t.Int[1:],
    tx.AliasedKey(['scaling_group', 'scalingGroup'], default=undefined):
        UndefChecker | t.Null | t.String,
    t.Key('resources', default=undefined): UndefChecker | t.Null | t.Mapping(t.String, t.Any),
    tx.AliasedKey(['resource_opts', 'resourceOpts'], default=undefined):
        UndefChecker | t.Null | t.Mapping(t.String, t.Any),
})
creation_config_v4 = t.Dict({
    t.Key('mounts', default=None): t.Null | t.List(t.String),
    tx.AliasedKey(['mount_map', 'mountMap'], default=None): t.Null | t.Mapping(t.String, t.String),
    t.Key('environ', default=None): t.Null | t.Mapping(t.String, t.String),
    tx.AliasedKey(['cluster_size', 'clusterSize'], default=None): t.Null | t.Int[1:],
    tx.AliasedKey(['scaling_group', 'scalingGroup'], default=None): t.Null | t.String,
    t.Key('resources', default=None): t.Null | t.Mapping(t.String, t.Any),
    tx.AliasedKey(['resource_opts', 'resourceOpts'], default=None): t.Null | t.Mapping(t.String, t.Any),
    tx.AliasedKey(['preopen_ports', 'preopenPorts'], default=None): t.Null | t.List(t.Int[1024:65535]),
})
creation_config_v4_template = t.Dict({
    t.Key('mounts', default=undefined): UndefChecker | t.Null | t.List(t.String),
    tx.AliasedKey(['mount_map', 'mountMap'], default=undefined):
        UndefChecker | t.Null | t.Mapping(t.String, t.String),
    t.Key('environ', default=undefined): UndefChecker | t.Null | t.Mapping(t.String, t.String),
    tx.AliasedKey(['cluster_size', 'clusterSize'], default=undefined):
        UndefChecker | t.Null | t.Int[1:],
    tx.AliasedKey(['scaling_group', 'scalingGroup'], default=undefined):
        UndefChecker | t.Null | t.String,
    t.Key('resources', default=undefined): UndefChecker | t.Null | t.Mapping(t.String, t.Any),
    tx.AliasedKey(['resource_opts', 'resourceOpts'], default=undefined):
        UndefChecker | t.Null | t.Mapping(t.String, t.Any),
})
creation_config_v5 = t.Dict({
    t.Key('mounts', default=None): t.Null | t.List(t.String),
    tx.AliasedKey(['mount_map', 'mountMap'], default=None):
        t.Null | t.Mapping(t.String, t.String),
    t.Key('environ', default=None): t.Null | t.Mapping(t.String, t.String),
    # cluster_size is moved to the root-level parameters
    tx.AliasedKey(['scaling_group', 'scalingGroup'], default=None): t.Null | t.String,
    t.Key('resources', default=None): t.Null | t.Mapping(t.String, t.Any),
    tx.AliasedKey(['resource_opts', 'resourceOpts'], default=None): t.Null | t.Mapping(t.String, t.Any),
    tx.AliasedKey(['preopen_ports', 'preopenPorts'], default=None): t.Null | t.List(t.Int[1024:65535]),
})
creation_config_v5_template = t.Dict({
    t.Key('mounts', default=undefined): UndefChecker | t.Null | t.List(t.String),
    tx.AliasedKey(['mount_map', 'mountMap'], default=undefined):
        UndefChecker | t.Null | t.Mapping(t.String, t.String),
    t.Key('environ', default=undefined): UndefChecker | t.Null | t.Mapping(t.String, t.String),
    # cluster_size is moved to the root-level parameters
    tx.AliasedKey(['scaling_group', 'scalingGroup'], default=undefined):
        UndefChecker | t.Null | t.String,
    t.Key('resources', default=undefined): UndefChecker | t.Null | t.Mapping(t.String, t.Any),
    tx.AliasedKey(['resource_opts', 'resourceOpts'], default=undefined):
        UndefChecker | t.Null | t.Mapping(t.String, t.Any),
})


overwritten_param_check = t.Dict({
    t.Key('template_id'): tx.UUID,
    t.Key('session_name'): t.Regexp(r'^(?=.{4,64}$)\w[\w.-]*\w$', re.ASCII),
    t.Key('image', default=None): t.Null | t.String,
    tx.AliasedKey(['session_type', 'sess_type']): tx.Enum(SessionTypes),
    t.Key('group', default=None): t.Null | t.String,
    t.Key('domain', default=None): t.Null | t.String,
    t.Key('config', default=None): t.Null | t.Mapping(t.String, t.Any),
    t.Key('tag', default=None): t.Null | t.String,
    t.Key('enqueue_only', default=False): t.ToBool,
    t.Key('max_wait_seconds', default=0): t.Int[0:],
    t.Key('reuse', default=True): t.ToBool,
    t.Key('startup_command', default=None): t.Null | t.String,
    t.Key('bootstrap_script', default=None): t.Null | t.String,
    t.Key('owner_access_key', default=None): t.Null | t.String,
    tx.AliasedKey(['scaling_group', 'scalingGroup'], default=None): t.Null | t.String,
    tx.AliasedKey(['cluster_size', 'clusterSize'], default=None): t.Null | t.Int[1:],
    tx.AliasedKey(['cluster_mode', 'clusterMode'], default='single-node'): tx.Enum(ClusterMode),
    tx.AliasedKey(['starts_at', 'startsAt'], default=None): t.Null | t.String,
}).allow_extra('*')


def sub(d, old, new):
    for k, v in d.items():
        if isinstance(v, Mapping) or isinstance(v, dict):
            d[k] = sub(v, old, new)
        elif d[k] == old:
            d[k] = new
    return d


def drop(d, dropval):
    newd = {}
    for k, v in d.items():
        if isinstance(v, Mapping) or isinstance(v, dict):
            newval = drop(v, dropval)
            if len(newval.keys()) > 0:  # exclude empty dict always
                newd[k] = newval
        elif v != dropval:
            newd[k] = v
    return newd


async def _query_userinfo(
    request: web.Request,
    params: Any,
    conn: SAConnection,
) -> Tuple[uuid.UUID, uuid.UUID, str]:
    if params['domain'] is None:
        params['domain'] = request['user']['domain_name']
    scopes_param = {
        'owner_access_key': (
            None if params['owner_access_key'] is undefined
            else params['owner_access_key']
        ),
    }
    requester_access_key, owner_access_key = await get_access_key_scopes(request, scopes_param)
    requester_uuid = request['user']['uuid']

    owner_uuid = None
    group_id = None
    resource_policy = None

    if requester_access_key != owner_access_key:
        # Admin or superadmin is creating sessions for another user.
        # The check for admin privileges is already done in get_access_key_scope().
        query = (
            sa.select([keypairs.c.user, keypairs.c.resource_policy,
                        users.c.role, users.c.domain_name])
            .select_from(sa.join(keypairs, users, keypairs.c.user == users.c.uuid))
            .where(keypairs.c.access_key == owner_access_key)
        )
        result = await conn.execute(query)
        row = result.first()
        owner_domain = row['domain_name']
        owner_uuid = row['user']
        owner_role = row['role']
        query = (
            sa.select([keypair_resource_policies])
            .select_from(keypair_resource_policies)
            .where(keypair_resource_policies.c.name == row['resource_policy'])
        )
        result = await conn.execute(query)
        resource_policy = result.first()
    else:
        # Normal case when the user is creating her/his own session.
        owner_domain = request['user']['domain_name']
        owner_uuid = requester_uuid
        owner_role = UserRole.USER
        resource_policy = request['keypair']['resource_policy']

    query = (
        sa.select([domains.c.name])
        .select_from(domains)
        .where(
            (domains.c.name == owner_domain) &
            (domains.c.is_active),
        )
    )
    qresult = await conn.execute(query)
    domain_name = qresult.scalar()
    if domain_name is None:
        raise InvalidAPIParameters('Invalid domain')

    if owner_role == UserRole.SUPERADMIN:
        # superadmin can spawn container in any designated domain/group.
        query = (
            sa.select([groups.c.id])
            .select_from(groups)
            .where(
                (groups.c.domain_name == params['domain']) &
                (groups.c.name == params['group']) &
                (groups.c.is_active),
            ))
        qresult = await conn.execute(query)
        group_id = qresult.scalar()
    elif owner_role == UserRole.ADMIN:
        # domain-admin can spawn container in any group in the same domain.
        if params['domain'] != owner_domain:
            raise InvalidAPIParameters("You can only set the domain to the owner's domain.")
        query = (
            sa.select([groups.c.id])
            .select_from(groups)
            .where(
                (groups.c.domain_name == owner_domain) &
                (groups.c.name == params['group']) &
                (groups.c.is_active),
            ))
        qresult = await conn.execute(query)
        group_id = qresult.scalar()
    else:
        # normal users can spawn containers in their group and domain.
        if params['domain'] != owner_domain:
            raise InvalidAPIParameters("You can only set the domain to your domain.")
        query = (
            sa.select([agus.c.group_id])
            .select_from(agus.join(groups, agus.c.group_id == groups.c.id))
            .where(
                (agus.c.user_id == owner_uuid) &
                (groups.c.domain_name == owner_domain) &
                (groups.c.name == params['group']) &
                (groups.c.is_active),
            ))
        qresult = await conn.execute(query)
        group_id = qresult.scalar()
    if group_id is None:
        raise InvalidAPIParameters('Invalid group')

    return owner_uuid, group_id, resource_policy


async def _create(request: web.Request, params: Any) -> web.Response:
    if params['domain'] is None:
        params['domain'] = request['user']['domain_name']
    scopes_param = {
        'owner_access_key': (
            None if params['owner_access_key'] is undefined
            else params['owner_access_key']
        ),
    }
    requester_access_key, owner_access_key = await get_access_key_scopes(request, scopes_param)
    log.info('GET_OR_CREATE (ak:{0}/{1}, img:{2}, s:{3})',
             requester_access_key, owner_access_key if owner_access_key != requester_access_key else '*',
             params['image'], params['session_name'])

    root_ctx: RootContext = request.app['_root.context']
    app_ctx: PrivateContext = request.app['session.context']
    resp: MutableMapping[str, Any] = {}
    current_task = asyncio.current_task()
    assert current_task is not None

    # Check work directory and reserved name directory.
    mount_map = params['config'].get('mount_map')
    if mount_map is not None:
        original_folders = mount_map.keys()
        alias_folders = mount_map.values()
        if len(alias_folders) != len(set(alias_folders)):
            raise InvalidAPIParameters('Duplicate alias folder name exists.')

        p: str
        for p in alias_folders:
            if p is None:
                continue
            if not p.startswith('/home/work/'):
                raise InvalidAPIParameters(f'Path {p} should start with /home/work/')

            alias_name = p.replace('/home/work/', '')
            if alias_name == '':
                raise InvalidAPIParameters('Alias name cannot be empty.')
            if not verify_vfolder_name(alias_name):
                raise InvalidAPIParameters(f'Path {str(p)} is reserved for internal operations.')
            if alias_name in original_folders:
                raise InvalidAPIParameters('Alias name cannot be set to an existing folder name: '
                                            + str(alias_name))

    # Resolve the image reference.
    try:
        requested_image_ref = \
            await ImageRef.resolve_alias(params['image'], root_ctx.shared_config.etcd)
        async with root_ctx.db.begin() as conn:
            query = (sa.select([domains.c.allowed_docker_registries])
                       .select_from(domains)
                       .where(domains.c.name == params['domain']))
            allowed_registries = await conn.scalar(query)
            if requested_image_ref.registry not in allowed_registries:
                raise AliasResolutionFailed
    except AliasResolutionFailed:
        raise ImageNotFound('unknown alias or disallowed registry')

    # Check existing (owner_access_key, session_name) instance
    try:
        # NOTE: We can reuse the session IDs of TERMINATED sessions only.
        # NOTE: Reusing a session in the PENDING status returns an empty value in service_ports.
        kern = await root_ctx.registry.get_session(params['session_name'], owner_access_key)
        running_image_ref = ImageRef(kern['image'], [kern['registry']])
        if running_image_ref != requested_image_ref:
            # The image must be same if get_or_create() called multiple times
            # against an existing (non-terminated) session
            raise SessionAlreadyExists(extra_data={'existingSessionId': str(kern['id'])})
        if not params['reuse']:
            # Respond as error since the client did not request to reuse,
            # but provide the overlapping session ID for later use.
            raise SessionAlreadyExists(extra_data={'existingSessionId': str(kern['id'])})
        # Respond as success with the reused session's information.
        return web.json_response({
            'sessionId': str(kern['id']),
            'sessionName': str(kern['session_name']),
            'status': kern['status'].name,
            'service_ports': kern['service_ports'],
            'created': False,
        }, status=200)
    except SessionNotFound:
        # It's time to create a new session.
        pass

    if params['session_type'] == SessionTypes.BATCH and not params['startup_command']:
        raise InvalidAPIParameters('Batch sessions must have a non-empty startup command.')
    if params['session_type'] != SessionTypes.BATCH and params['starts_at']:
        raise InvalidAPIParameters('Parameter starts_at should be used only for batch sessions')
    starts_at: Union[datetime, None] = None
    if params['starts_at']:
        try:
            starts_at = isoparse(params['starts_at'])
        except ValueError:
            _td = str_to_timedelta(params['starts_at'])
            starts_at = datetime.now(tzutc()) + _td

    if params['cluster_size'] > 1:
        log.debug(" -> cluster_mode:{} (replicate)", params['cluster_mode'])

    session_creation_id = secrets.token_urlsafe(16)
    start_event = asyncio.Event()
    kernel_id: Optional[KernelId] = None
    session_creation_tracker = app_ctx.session_creation_tracker
    session_creation_tracker[session_creation_id] = start_event

    async with root_ctx.db.begin_readonly() as conn:
        owner_uuid, group_id, resource_policy = await _query_userinfo(request, params, conn)

        # Use keypair bootstrap_script if it is not delivered as a parameter
        # (only for INTERACTIVE sessions).
        if params['session_type'] == SessionTypes.INTERACTIVE and not params['bootstrap_script']:
            script, _ = await query_bootstrap_script(conn, owner_access_key)
            params['bootstrap_script'] = script

    try:
        kernel_id = await asyncio.shield(root_ctx.registry.enqueue_session(
            session_creation_id,
            params['session_name'], owner_access_key,
            [{
                'image_ref': requested_image_ref,
                'cluster_role': DEFAULT_ROLE,
                'cluster_idx': 1,
                'cluster_hostname': f"{DEFAULT_ROLE}1",
                'creation_config': params['config'],
                'bootstrap_script': params['bootstrap_script'],
                'startup_command': params['startup_command'],
            }],
            params['config']['scaling_group'],
            params['session_type'],
            resource_policy,
            domain_name=params['domain'],  # type: ignore  # params always have it
            group_id=group_id,
            user_uuid=owner_uuid,
            user_role=request['user']['role'],
            cluster_mode=params['cluster_mode'],
            cluster_size=params['cluster_size'],
            startup_command=params['startup_command'],
            session_tag=params['tag'],
            starts_at=starts_at,
        ))
        resp['sessionId'] = str(kernel_id)  # changed since API v5

        async def kernelpullprogress(reporter):
            get_and_update_lock = asyncio.Lock()

            async def _get(kernel_id):
                async with get_and_update_lock:
                    async with root_ctx.db.begin() as conn:
                        query = (
                            sa.select([
                                kernels.c.id,
                                kernels.c.status,
                                kernels.c.current_progress,
                                kernels.c.total_progress,
                            ])
                            .select_from(kernels)
                            .where(kernels.c.id==kernel_id)
                        )
                        result = await conn.execute(query)
                await asyncio.sleep(2)
                return result.first()

            async def updatekernelpullprogress(
                app: web.Application,
                source: AgentId,
                event: KernelPullProgressEvent
                ) -> None:
                root_ctx: RootContext = app['_root.context']
                async def _update() -> None:
                    async with root_ctx.db.begin() as conn:
                        query = sa.update(kernels).values(**{
                            'current_progress': event.current_progress,
                            'total_progress': event.total_progress,
                        }).where(kernels.c.id == event.kernel_id)
                        await conn.execute(query)
                if not get_and_update_lock.locked():
                    await execute_with_retry(_update)
                else:
                    pass

            root_ctx.event_dispatcher.subscribe(KernelPullProgressEvent, request.app, updatekernelpullprogress)
            kernel_id = resp['sessionId']
            while True:
                cp = 0
                tp = 0
                result = await _get(kernel_id)
                cp += int(result['current_progress'])
                tp += int(result['total_progress'])
                reporter.total_progress = tp
                inc = cp - reporter.current_progress
                await asyncio.sleep(0.5)
                await reporter.update(inc)
                if result['status']==KernelStatus.PREPARING:
                    await reporter.update(reporter.total_progress, reporter.current_progress)
                if result['status']==KernelStatus.RUNNING:
                    break
            await asyncio.sleep(0.5)

        task_id = await root_ctx.background_task_manager.start(kernelpullprogress, name='uchan_test')
        resp['background_task'] = str(task_id)
        resp['sessionName'] = str(params['session_name'])
        resp['status'] = 'PENDING'
        resp['servicePorts'] = []
        resp['created'] = True

<<<<<<< HEAD
        monitor_kernel_preparation = Monitor_kernel_preparation(
            kernel_id=kernel_id,
            root_ctx=root_ctx,
            app=request.app,
        )

        if params['enqueue_only']:
            task_id = await root_ctx.background_task_manager.start(
                monitor_kernel_preparation,
                name='monitor-kernel-preparation',
            )
            resp['background_task'] = str(task_id)
            return web.json_response(resp, status=201)
        else:
            app_ctx.pending_waits.add(current_task)
            max_wait = params['max_wait_seconds']
            try:
                if max_wait > 0:
                    with timeout(max_wait):
                        await start_event.wait()
                else:
                    await start_event.wait()
            except asyncio.TimeoutError:
                task_id = await root_ctx.background_task_manager.start(
                    monitor_kernel_preparation,
                    name='monitor-kernel-preparation',
                )
                resp['background_task'] = str(task_id)
                resp['status'] = 'TIMEOUT'
                return web.json_response(resp, status=201)
=======
        app_ctx.pending_waits.add(current_task)
        max_wait = params['max_wait_seconds']
        try:
            if max_wait > 0:
                with timeout(max_wait):
                    await asyncio.sleep(0.5)
>>>>>>> b7391712
            else:
                await asyncio.sleep(0.5)

        except asyncio.TimeoutError:
            resp['status'] = 'TIMEOUT'

    except asyncio.CancelledError:
        raise
    except BackendError:
        log.exception('GET_OR_CREATE: exception')
        raise
    except UnknownImageReference:
        raise InvalidAPIParameters(f"Unknown image reference: {params['image']}")
    except Exception:
        await root_ctx.error_monitor.capture_exception(context={'user': owner_uuid})
        log.exception('GET_OR_CREATE: unexpected error!')
        raise InternalServerError
    finally:
        app_ctx.pending_waits.discard(current_task)
        del session_creation_tracker[session_creation_id]
    return web.json_response(resp, status=201)


@server_status_required(ALL_ALLOWED)
@auth_required
@check_api_params(t.Dict(
    {
        tx.AliasedKey(['template_id', 'templateId']): t.Null | tx.UUID,
        tx.AliasedKey(['name', 'clientSessionToken'], default=undefined) >> 'session_name':
            UndefChecker | t.Regexp(r'^(?=.{4,64}$)\w[\w.-]*\w$', re.ASCII),
        tx.AliasedKey(['image', 'lang'], default=undefined): UndefChecker | t.Null | t.String,
        tx.AliasedKey(['type', 'sessionType'], default='interactive') >> 'session_type':
            tx.Enum(SessionTypes),
        tx.AliasedKey(['group', 'groupName', 'group_name'], default=undefined):
            UndefChecker | t.Null | t.String,
        tx.AliasedKey(['domain', 'domainName', 'domain_name'], default=undefined):
            UndefChecker | t.Null | t.String,
        tx.AliasedKey(['cluster_size', 'clusterSize'], default=1):
            t.ToInt[1:],           # new in APIv6
        tx.AliasedKey(['cluster_mode', 'clusterMode'], default='single-node'):
            tx.Enum(ClusterMode),  # new in APIv6
        t.Key('config', default=dict): t.Mapping(t.String, t.Any),
        t.Key('tag', default=undefined): UndefChecker | t.Null | t.String,
        t.Key('enqueueOnly', default=False) >> 'enqueue_only': t.ToBool,
        t.Key('maxWaitSeconds', default=0) >> 'max_wait_seconds': t.Int[0:],
        tx.AliasedKey(['starts_at', 'startsAt'], default=None): t.Null | t.String,
        t.Key('reuseIfExists', default=True) >> 'reuse': t.ToBool,
        t.Key('startupCommand', default=undefined) >> 'startup_command':
            UndefChecker | t.Null | t.String,
        tx.AliasedKey(['bootstrap_script', 'bootstrapScript'], default=undefined):
            UndefChecker | t.Null | t.String,
        t.Key('owner_access_key', default=undefined): UndefChecker | t.Null | t.String,
    },
), loads=_json_loads)
async def create_from_template(request: web.Request, params: Any) -> web.Response:
    # TODO: we need to refactor session_template model to load the template configs
    #       by one batch. Currently, we need to set every template configs one by one.
    root_ctx: RootContext = request.app['_root.context']

    if params['image'] is None and params['template_id'] is None:
        raise InvalidAPIParameters('Both image and template_id can\'t be None!')

    api_version = request['api_version']
    try:
        if 6 <= api_version[0]:
            params['config'] = creation_config_v5_template.check(params['config'])
        elif 5 <= api_version[0]:
            params['config'] = creation_config_v4_template.check(params['config'])
        elif (4, '20190315') <= api_version:
            params['config'] = creation_config_v3_template.check(params['config'])
    except t.DataError as e:
        log.debug('Validation error: {0}', e.as_dict())
        raise InvalidAPIParameters('Input validation error',
                                   extra_data=e.as_dict())
    async with root_ctx.db.begin() as conn:
        query = (
            sa.select([session_templates])
            .select_from(session_templates)
            .where((session_templates.c.id == params['template_id']) &
                   session_templates.c.is_active)
        )
        result = await conn.execute(query)
        template_info = result.fetchone()
        template = template_info['template']
        if not template:
            raise TaskTemplateNotFound

        group_name = None
        if template_info['domain_name'] and template_info['group_id']:
            query = (
                sa.select([groups.c.name])
                .select_from(groups)
                .where((groups.c.domain_name == template_info['domain_name']) &
                       (groups.c.id == template_info['group_id']))
            )
            group_name = await conn.scalar(query)

    if isinstance(template, str):
        template = json.loads(template)
    log.debug('Template: {0}', template)

    param_from_template = {
        'image': template['spec']['kernel']['image'],
    }
    if 'domain_name' in template_info:
        param_from_template['domain'] = template_info['domain_name']
    if group_name:
        param_from_template['group'] = group_name
    if template['spec']['session_type'] == 'interactive':
        param_from_template['session_type'] = SessionTypes.INTERACTIVE
    elif template['spec']['session_type'] == 'batch':
        param_from_template['session_type'] = SessionTypes.BATCH

    # TODO: Remove `type: ignore` when mypy supports type inference for walrus operator
    # Check https://github.com/python/mypy/issues/7316
    # TODO: remove `NOQA` when flake8 supports Python 3.8 and walrus operator
    # Check https://gitlab.com/pycqa/flake8/issues/599
    if tag := template['metadata'].get('tag'):  # noqa
        param_from_template['tag'] = tag
    if runtime_opt := template['spec']['kernel']['run']:  # noqa
        if bootstrap := runtime_opt['bootstrap']:  # noqa
            param_from_template['bootstrap_script'] = bootstrap
        if startup := runtime_opt['startup_command']:  # noqa
            param_from_template['startup_command'] = startup

    config_from_template: MutableMapping[Any, Any] = {}
    if scaling_group := template['spec'].get('scaling_group'):  # noqa
        config_from_template['scaling_group'] = scaling_group
    if mounts := template['spec'].get('mounts'):  # noqa
        config_from_template['mounts'] = list(mounts.keys())
        config_from_template['mount_map'] = {
            key: value
            for (key, value) in mounts.items()
            if len(value) > 0
        }
    if environ := template['spec']['kernel'].get('environ'):  # noqa
        config_from_template['environ'] = environ
    if resources := template['spec'].get('resources'):  # noqa
        config_from_template['resources'] = resources

    override_config = drop(dict(params['config']), undefined)
    override_params = drop(dict(params), undefined)

    log.debug('Default config: {0}', config_from_template)
    log.debug('Default params: {0}', param_from_template)

    log.debug('Override config: {0}', override_config)
    log.debug('Override params: {0}', override_params)
    if override_config:
        config_from_template.update(override_config)
    if override_params:
        param_from_template.update(override_params)
    try:
        params = overwritten_param_check.check(param_from_template)
    except RuntimeError as e1:
        log.exception(e1)
    except t.DataError as e2:
        log.debug('Error: {0}', str(e2))
        raise InvalidAPIParameters('Error while validating template')
    params['config'] = config_from_template

    log.debug('Updated param: {0}', params)

    if git := template['spec']['kernel']['git']:  # noqa
        if _dest := git.get('dest_dir'):  # noqa
            target = _dest
        else:
            target = git['repository'].split('/')[-1]

        cmd_builder = 'git clone '
        if credential := git.get('credential'):  # noqa
            proto, url = git['repository'].split('://')
            cmd_builder += f'{proto}://{credential["username"]}:{credential["password"]}@{url}'
        else:
            cmd_builder += git['repository']
        if branch := git.get('branch'):  # noqa
            cmd_builder += f' -b {branch}'
        cmd_builder += f' {target}\n'

        if commit := git.get('commit'):  # noqa
            cmd_builder = 'CWD=$(pwd)\n' + cmd_builder
            cmd_builder += f'cd {target}\n'
            cmd_builder += f'git checkout {commit}\n'
            cmd_builder += 'cd $CWD\n'

        bootstrap = base64.b64decode(params.get('bootstrap_script') or b'').decode()
        bootstrap += '\n'
        bootstrap += cmd_builder
        params['bootstrap_script'] = base64.b64encode(bootstrap.encode()).decode()
    return await _create(request, params)


@server_status_required(ALL_ALLOWED)
@auth_required
@check_api_params(
    t.Dict({
        tx.AliasedKey(['name', 'clientSessionToken']) >> 'session_name':
            t.Regexp(r'^(?=.{4,64}$)\w[\w.-]*\w$', re.ASCII),
        tx.AliasedKey(['image', 'lang']): t.String,
        tx.AliasedKey(['type', 'sessionType'], default='interactive') >> 'session_type':
            tx.Enum(SessionTypes),
        tx.AliasedKey(['group', 'groupName', 'group_name'], default='default'): t.String,
        tx.AliasedKey(['domain', 'domainName', 'domain_name'], default='default'): t.String,
        tx.AliasedKey(['cluster_size', 'clusterSize'], default=1):
            t.ToInt[1:],             # new in APIv6
        tx.AliasedKey(['cluster_mode', 'clusterMode'], default='single-node'):
            tx.Enum(ClusterMode),    # new in APIv6
        t.Key('config', default=dict): t.Mapping(t.String, t.Any),
        t.Key('tag', default=None): t.Null | t.String,
        t.Key('enqueueOnly', default=False) >> 'enqueue_only': t.ToBool,
        t.Key('maxWaitSeconds', default=0) >> 'max_wait_seconds': t.ToInt[0:],
        tx.AliasedKey(['starts_at', 'startsAt'], default=None): t.Null | t.String,
        t.Key('reuseIfExists', default=True) >> 'reuse': t.ToBool,
        t.Key('startupCommand', default=None) >> 'startup_command': t.Null | t.String,
        tx.AliasedKey(['bootstrap_script', 'bootstrapScript'], default=None): t.Null | t.String,
        t.Key('owner_access_key', default=None): t.Null | t.String,
    }),
    loads=_json_loads)
async def create_from_params(request: web.Request, params: Any) -> web.Response:
    if params['session_name'] in ['from-template']:
        raise InvalidAPIParameters(f'Requested session ID {params["session_name"]} is reserved word')
    api_version = request['api_version']
    if 6 <= api_version[0]:
        creation_config = creation_config_v5.check(params['config'])
    elif 5 <= api_version[0]:
        creation_config = creation_config_v4.check(params['config'])
    elif (4, '20190315') <= api_version:
        creation_config = creation_config_v3.check(params['config'])
    elif 2 <= api_version[0] <= 4:
        creation_config = creation_config_v2.check(params['config'])
    elif api_version[0] == 1:
        creation_config = creation_config_v1.check(params['config'])
    else:
        raise InvalidAPIParameters('API version not supported')
    params['config'] = creation_config
    return await _create(request, params)


@server_status_required(ALL_ALLOWED)
@auth_required
@check_api_params(
    t.Dict({
        t.Key('clientSessionToken') >> 'session_name':
            t.Regexp(r'^(?=.{4,64}$)\w[\w.-]*\w$', re.ASCII),
        tx.AliasedKey(['template_id', 'templateId']): t.Null | tx.UUID,
        tx.AliasedKey(['type', 'sessionType'], default='interactive') >> 'sess_type':
            tx.Enum(SessionTypes),
        tx.AliasedKey(['group', 'groupName', 'group_name'], default='default'): t.String,
        tx.AliasedKey(['domain', 'domainName', 'domain_name'], default='default'): t.String,
        tx.AliasedKey(['scaling_group', 'scalingGroup'], default=None): t.Null | t.String,
        t.Key('tag', default=None): t.Null | t.String,
        t.Key('enqueueOnly', default=False) >> 'enqueue_only': t.ToBool,
        t.Key('maxWaitSeconds', default=0) >> 'max_wait_seconds': t.Int[0:],
        t.Key('owner_access_key', default=None): t.Null | t.String,
    }),
    loads=_json_loads)
async def create_cluster(request: web.Request, params: Any) -> web.Response:
    root_ctx: RootContext = request.app['_root.context']
    app_ctx: PrivateContext = request.app['session.context']
    if params['domain'] is None:
        params['domain'] = request['user']['domain_name']
    scopes_param = {
        'owner_access_key': (
            None if params['owner_access_key'] is undefined
            else params['owner_access_key']
        ),
    }
    requester_access_key, owner_access_key = await get_access_key_scopes(request, scopes_param)
    log.info('CREAT_CLUSTER (ak:{0}/{1}, s:{3})',
             requester_access_key, owner_access_key if owner_access_key != requester_access_key else '*',
             params['session_name'])

    resp: MutableMapping[str, Any] = {}

    # Check existing (owner_access_key, session) kernel instance
    try:
        # NOTE: We can reuse the session IDs of TERMINATED sessions only.
        # NOTE: Reusing a session in the PENDING status returns an empty value in service_ports.
        await root_ctx.registry.get_session(params['session_name'], owner_access_key)
    except SessionNotFound:
        pass
    except TooManySessionsMatched:
        raise SessionAlreadyExists
    else:
        raise SessionAlreadyExists

    async with root_ctx.db.begin() as conn:
        query = (
            sa.select([session_templates.c.template])
            .select_from(session_templates)
            .where(
                (session_templates.c.id == params['template_id']) &
                session_templates.c.is_active,
            )
        )
        template = await conn.scalar(query)
        if not template:
            raise TaskTemplateNotFound
        mounts = []
        mount_map = {}
        environ = {}

        if _mounts := template['spec'].get('mounts'):  # noqa
            mounts = list(_mounts.keys())
            mount_map = {
                key: value
                for (key, value) in _mounts.items()
                if len(value) > 0
            }
        if _environ := template['spec'].get('environ'):  # noqa
            environ = _environ

        log.debug('cluster template: {}', template)

        kernel_configs: List[KernelEnqueueingConfig] = []
        for node in template['spec']['nodes']:
            # Resolve session template.
            query = (
                sa.select([session_templates.c.template])
                .select_from(session_templates)
                .where(
                    (session_templates.c.id == node['session_template']) &
                    session_templates.c.is_active,
                )
            )
            session_template = await conn.scalar(query)
            if not template:
                raise TaskTemplateNotFound
            log.debug('task template: {}', session_template)
            kernel_config = {
                'image_ref': session_template['spec']['kernel']['image'],
                'cluster_role': node['cluster_role'],
                'creation_config': {
                    'mount': mounts,
                    'mount_map': mount_map,
                    'environ': environ,
                },
            }

            if session_template['spec']['sess_type'] == 'interactive':
                kernel_config['sess_type'] = SessionTypes.INTERACTIVE
            elif session_template['spec']['sess_type'] == 'batch':
                kernel_config['sess_type'] = SessionTypes.BATCH

            # TODO: Remove `type: ignore` when mypy supports type inference for walrus operator
            # Check https://github.com/python/mypy/issues/7316
            # TODO: remove `NOQA` when flake8 supports Python 3.8 and walrus operator
            # Check https://gitlab.com/pycqa/flake8/issues/599
            if tag := session_template['metadata'].get('tag', None):
                kernel_config['tag'] = tag
            if runtime_opt := session_template['spec']['kernel']['run']:
                if bootstrap := runtime_opt['bootstrap']:
                    kernel_config['bootstrap_script'] = bootstrap
                if startup := runtime_opt['startup_command']:
                    kernel_config['startup_command'] = startup

            if resources := template['spec'].get('resources'):
                kernel_config['creation_config']['resources'] = resources

            if git := session_template['spec']['kernel']['git']:  # noqa
                if _dest := git.get('dest_dir'):  # noqa
                    target = _dest
                else:
                    target = git['repository'].split('/')[-1]

                cmd_builder = 'git clone '
                if credential := git.get('credential'):  # noqa
                    proto, url = git['repository'].split('://')
                    cmd_builder += f'{proto}://{credential["username"]}:{credential["password"]}@{url}'
                else:
                    cmd_builder += git['repository']
                if branch := git.get('branch'):  # noqa
                    cmd_builder += f' -b {branch}'
                cmd_builder += f' {target}\n'

                if commit := git.get('commit'):  # noqa
                    cmd_builder = 'CWD=$(pwd)\n' + cmd_builder
                    cmd_builder += f'cd {target}\n'
                    cmd_builder += f'git checkout {commit}\n'
                    cmd_builder += 'cd $CWD\n'

                bootstrap = base64.b64decode(kernel_config.get('bootstrap_script') or b'').decode()
                bootstrap += '\n'
                bootstrap += cmd_builder
                kernel_config['bootstrap_script'] = base64.b64encode(bootstrap.encode()).decode()

            # Resolve the image reference.
            try:
                requested_image_ref = \
                    await ImageRef.resolve_alias(kernel_config['image_ref'],
                                                 root_ctx.shared_config.etcd)
                async with root_ctx.db.begin() as conn:
                    query = (sa.select([domains.c.allowed_docker_registries])
                             .select_from(domains)
                             .where(domains.c.name == params['domain']))
                    allowed_registries = await conn.scalar(query)
                    if requested_image_ref.registry not in allowed_registries:
                        raise AliasResolutionFailed
                    kernel_config['image_ref'] = requested_image_ref
            except AliasResolutionFailed:
                raise ImageNotFound('unknown alias or disallowed registry')

            for i in range(node['replicas']):
                kernel_config['cluster_idx'] = i + 1
                kernel_configs.append(
                    check_typed_dict(kernel_config, KernelEnqueueingConfig),  # type: ignore
                )

    session_creation_id = secrets.token_urlsafe(16)
    start_event = asyncio.Event()
    kernel_id: Optional[KernelId] = None
    session_creation_tracker = app_ctx.session_creation_tracker
    session_creation_tracker[session_creation_id] = start_event
    current_task = asyncio.current_task()
    assert current_task is not None

    try:
        async with root_ctx.db.begin() as conn:
            owner_uuid, group_id, resource_policy = await _query_userinfo(request, params, conn)

        session_id = await asyncio.shield(root_ctx.registry.enqueue_session(
            session_creation_id,
            params['session_name'],
            owner_access_key,
            kernel_configs,
            params['scaling_group'],
            params['sess_type'],
            resource_policy,
            domain_name=params['domain'],  # type: ignore
            group_id=group_id,
            user_uuid=owner_uuid,
            user_role=request['user']['role'],
            session_tag=params['tag'],
        ))
        kernel_id = cast(KernelId, session_id)  # the main kernel's ID is the session ID.
        resp['kernelId'] = str(kernel_id)
        resp['status'] = 'PENDING'
        resp['servicePorts'] = []
        resp['created'] = True

        if not params['enqueue_only']:
            app_ctx.pending_waits.add(current_task)
            max_wait = params['max_wait_seconds']
            try:
                if max_wait > 0:
                    with timeout(max_wait):
                        await start_event.wait()
                else:
                    await start_event.wait()
            except asyncio.TimeoutError:
                resp['status'] = 'TIMEOUT'
            else:
                await asyncio.sleep(0.5)
                async with root_ctx.db.begin() as conn:
                    query = (
                        sa.select([
                            kernels.c.status,
                            kernels.c.service_ports,
                        ])
                        .select_from(kernels)
                        .where(kernels.c.id == kernel_id)
                    )
                    result = await conn.execute(query)
                    row = result.first()
                if row['status'] == KernelStatus.RUNNING:
                    resp['status'] = 'RUNNING'
                    for item in row['service_ports']:
                        response_dict = {
                            'name': item['name'],
                            'protocol': item['protocol'],
                            'ports': item['container_ports'],
                        }
                        if 'url_template' in item.keys():
                            response_dict['url_template'] = item['url_template']
                        if 'allowed_arguments' in item.keys():
                            response_dict['allowed_arguments'] = item['allowed_arguments']
                        if 'allowed_envs' in item.keys():
                            response_dict['allowed_envs'] = item['allowed_envs']
                        resp['servicePorts'].append(response_dict)
                else:
                    resp['status'] = row['status'].name

    except asyncio.CancelledError:
        raise
    except BackendError:
        log.exception('GET_OR_CREATE: exception')
        raise
    except UnknownImageReference:
        raise InvalidAPIParameters(f"Unknown image reference: {params['image']}")
    except Exception:
        root_ctx.error_monitor.capture_exception()
        log.exception('GET_OR_CREATE: unexpected error!')
        raise InternalServerError
    finally:
        app_ctx.pending_waits.discard(current_task)
        del session_creation_tracker[session_creation_id]
    return web.json_response(resp, status=201)


async def handle_kernel_creation_lifecycle(
    app: web.Application,
    source: AgentId,
    event: (KernelPreparingEvent | KernelPullingEvent | KernelCreatingEvent |
            KernelStartedEvent | KernelCancelledEvent),
) -> None:
    """
    Update the database and perform post_create_kernel() upon
    the events for each step of kernel creation.

    To avoid race condition between consumer and subscriber event handlers,
    we only have this handler to subscribe all kernel creation events,
    but distinguish which one to process using a unique creation_id
    generated when initiating the create_kernels() agent RPC call.
    """
    root_ctx: RootContext = app['_root.context']
    # ck_id = (event.creation_id, event.kernel_id)
    ck_id = event.kernel_id
    if ck_id not in root_ctx.registry.kernel_creation_tracker:
        return
    log.debug('handle_kernel_creation_lifecycle: ev:{} k:{}', event.name, event.kernel_id)
    if isinstance(event, KernelPreparingEvent):
        # State transition is done by the DoPrepareEvent handler inside the scheduler-distpacher object.
        pass
    elif isinstance(event, KernelPullingEvent):
        await root_ctx.registry.set_kernel_status(event.kernel_id, KernelStatus.PULLING, event.reason)
    elif isinstance(event, KernelCreatingEvent):
        await root_ctx.registry.set_kernel_status(event.kernel_id, KernelStatus.PREPARING, event.reason)
    elif isinstance(event, KernelStartedEvent):
        # post_create_kernel() coroutines are waiting for the creation tracker events to be set.
        if tracker := root_ctx.registry.kernel_creation_tracker.get(ck_id):
            tracker.set_result(None)
    elif isinstance(event, KernelCancelledEvent):
        if tracker := root_ctx.registry.kernel_creation_tracker.get(ck_id):
            tracker.cancel()


async def handle_kernel_termination_lifecycle(
    app: web.Application,
    source: AgentId,
    event: KernelTerminatingEvent | KernelTerminatedEvent,
) -> None:
    root_ctx: RootContext = app['_root.context']
    if isinstance(event, KernelTerminatingEvent):
        # The destroy_kernel() API handler will set the "TERMINATING" status.
        pass
    if isinstance(event, KernelTerminatedEvent):
        await root_ctx.registry.mark_kernel_terminated(event.kernel_id, event.reason, event.exit_code)
        await root_ctx.registry.check_session_terminated(event.kernel_id, event.reason)


async def handle_session_creation_lifecycle(
    app: web.Application,
    source: AgentId,
    event: SessionStartedEvent | SessionCancelledEvent,
) -> None:
    """
    Update the database according to the session-level lifecycle events
    published by the manager.
    """
    app_ctx: PrivateContext = app['session.context']
    if event.creation_id not in app_ctx.session_creation_tracker:
        return
    log.debug('handle_session_creation_lifecycle: ev:{} s:{}', event.name, event.session_id)
    if isinstance(event, SessionStartedEvent):
        if tracker := app_ctx.session_creation_tracker.get(event.creation_id):
            tracker.set()
    elif isinstance(event, SessionCancelledEvent):
        if tracker := app_ctx.session_creation_tracker.get(event.creation_id):
            tracker.set()


async def handle_session_termination_lifecycle(
    app: web.Application,
    agent_id: AgentId,
    event: SessionTerminatedEvent,
) -> None:
    """
    Update the database according to the session-level lifecycle events
    published by the manager.
    """
    root_ctx: RootContext = app['_root.context']
    if isinstance(event, SessionTerminatedEvent):
        await root_ctx.registry.mark_session_terminated(event.session_id, event.reason)


async def handle_destroy_session(
    app: web.Application,
    source: AgentId,
    event: DoTerminateSessionEvent,
) -> None:
    root_ctx: RootContext = app['_root.context']
    await root_ctx.registry.destroy_session(
        functools.partial(
            root_ctx.registry.get_session_by_session_id,
            event.session_id,
        ),
        forced=False,
        reason=event.reason or 'killed-by-event',
    )


async def handle_kernel_stat_sync(
    app: web.Application,
    agent_id: AgentId,
    event: DoSyncKernelStatsEvent,
) -> None:
    root_ctx: RootContext = app['_root.context']
    await root_ctx.registry.sync_kernel_stats(event.kernel_ids)


async def handle_batch_result(
    app: web.Application,
    source: AgentId,
    event: SessionSuccessEvent | SessionFailureEvent,
) -> None:
    """
    Update the database according to the batch-job completion results
    """
    root_ctx: RootContext = app['_root.context']
    if isinstance(event, SessionSuccessEvent):
        await root_ctx.registry.set_session_result(event.session_id, True, event.exit_code)
    elif isinstance(event, SessionFailureEvent):
        await root_ctx.registry.set_session_result(event.session_id, False, event.exit_code)
    await root_ctx.registry.destroy_session(
        functools.partial(
            root_ctx.registry.get_session_by_session_id,
            event.session_id,
        ),
        reason='task-finished',
    )


async def handle_agent_lifecycle(
    app: web.Application,
    source: AgentId,
    event: AgentStartedEvent | AgentTerminatedEvent,
) -> None:
    root_ctx: RootContext = app['_root.context']
    if isinstance(event, AgentStartedEvent):
        log.info('instance_lifecycle: ag:{0} joined ({1})', source, event.reason)
        await root_ctx.registry.update_instance(source, {
            'status': AgentStatus.ALIVE,
        })
    if isinstance(event, AgentTerminatedEvent):
        if event.reason == 'agent-lost':
            await root_ctx.registry.mark_agent_terminated(source, AgentStatus.LOST)
        elif event.reason == 'agent-restart':
            log.info('agent@{0} restarting for maintenance.', source)
            await root_ctx.registry.update_instance(source, {
                'status': AgentStatus.RESTARTING,
            })
        else:
            # On normal instance termination, kernel_terminated events were already
            # triggered by the agent.
            await root_ctx.registry.mark_agent_terminated(source, AgentStatus.TERMINATED)


async def handle_agent_heartbeat(
    app: web.Application,
    source: AgentId,
    event: AgentHeartbeatEvent,
) -> None:
    root_ctx: RootContext = app['_root.context']
    await root_ctx.registry.handle_heartbeat(source, event.agent_info)


class Monitor_kernel_preparation:
    kernel_id: uuid.UUID
    root_ctx: RootContext
    app: web.Application

    def __init__(
        self,
        kernel_id: uuid.UUID,
        root_ctx: RootContext,
        app: web.Application,
    ) -> None:
        self.kernel_id = kernel_id
        self.root_ctx = root_ctx
        self.app = app
        self.progress = [0, 0]

    async def _get_status(self):
        async with self.root_ctx.db.begin_readonly() as conn:
            query = (
                sa.select([
                    kernels.c.id,
                    kernels.c.status,
                ])
                .select_from(kernels)
                .where(kernels.c.id == self.kernel_id)
            )
            result = await conn.execute(query)

        return result.first()

    async def _update_progress(
        self,
        app: web.Application,
        source: AgentId,
        event: KernelPullProgressEvent,
    ) -> None:
        # update both current and total
        self.progress[0] = int(event.current_progress)
        self.progress[1] = int(event.total_progress)

    async def __call__(self, reporter: ProgressReporter):
        progress_handler = self.root_ctx.event_dispatcher.subscribe(
            KernelPullProgressEvent,
            self.app,
            self._update_progress
        )
        try:
            while True:
                result = await self._get_status()
                if result is None:
                    continue
                if result['status'] == KernelStatus.PREPARING:
                    await reporter.update(0)
                if result['status'] == KernelStatus.RUNNING:
                    break
                reporter.current_progress = self.progress[0]
                reporter.total_progress = self.progress[1]
                await reporter.update(0)
                await asyncio.sleep(0.5)
        finally:
            self.root_ctx.event_dispatcher.unsubscribe(progress_handler)


@catch_unexpected(log)
async def check_agent_lost(root_ctx: RootContext, interval: float) -> None:
    try:
        now = datetime.now(tzutc())
        timeout = timedelta(seconds=root_ctx.local_config['manager']['heartbeat-timeout'])

        async def _check_impl(r: aioredis.Redis):
            async for agent_id, prev in r.hscan_iter('agent.last_seen'):
                prev = datetime.fromtimestamp(float(prev), tzutc())
                if now - prev > timeout:
                    await root_ctx.event_producer.produce_event(
                        AgentTerminatedEvent("agent-lost"),
                        source=agent_id.decode())

        await redis.execute(root_ctx.redis_live, _check_impl)
    except asyncio.CancelledError:
        pass


async def handle_kernel_log(
    app: web.Application,
    source: AgentId,
    event: DoSyncKernelLogsEvent,
) -> None:
    root_ctx: RootContext = app['_root.context']
    redis_conn = redis.get_redis_object(root_ctx.shared_config.data['redis'], db=REDIS_STREAM_DB)
    # The log data is at most 10 MiB.
    log_buffer = BytesIO()
    log_key = f'containerlog.{event.container_id}'
    try:
        list_size = await redis.execute(
            redis_conn,
            lambda r: r.llen(log_key),
        )
        if list_size is None:
            # The log data is expired due to a very slow event delivery.
            # (should never happen!)
            log.warning('tried to store console logs for cid:{}, but the data is expired',
                        event.container_id)
            return
        for _ in range(list_size):
            # Read chunk-by-chunk to allow interleaving with other Redis operations.
            chunk = await redis.execute(redis_conn, lambda r: r.lpop(log_key))
            if chunk is None:  # maybe missing
                log_buffer.write(b"(container log unavailable)\n")
                break
            log_buffer.write(chunk)
        try:
            log_data = log_buffer.getvalue()

            async def _update_log() -> None:
                async with root_ctx.db.begin() as conn:
                    query = (
                        sa.update(kernels)
                        .values(container_log=log_data)
                        .where(kernels.c.id == event.kernel_id)
                    )
                    await conn.execute(query)

            await execute_with_retry(_update_log)
        finally:
            # Clear the log data from Redis when done.
            await redis.execute(
                redis_conn,
                lambda r: r.delete(log_key),
            )
    finally:
        log_buffer.close()
        await redis_conn.close()


async def report_stats(root_ctx: RootContext) -> None:
    stats_monitor = root_ctx.stats_monitor
    await stats_monitor.report_metric(
        GAUGE, 'ai.backend.manager.coroutines', len(asyncio.all_tasks()))

    all_inst_ids = [
        inst_id async for inst_id
        in root_ctx.registry.enumerate_instances()]
    await stats_monitor.report_metric(
        GAUGE, 'ai.backend.manager.agent_instances', len(all_inst_ids))

    async with root_ctx.db.begin() as conn:
        query = (sa.select([sa.func.sum(keypairs.c.concurrency_used)])
                   .select_from(keypairs))
        n = await conn.scalar(query)
        await stats_monitor.report_metric(
            GAUGE, 'ai.backend.manager.active_kernels', n)

        subquery = (sa.select([sa.func.count()])
                      .select_from(keypairs)
                      .where(keypairs.c.is_active == true())
                      .group_by(keypairs.c.user_id))
        query = sa.select([sa.func.count()]).select_from(subquery.alias())
        n = await conn.scalar(query)
        await stats_monitor.report_metric(
            GAUGE, 'ai.backend.users.has_active_key', n)

        subquery = subquery.where(keypairs.c.last_used != null())
        query = sa.select([sa.func.count()]).select_from(subquery.alias())
        n = await conn.scalar(query)
        await stats_monitor.report_metric(
            GAUGE, 'ai.backend.users.has_used_key', n)

        """
        query = sa.select([sa.func.count()]).select_from(usage)
        n = await conn.scalar(query)
        await stats_monitor.report_metric(
            GAUGE, 'ai.backend.manager.accum_kernels', n)
        """


async def stats_report_timer(root_ctx: RootContext):
    while True:
        try:
            await asyncio.shield(report_stats(root_ctx))
        except asyncio.CancelledError:
            break
        except Exception:
            await root_ctx.error_monitor.capture_exception()
            log.exception('stats_report_timer: unexpected error')
        try:
            await asyncio.sleep(5)
        except asyncio.CancelledError:
            break


@server_status_required(READ_ALLOWED)
@auth_required
@check_api_params(
    t.Dict({
        t.Key('forced', default='false'): t.ToBool(),
        t.Key('owner_access_key', default=None): t.Null | t.String,
    }))
async def destroy(request: web.Request, params: Any) -> web.Response:
    root_ctx: RootContext = request.app['_root.context']
    session_name = request.match_info['session_name']
    if params['forced'] and request['user']['role'] not in (UserRole.ADMIN, UserRole.SUPERADMIN):
        raise InsufficientPrivilege('You are not allowed to force-terminate')
    requester_access_key, owner_access_key = await get_access_key_scopes(request)
    # domain_name = None
    # if requester_access_key != owner_access_key and \
    #         not request['is_superadmin'] and request['is_admin']:
    #     domain_name = request['user']['domain_name']
    log.info('DESTROY (ak:{0}/{1}, s:{2}, forced:{3})',
             requester_access_key, owner_access_key, session_name, params['forced'])
    last_stat = await root_ctx.registry.destroy_session(
        functools.partial(
            root_ctx.registry.get_session,
            session_name, owner_access_key,
            # domain_name=domain_name,
        ),
        forced=params['forced'],
    )
    resp = {
        'stats': last_stat,
    }
    return web.json_response(resp, status=200)


@atomic
@server_status_required(READ_ALLOWED)
@auth_required
@check_api_params(
    t.Dict({
        t.Key('id'): t.String(),
    }))
async def match_sessions(request: web.Request, params: Any) -> web.Response:
    """
    A quick session-ID matcher API for use with auto-completion in CLI.
    """
    root_ctx: RootContext = request.app['_root.context']
    id_or_name_prefix = params['id']
    requester_access_key, owner_access_key = await get_access_key_scopes(request)
    log.info('MATCH_SESSIONS(ak:{0}/{1}, prefix:{2})',
             requester_access_key, owner_access_key, id_or_name_prefix)
    matches: List[Dict[str, Any]] = []
    async with root_ctx.db.begin() as conn:
        session_infos = await match_session_ids(
            id_or_name_prefix,
            owner_access_key,
            db_connection=conn,
        )
    if session_infos:
        matches.extend({
            'id': str(item['session_id']),
            'name': item['session_name'],
            'status': item['status'].name,
        } for item in session_infos)
    return web.json_response({
        'matches': matches,
    }, status=200)


@atomic
@server_status_required(READ_ALLOWED)
@auth_required
async def get_info(request: web.Request) -> web.Response:
    # NOTE: This API should be replaced with GraphQL version.
    resp = {}
    root_ctx: RootContext = request.app['_root.context']
    session_name = request.match_info['session_name']
    requester_access_key, owner_access_key = await get_access_key_scopes(request)
    log.info('GET_INFO (ak:{0}/{1}, s:{2})',
             requester_access_key, owner_access_key, session_name)
    try:
        await root_ctx.registry.increment_session_usage(session_name, owner_access_key)
        kern = await root_ctx.registry.get_session(session_name, owner_access_key)
        resp['domainName'] = kern['domain_name']
        resp['groupId'] = str(kern['group_id'])
        resp['userId'] = str(kern['user_uuid'])
        resp['lang'] = kern['image']  # legacy
        resp['image'] = kern['image']
        resp['registry'] = kern['registry']
        resp['tag'] = kern['tag']

        # Resource occupation
        resp['containerId'] = str(kern['container_id'])
        resp['occupiedSlots'] = str(kern['occupied_slots'])
        resp['occupiedShares'] = str(kern['occupied_shares'])
        resp['environ'] = str(kern['environ'])

        # Lifecycle
        resp['status'] = kern['status'].name  # "e.g. 'KernelStatus.RUNNING' -> 'RUNNING' "
        resp['statusInfo'] = str(kern['status_info'])
        resp['statusData'] = kern['status_data']
        age = datetime.now(tzutc()) - kern['created_at']
        resp['age'] = int(age.total_seconds() * 1000)  # age in milliseconds
        resp['creationTime'] = str(kern['created_at'])
        resp['terminationTime'] = str(kern['terminated_at']) if kern['terminated_at'] else None

        resp['numQueriesExecuted'] = kern['num_queries']
        resp['lastStat'] = kern['last_stat']

        # Resource limits collected from agent heartbeats were erased, as they were deprecated
        # TODO: factor out policy/image info as a common repository

        log.info('information retrieved: {0!r}', resp)
    except BackendError:
        log.exception('GET_INFO: exception')
        raise
    return web.json_response(resp, status=200)


@atomic
@server_status_required(READ_ALLOWED)
@auth_required
async def restart(request: web.Request) -> web.Response:
    root_ctx: RootContext = request.app['_root.context']
    session_creation_id = secrets.token_urlsafe(16)
    session_name = request.match_info['session_name']
    requester_access_key, owner_access_key = await get_access_key_scopes(request)
    log.info('RESTART (ak:{0}/{1}, s:{2})',
             requester_access_key, owner_access_key, session_name)
    try:
        await root_ctx.registry.increment_session_usage(session_name, owner_access_key)
        await root_ctx.registry.restart_session(session_creation_id, session_name, owner_access_key)
    except BackendError:
        log.exception('RESTART: exception')
        raise
    except:
        await root_ctx.error_monitor.capture_exception(context={'user': request['user']['uuid']})
        log.exception('RESTART: unexpected error')
        raise web.HTTPInternalServerError
    return web.Response(status=204)


@server_status_required(READ_ALLOWED)
@auth_required
async def execute(request: web.Request) -> web.Response:
    resp = {}
    root_ctx: RootContext = request.app['_root.context']
    session_name = request.match_info['session_name']
    requester_access_key, owner_access_key = await get_access_key_scopes(request)
    try:
        params = await request.json(loads=json.loads)
        log.info('EXECUTE(ak:{0}/{1}, s:{2})',
                 requester_access_key, owner_access_key, session_name)
    except json.decoder.JSONDecodeError:
        log.warning('EXECUTE: invalid/missing parameters')
        raise InvalidAPIParameters
    try:
        await root_ctx.registry.increment_session_usage(session_name, owner_access_key)
        api_version = request['api_version']
        if api_version[0] == 1:
            run_id = params.get('runId', secrets.token_hex(8))
            mode = 'query'
            code = params.get('code', None)
            opts = None
        elif api_version[0] >= 2:
            assert 'runId' in params, 'runId is missing!'
            run_id = params['runId']  # maybe None
            assert params.get('mode'), 'mode is missing or empty!'
            mode = params['mode']
            assert mode in {'query', 'batch', 'complete', 'continue', 'input'}, \
                   'mode has an invalid value.'
            if mode in {'continue', 'input'}:
                assert run_id is not None, 'continuation requires explicit run ID'
            code = params.get('code', None)
            opts = params.get('options', None)
        # handle cases when some params are deliberately set to None
        if code is None: code = ''  # noqa
        if opts is None: opts = {}  # noqa
        if mode == 'complete':
            # For legacy
            resp['result'] = await root_ctx.registry.get_completions(
                session_name, owner_access_key, code, opts)
        else:
            raw_result = await root_ctx.registry.execute(
                session_name, owner_access_key,
                api_version, run_id, mode, code, opts,
                flush_timeout=2.0)
            if raw_result is None:
                # the kernel may have terminated from its side,
                # or there was interruption of agents.
                resp['result'] = {
                    'status': 'finished',
                    'runId': run_id,
                    'exitCode': 130,
                    'options': {},
                    'files': [],
                    'console': [],
                }
                return web.json_response(resp, status=200)
            # Keep internal/public API compatilibty
            result = {
                'status': raw_result['status'],
                'runId': raw_result['runId'],
                'exitCode': raw_result.get('exitCode'),
                'options': raw_result.get('options'),
                'files': raw_result.get('files'),
            }
            if api_version[0] == 1:
                result['stdout'] = raw_result.get('stdout')
                result['stderr'] = raw_result.get('stderr')
                result['media'] = raw_result.get('media')
                result['html'] = raw_result.get('html')
            else:
                result['console'] = raw_result.get('console')
            resp['result'] = result
    except AssertionError as e:
        log.warning('EXECUTE: invalid/missing parameters: {0!r}', e)
        raise InvalidAPIParameters(extra_msg=e.args[0])
    except BackendError:
        log.exception('EXECUTE: exception')
        raise
    return web.json_response(resp, status=200)


@atomic
@server_status_required(READ_ALLOWED)
@auth_required
async def interrupt(request: web.Request) -> web.Response:
    root_ctx: RootContext = request.app['_root.context']
    session_name = request.match_info['session_name']
    requester_access_key, owner_access_key = await get_access_key_scopes(request)
    log.info('INTERRUPT(ak:{0}/{1}, s:{2})',
             requester_access_key, owner_access_key, session_name)
    try:
        await root_ctx.registry.increment_session_usage(session_name, owner_access_key)
        await root_ctx.registry.interrupt_session(session_name, owner_access_key)
    except BackendError:
        log.exception('INTERRUPT: exception')
        raise
    return web.Response(status=204)


@atomic
@server_status_required(READ_ALLOWED)
@auth_required
async def complete(request: web.Request) -> web.Response:
    resp = {
        'result': {
            'status': 'finished',
            'completions': [],
        },
    }
    root_ctx: RootContext = request.app['_root.context']
    session_name = request.match_info['session_name']
    requester_access_key, owner_access_key = await get_access_key_scopes(request)
    try:
        params = await request.json(loads=json.loads)
        log.info('COMPLETE(ak:{0}/{1}, s:{2})',
                 requester_access_key, owner_access_key, session_name)
    except json.decoder.JSONDecodeError:
        raise InvalidAPIParameters
    try:
        code = params.get('code', '')
        opts = params.get('options', None) or {}
        await root_ctx.registry.increment_session_usage(session_name, owner_access_key)
        resp['result'] = cast(
            Dict[str, Any],
            await root_ctx.registry.get_completions(session_name, owner_access_key, code, opts),
        )
    except AssertionError:
        raise InvalidAPIParameters
    except BackendError:
        log.exception('COMPLETE: exception')
        raise
    return web.json_response(resp, status=200)


@atomic
@server_status_required(READ_ALLOWED)
@auth_required
@check_api_params(
    t.Dict({
        t.Key('service_name'): t.String,
    }))
async def shutdown_service(request: web.Request, params: Any) -> web.Response:
    root_ctx: RootContext = request.app['_root.context']
    session_name = request.match_info['session_name']
    requester_access_key, owner_access_key = await get_access_key_scopes(request)
    log.info('SHUTDOWN_SERVICE (ak:{0}/{1}, s:{2})',
             requester_access_key, owner_access_key, session_name)
    service_name = params.get('service_name')
    try:
        await root_ctx.registry.shutdown_service(session_name, owner_access_key, service_name)
    except BackendError:
        log.exception('SHUTDOWN_SERVICE: exception')
        raise
    return web.Response(status=204)


@server_status_required(READ_ALLOWED)
@auth_required
async def upload_files(request: web.Request) -> web.Response:
    loop = asyncio.get_event_loop()
    reader = await request.multipart()
    root_ctx: RootContext = request.app['_root.context']
    session_name = request.match_info['session_name']
    requester_access_key, owner_access_key = await get_access_key_scopes(request)
    log.info('UPLOAD_FILE (ak:{0}/{1}, s:{2})',
             requester_access_key, owner_access_key, session_name)
    try:
        await root_ctx.registry.increment_session_usage(session_name, owner_access_key)
        file_count = 0
        upload_tasks = []
        async for file in aiotools.aiter(reader.next, None):
            if file_count == 20:
                raise InvalidAPIParameters('Too many files')
            file_count += 1
            # This API handles only small files, so let's read it at once.
            chunks = []
            recv_size = 0
            while True:
                chunk = await file.read_chunk(size=1048576)
                if not chunk:
                    break
                chunk_size = len(chunk)
                if recv_size + chunk_size >= 1048576:
                    raise InvalidAPIParameters('Too large file')
                chunks.append(chunk)
                recv_size += chunk_size
            data = file.decode(b''.join(chunks))
            log.debug('received file: {0} ({1:,} bytes)', file.filename, recv_size)
            t = loop.create_task(
                root_ctx.registry.upload_file(session_name, owner_access_key,
                                              file.filename, data))
            upload_tasks.append(t)
        await asyncio.gather(*upload_tasks)
    except BackendError:
        log.exception('UPLOAD_FILES: exception')
        raise
    return web.Response(status=204)


@server_status_required(READ_ALLOWED)
@auth_required
@check_api_params(
    t.Dict({
        tx.MultiKey('files'): t.List(t.String),
    }))
async def download_files(request: web.Request, params: Any) -> web.Response:
    root_ctx: RootContext = request.app['_root.context']
    session_name = request.match_info['session_name']
    requester_access_key, owner_access_key = await get_access_key_scopes(request)
    files = params.get('files')
    log.info(
        'DOWNLOAD_FILE (ak:{0}/{1}, s:{2}, path:{3!r})',
        requester_access_key, owner_access_key, session_name,
        files[0],
    )
    try:
        assert len(files) <= 5, 'Too many files'
        await root_ctx.registry.increment_session_usage(session_name, owner_access_key)
        # TODO: Read all download file contents. Need to fix by using chuncking, etc.
        results = await asyncio.gather(
            *map(
                functools.partial(root_ctx.registry.download_file, session_name, owner_access_key),
                files,
            ),
        )
        log.debug('file(s) inside container retrieved')
    except asyncio.CancelledError:
        raise
    except BackendError:
        log.exception('DOWNLOAD_FILE: exception')
        raise
    except (ValueError, FileNotFoundError):
        raise InvalidAPIParameters('The file is not found.')
    except Exception:
        await root_ctx.error_monitor.capture_exception(context={'user': request['user']['uuid']})
        log.exception('DOWNLOAD_FILE: unexpected error!')
        raise InternalServerError

    with aiohttp.MultipartWriter('mixed') as mpwriter:
        headers = multidict.MultiDict({'Content-Encoding': 'identity'})
        for tarbytes in results:
            mpwriter.append(tarbytes, headers)
        return web.Response(body=mpwriter, status=200)


@auth_required
@server_status_required(READ_ALLOWED)
@check_api_params(
    t.Dict({
        t.Key('file'): t.String,
    }))
async def download_single(request: web.Request, params: Any) -> web.Response:
    """
    Download a single file from the scratch root. Only for small files.
    """
    root_ctx: RootContext = request.app['_root.context']
    session_name = request.match_info['session_name']
    requester_access_key, owner_access_key = await get_access_key_scopes(request)
    file = params['file']
    log.info(
        'DOWNLOAD_SINGLE (ak:{0}/{1}, s:{2}, path:{3!r})',
        requester_access_key, owner_access_key, session_name, file,
    )
    try:
        await root_ctx.registry.increment_session_usage(session_name, owner_access_key)
        result = await root_ctx.registry.download_file(session_name, owner_access_key, file)
    except asyncio.CancelledError:
        raise
    except BackendError:
        log.exception('DOWNLOAD_SINGLE: exception')
        raise
    except (ValueError, FileNotFoundError):
        raise InvalidAPIParameters('The file is not found.')
    except Exception:
        await root_ctx.error_monitor.capture_exception(context={'user': request['user']['uuid']})
        log.exception('DOWNLOAD_SINGLE: unexpected error!')
        raise InternalServerError
    return web.Response(body=result, status=200)


@atomic
@server_status_required(READ_ALLOWED)
@auth_required
async def list_files(request: web.Request) -> web.Response:
    root_ctx: RootContext = request.app['_root.context']
    try:
        session_name = request.match_info['session_name']
        requester_access_key, owner_access_key = await get_access_key_scopes(request)
        params = await request.json(loads=json.loads)
        path = params.get('path', '.')
        log.info(
            'LIST_FILES (ak:{0}/{1}, s:{2}, path:{3})',
            requester_access_key, owner_access_key, session_name, path,
        )
    except (asyncio.TimeoutError, AssertionError,
            json.decoder.JSONDecodeError) as e:
        log.warning('LIST_FILES: invalid/missing parameters, {0!r}', e)
        raise InvalidAPIParameters(extra_msg=str(e.args[0]))
    resp: MutableMapping[str, Any] = {}
    try:
        await root_ctx.registry.increment_session_usage(session_name, owner_access_key)
        result = await root_ctx.registry.list_files(session_name, owner_access_key, path)
        resp.update(result)
        log.debug('container file list for {0} retrieved', path)
    except asyncio.CancelledError:
        raise
    except BackendError:
        log.exception('LIST_FILES: exception')
        raise
    except Exception:
        await root_ctx.error_monitor.capture_exception(context={'user': request['user']['uuid']})
        log.exception('LIST_FILES: unexpected error!')
        raise InternalServerError
    return web.json_response(resp, status=200)


@atomic
@server_status_required(READ_ALLOWED)
@auth_required
@check_api_params(
    t.Dict({
        t.Key('owner_access_key', default=None): t.Null | t.String,
    }))
async def get_container_logs(request: web.Request, params: Any) -> web.Response:
    root_ctx: RootContext = request.app['_root.context']
    session_name: str = request.match_info['session_name']
    requester_access_key, owner_access_key = await get_access_key_scopes(request)
    log.info('GET_CONTAINER_LOG (ak:{}/{}, s:{})',
             requester_access_key, owner_access_key, session_name)
    resp = {'result': {'logs': ''}}
    async with root_ctx.db.begin() as conn:
        compute_session = await root_ctx.registry.get_session(
            session_name, owner_access_key,
            allow_stale=True,
            db_connection=conn,
        )
        if (
            compute_session['status'] in DEAD_KERNEL_STATUSES
            and compute_session['container_log'] is not None
        ):
            log.debug('returning log from database record')
            resp['result']['logs'] = compute_session['container_log'].decode('utf-8')
            return web.json_response(resp, status=200)
    try:
        registry = root_ctx.registry
        await registry.increment_session_usage(session_name, owner_access_key)
        resp['result']['logs'] = await registry.get_logs_from_agent(session_name, owner_access_key)
        log.debug('returning log from agent')
    except BackendError:
        log.exception('GET_CONTAINER_LOG(ak:{}/{}, s:{}): unexpected error',
                      requester_access_key, owner_access_key, session_name)
        raise
    return web.json_response(resp, status=200)


@server_status_required(READ_ALLOWED)
@auth_required
@check_api_params(
    t.Dict({
        tx.AliasedKey(['session_name', 'sessionName', 'task_id', 'taskId']) >> 'kernel_id': tx.UUID,
    }))
async def get_task_logs(request: web.Request, params: Any) -> web.StreamResponse:
    log.info('GET_TASK_LOG (ak:{}, k:{})',
             request['keypair']['access_key'], params['kernel_id'])
    root_ctx: RootContext = request.app['_root.context']
    domain_name = request['user']['domain_name']
    user_role = request['user']['role']
    user_uuid = request['user']['uuid']
    kernel_id_str = params['kernel_id'].hex
    async with root_ctx.db.begin() as conn:
        matched_vfolders = await query_accessible_vfolders(
            conn, user_uuid,
            user_role=user_role, domain_name=domain_name,
            allowed_vfolder_types=['user'],
            extra_vf_conds=(vfolders.c.name == '.logs'))
        if not matched_vfolders:
            raise GenericNotFound('You do not have ".logs" vfolder for persistent task logs.')
        log_vfolder = matched_vfolders[0]

    proxy_name, volume_name = root_ctx.storage_manager.split_host(log_vfolder['host'])
    response = web.StreamResponse(status=200)
    response.headers[hdrs.CONTENT_TYPE] = "text/plain"
    prepared = False
    try:
        async with root_ctx.storage_manager.request(
            log_vfolder['host'], 'POST', 'folder/file/fetch',
            json={
                'volume': volume_name,
                'vfid': str(log_vfolder['id']),
                'relpath': str(
                    PurePosixPath('task')
                    / kernel_id_str[:2] / kernel_id_str[2:4]
                    / f'{kernel_id_str[4:]}.log',
                ),
            },
            raise_for_status=True,
        ) as (_, storage_resp):
            while True:
                chunk = await storage_resp.content.read(DEFAULT_CHUNK_SIZE)
                if not chunk:
                    break
                if not prepared:
                    await response.prepare(request)
                    prepared = True
                await response.write(chunk)
    except aiohttp.ClientResponseError as e:
        raise StorageProxyError(status=e.status, extra_msg=e.message)
    finally:
        if prepared:
            await response.write_eof()
    return response


@attr.s(slots=True, auto_attribs=True, init=False)
class PrivateContext:
    session_creation_tracker: Dict[str, asyncio.Event]
    pending_waits: Set[asyncio.Task[None]]
    agent_lost_checker: asyncio.Task[None]
    stats_task: asyncio.Task[None]


async def init(app: web.Application) -> None:
    root_ctx: RootContext = app['_root.context']
    app_ctx: PrivateContext = app['session.context']

    app_ctx.session_creation_tracker = {}

    # passive events
    evd = root_ctx.event_dispatcher
    evd.subscribe(KernelPreparingEvent, app, handle_kernel_creation_lifecycle, name="api.session.kprep")
    evd.subscribe(KernelPullingEvent, app, handle_kernel_creation_lifecycle, name="api.session.kpull")
    evd.subscribe(KernelCreatingEvent, app, handle_kernel_creation_lifecycle, name="api.session.kcreat")
    evd.subscribe(KernelStartedEvent, app, handle_kernel_creation_lifecycle, name="api.session.kstart")
    evd.subscribe(KernelCancelledEvent, app, handle_kernel_creation_lifecycle, name="api.session.kstart")
    evd.subscribe(
        SessionStartedEvent, app, handle_session_creation_lifecycle, name="api.session.sstart",
    )
    evd.subscribe(
        SessionCancelledEvent, app, handle_session_creation_lifecycle, name="api.session.scancel",
    )
    evd.consume(
        KernelTerminatingEvent, app, handle_kernel_termination_lifecycle, name="api.session.kterming",
    )
    evd.consume(
        KernelTerminatedEvent, app, handle_kernel_termination_lifecycle, name="api.session.kterm",
    )
    evd.consume(
        SessionTerminatedEvent, app, handle_session_termination_lifecycle, name="api.session.sterm",
    )
    evd.consume(SessionSuccessEvent, app, handle_batch_result)
    evd.consume(SessionFailureEvent, app, handle_batch_result)
    evd.consume(AgentStartedEvent, app, handle_agent_lifecycle)
    evd.consume(AgentTerminatedEvent, app, handle_agent_lifecycle)
    evd.consume(AgentHeartbeatEvent, app, handle_agent_heartbeat)

    # action-trigerring events
    evd.consume(DoSyncKernelStatsEvent, app, handle_kernel_stat_sync, name="api.session.synckstat")
    evd.consume(DoSyncKernelLogsEvent, app, handle_kernel_log, name="api.session.syncklog")
    evd.consume(DoTerminateSessionEvent, app, handle_destroy_session, name="api.session.doterm")

    app_ctx.pending_waits = set()

    # Scan ALIVE agents
    app_ctx.agent_lost_checker = aiotools.create_timer(
        functools.partial(check_agent_lost, root_ctx), 1.0)
    app_ctx.stats_task = asyncio.create_task(stats_report_timer(root_ctx))


async def shutdown(app: web.Application) -> None:
    app_ctx: PrivateContext = app['session.context']

    app_ctx.agent_lost_checker.cancel()
    await app_ctx.agent_lost_checker
    app_ctx.stats_task.cancel()
    await app_ctx.stats_task

    await cancel_tasks(app_ctx.pending_waits)


def create_app(default_cors_options: CORSOptions) -> Tuple[web.Application, Iterable[WebMiddleware]]:
    app = web.Application()
    app.on_startup.append(init)
    app.on_shutdown.append(shutdown)
    app['api_versions'] = (1, 2, 3, 4)
    app['session.context'] = PrivateContext()
    cors = aiohttp_cors.setup(app, defaults=default_cors_options)
    cors.add(app.router.add_route('POST', '', create_from_params))
    cors.add(app.router.add_route('POST', '/_/create', create_from_params))
    cors.add(app.router.add_route('POST', '/_/create-from-template', create_from_template))
    cors.add(app.router.add_route('POST', '/_/create-cluster', create_cluster))
    cors.add(app.router.add_route('GET',  '/_/match', match_sessions))
    session_resource = cors.add(app.router.add_resource(r'/{session_name}'))
    cors.add(session_resource.add_route('GET',    get_info))
    cors.add(session_resource.add_route('PATCH',  restart))
    cors.add(session_resource.add_route('DELETE', destroy))
    cors.add(session_resource.add_route('POST',   execute))
    task_log_resource = cors.add(app.router.add_resource(r'/_/logs'))
    cors.add(task_log_resource.add_route('HEAD', get_task_logs))
    cors.add(task_log_resource.add_route('GET',  get_task_logs))
    cors.add(app.router.add_route('GET',  '/{session_name}/logs', get_container_logs))
    cors.add(app.router.add_route('POST', '/{session_name}/interrupt', interrupt))
    cors.add(app.router.add_route('POST', '/{session_name}/complete', complete))
    cors.add(app.router.add_route('POST', '/{session_name}/shutdown-service', shutdown_service))
    cors.add(app.router.add_route('POST', '/{session_name}/upload', upload_files))
    cors.add(app.router.add_route('GET',  '/{session_name}/download', download_files))
    cors.add(app.router.add_route('GET',  '/{session_name}/download_single', download_single))
    cors.add(app.router.add_route('GET',  '/{session_name}/files', list_files))
    return app, []<|MERGE_RESOLUTION|>--- conflicted
+++ resolved
@@ -73,11 +73,7 @@
     SessionStartedEvent,
     SessionSuccessEvent,
     SessionTerminatedEvent,
-<<<<<<< HEAD
     KernelPullProgressEvent,
-=======
-    KernelPullProgressEvent
->>>>>>> b7391712
 )
 from ai.backend.common.logging import BraceStyleAdapter
 from ai.backend.common.utils import cancel_tasks, str_to_timedelta
@@ -584,7 +580,6 @@
         resp['servicePorts'] = []
         resp['created'] = True
 
-<<<<<<< HEAD
         monitor_kernel_preparation = Monitor_kernel_preparation(
             kernel_id=kernel_id,
             root_ctx=root_ctx,
@@ -615,19 +610,36 @@
                 resp['background_task'] = str(task_id)
                 resp['status'] = 'TIMEOUT'
                 return web.json_response(resp, status=201)
-=======
-        app_ctx.pending_waits.add(current_task)
-        max_wait = params['max_wait_seconds']
-        try:
-            if max_wait > 0:
-                with timeout(max_wait):
-                    await asyncio.sleep(0.5)
->>>>>>> b7391712
             else:
                 await asyncio.sleep(0.5)
-
-        except asyncio.TimeoutError:
-            resp['status'] = 'TIMEOUT'
+                async with root_ctx.db.begin_readonly() as conn:
+                    query = (
+                        sa.select([
+                            kernels.c.status,
+                            kernels.c.service_ports,
+                        ])
+                        .select_from(kernels)
+                        .where(kernels.c.id == kernel_id)
+                    )
+                    result = await conn.execute(query)
+                    row = result.first()
+                if row['status'] == KernelStatus.RUNNING:
+                    resp['status'] = 'RUNNING'
+                    for item in row['service_ports']:
+                        response_dict = {
+                            'name': item['name'],
+                            'protocol': item['protocol'],
+                            'ports': item['container_ports'],
+                        }
+                        if 'url_template' in item.keys():
+                            response_dict['url_template'] = item['url_template']
+                        if 'allowed_arguments' in item.keys():
+                            response_dict['allowed_arguments'] = item['allowed_arguments']
+                        if 'allowed_envs' in item.keys():
+                            response_dict['allowed_envs'] = item['allowed_envs']
+                        resp['servicePorts'].append(response_dict)
+                else:
+                    resp['status'] = row['status'].name
 
     except asyncio.CancelledError:
         raise

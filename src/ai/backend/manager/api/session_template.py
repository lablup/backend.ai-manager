import json
import datetime
import logging
from typing import (
    Any,
    List,
    Dict,
    Mapping,
    TYPE_CHECKING,
    Tuple,
)
import uuid

from aiohttp import web
import aiohttp_cors
import sqlalchemy as sa
import trafaret as t
import yaml

from ai.backend.common import validators as tx
from ai.backend.common.logging import BraceStyleAdapter

from ..models import (
    groups, session_templates, users,
    query_accessible_session_templates, TemplateType,
)
from ..models.session_template import check_task_template

from .auth import auth_required
from .exceptions import InvalidAPIParameters, TaskTemplateNotFound
from .manager import READ_ALLOWED, server_status_required
from .types import CORSOptions, Iterable, WebMiddleware
from .utils import check_api_params, get_access_key_scopes
from .session import _query_userinfo

if TYPE_CHECKING:
    from .context import RootContext

log = BraceStyleAdapter(logging.getLogger(__name__))


@server_status_required(READ_ALLOWED)
@auth_required
@check_api_params(t.Dict(
    {
        tx.AliasedKey(['group', 'groupName', 'group_name'], default='default'): t.String,
        tx.AliasedKey(['domain', 'domainName', 'domain_name'], default='default'): t.String,
        t.Key('owner_access_key', default=None): t.Null | t.String,
        t.Key('payload'): t.String,
    },
))
async def create(request: web.Request, params: Any) -> web.Response:
    if params['domain'] is None:
        params['domain'] = request['user']['domain_name']
    requester_access_key, owner_access_key = await get_access_key_scopes(request, params)
    log.info(
        'SESSION_TEMPLATE.CREATE (ak:{0}/{1})',
        requester_access_key,
        owner_access_key if owner_access_key != requester_access_key else '*',
    )
    root_ctx: RootContext = request.app['_root.context']
    async with root_ctx.db.begin() as conn:
<<<<<<< HEAD
        user_uuid, group_id, _ = await _query_userinfo(request, params, conn)
=======
        if requester_access_key != owner_access_key:
            # Admin or superadmin is creating sessions for another user.
            # The check for admin privileges is already done in get_access_key_scope().
            query = (
                sa.select([keypairs.c.user, users.c.role, users.c.domain_name])
                .select_from(sa.join(keypairs, users, keypairs.c.user == users.c.uuid))
                .where(keypairs.c.access_key == owner_access_key)
            )
            result = await conn.execute(query)
            row = result.first()
            owner_domain = row['domain_name']
            owner_uuid = row['user']
            owner_role = row['role']
        else:
            # Normal case when the user is creating her/his own session.
            owner_domain = request['user']['domain_name']
            owner_uuid = requester_uuid
            owner_role = UserRole.USER

        query = (
            sa.select([domains.c.name])
            .select_from(domains)
            .where(
                (domains.c.name == owner_domain) &
                (domains.c.is_active),
            )
        )
        qresult = await conn.execute(query)
        domain_name = qresult.scalar()
        if domain_name is None:
            raise InvalidAPIParameters('Invalid domain')

        if owner_role == UserRole.SUPERADMIN:
            # superadmin can spawn container in any designated domain/group.
            query = (
                sa.select([groups.c.id])
                .select_from(groups)
                .where(
                    (groups.c.domain_name == params['domain']) &
                    (groups.c.name == params['group']) &
                    (groups.c.is_active),
                )
            )
            qresult = await conn.execute(query)
            group_id = qresult.scalar()
        elif owner_role == UserRole.ADMIN:
            # domain-admin can spawn container in any group in the same domain.
            if params['domain'] != owner_domain:
                raise InvalidAPIParameters("You can only set the domain to the owner's domain.")
            query = (
                sa.select([groups.c.id])
                .select_from(groups)
                .where(
                    (groups.c.domain_name == owner_domain) &
                    (groups.c.name == params['group']) &
                    (groups.c.is_active),
                )
            )
            qresult = await conn.execute(query)
            group_id = qresult.scalar()
        else:
            # normal users can spawn containers in their group and domain.
            if params['domain'] != owner_domain:
                raise InvalidAPIParameters("You can only set the domain to your domain.")
            query = (
                sa.select([agus.c.group_id])
                .select_from(agus.join(groups, agus.c.group_id == groups.c.id))
                .where(
                    (agus.c.user_id == owner_uuid) &
                    (groups.c.domain_name == owner_domain) &
                    (groups.c.name == params['group']) &
                    (groups.c.is_active),
                )
            )
            qresult = await conn.execute(query)
            group_id = qresult.scalar()
        if group_id is None:
            raise InvalidAPIParameters('Invalid group')

>>>>>>> 2b98f78f
        log.debug('Params: {0}', params)
        try:
            body = json.loads(params['payload'])
        except json.JSONDecodeError:
            try:
                body = yaml.safe_load(params['payload'])
            except (yaml.YAMLError, yaml.MarkedYAMLError):
                raise InvalidAPIParameters('Malformed payload')
        for st in body['session_templates']:
            template_data = check_task_template(st['template'])
            template_id = uuid.uuid4().hex
            resp = {
                'id': template_id,
                'user': user_uuid.hex,
            }
            name = st['name'] if 'name' in st else template_data['metadata']['name']
            if 'group_id' in st:
                group_id = st['group_id']
            if 'user_uuid' in st:
                user_uuid = st['user_uuid']
            query = session_templates.insert().values({
                'id': template_id,
                'created_at': datetime.datetime.now(),
                'domain_name': params['domain'],
                'group_id': group_id,
                'user_uuid': user_uuid,
                'name': name,
                'template': template_data,
                'type': TemplateType.TASK,
            })
            result = await conn.execute(query)
            assert result.rowcount == 1
    return web.json_response(resp)


@auth_required
@server_status_required(READ_ALLOWED)
@check_api_params(
    t.Dict({
        t.Key('all', default=False): t.ToBool,
        tx.AliasedKey(['group_id', 'groupId'], default=None): tx.UUID | t.String | t.Null,
    }),
)
async def list_template(request: web.Request, params: Any) -> web.Response:
    resp = []
    access_key = request['keypair']['access_key']
    domain_name = request['user']['domain_name']
    user_role = request['user']['role']
    user_uuid = request['user']['uuid']
    log.info('SESSION_TEMPLATE.LIST (ak:{})', access_key)
    root_ctx: RootContext = request.app['_root.context']
    async with root_ctx.db.begin() as conn:
        entries: List[Mapping[str, Any]]
        if request['is_superadmin'] and params['all']:
            j = (
                session_templates
                .join(users, session_templates.c.user_uuid == users.c.uuid, isouter=True)
                .join(groups, session_templates.c.group_id == groups.c.id, isouter=True)
            )
            query = (
                sa.select([session_templates, users.c.email, groups.c.name], use_labels=True)
                .select_from(j)
                .where(
                    (session_templates.c.is_active) &
                    (session_templates.c.type == TemplateType.TASK),
                )
            )
            result = await conn.execute(query)
            entries = []
            for row in result:
                is_owner = True if row.session_templates_user_uuid == user_uuid else False
                entries.append({
                    'name': row.session_templates_name,
                    'id': row.session_templates_id,
                    'created_at': row.session_templates_created_at,
                    'is_owner': is_owner,
                    'user': (str(row.session_templates_user_uuid)
                             if row.session_templates_user_uuid else None),
                    'group': (str(row.session_templates_group_id)
                              if row.session_templates_group_id else None),
                    'user_email': row.users_email,
                    'group_name': row.groups_name,
                    'domain_name': domain_name,
                    'type': row.session_templates_type,
                    'template': row.session_templates_template,
                })
        else:
            extra_conds = None
            if params['group_id'] is not None:
                extra_conds = ((session_templates.c.group_id == params['group_id']))
            entries = await query_accessible_session_templates(
                conn,
                user_uuid,
                TemplateType.TASK,
                user_role=user_role,
                domain_name=domain_name,
                allowed_types=['user', 'group'],
                extra_conds=extra_conds,
            )
        for entry in entries:
            resp.append({
                'name': entry['name'],
                'id': entry['id'].hex,
                'created_at': str(entry['created_at']),
                'is_owner': entry['is_owner'],
                'user': str(entry['user']),
                'group': str(entry['group']),
                'user_email': entry['user_email'],
                'group_name': entry['group_name'],
                'domain_name': domain_name,
                'type': entry['type'],
                'template': entry['template'],
            })
        return web.json_response(resp)


@auth_required
@server_status_required(READ_ALLOWED)
@check_api_params(
    t.Dict({
        t.Key('format', default='json'): t.Null | t.Enum('yaml', 'json'),
        t.Key('owner_access_key', default=None): t.Null | t.String,
    }),
)
async def get(request: web.Request, params: Any) -> web.Response:
    if params['format'] not in ['yaml', 'json']:
        raise InvalidAPIParameters('format should be "yaml" or "json"')
    resp: Dict[str, Any] = {}
    domain_name = request['user']['domain_name']
    requester_access_key, owner_access_key = await get_access_key_scopes(request, params)
    log.info(
        'SESSION_TEMPLATE.GET (ak:{0}/{1})',
        requester_access_key,
        owner_access_key if owner_access_key != requester_access_key else '*',
    )
    template_id = request.match_info['template_id']
    root_ctx: RootContext = request.app['_root.context']
    async with root_ctx.db.begin() as conn:
        query = (
            sa.select([session_templates.c.template,
                       session_templates.c.name,
                       session_templates.c.user_uuid,
                       session_templates.c.group_id])
            .select_from(session_templates)
            .where(
                (session_templates.c.id == template_id) &
                (session_templates.c.is_active) &
                (session_templates.c.type == TemplateType.TASK),
            )
        )
        result = await conn.execute(query)
        for row in result:
            if not row.template:
                raise TaskTemplateNotFound
            resp.update({
                'template': row.template,
                'name': row.name,
                'user_uuid': str(row.user_uuid),
                'group_id': str(row.group_id),
                'domain_name': domain_name
            })
        if isinstance(resp, str):
            resp = json.loads(resp)
        else:
            resp = json.loads(json.dumps(resp))
        return web.json_response(resp)


@auth_required
@server_status_required(READ_ALLOWED)
@check_api_params(
    t.Dict({
        tx.AliasedKey(['group', 'groupName', 'group_name'], default='default'): t.String,
        tx.AliasedKey(['domain', 'domainName', 'domain_name'], default='default'): t.String,
        t.Key('payload'): t.String,
        t.Key('owner_access_key', default=None): t.Null | t.String,
    }),
)
async def put(request: web.Request, params: Any) -> web.Response:
    if params['domain'] is None:
        params['domain'] = request['user']['domain_name']
    template_id = request.match_info['template_id']

    requester_access_key, owner_access_key = await get_access_key_scopes(request, params)
    log.info(
        'SESSION_TEMPLATE.PUT (ak:{0}/{1})',
        requester_access_key,
        owner_access_key if owner_access_key != requester_access_key else '*',
    )
    root_ctx: RootContext = request.app['_root.context']
    async with root_ctx.db.begin() as conn:
        user_uuid, group_id, _ = await _query_userinfo(request, params, conn)
        query = (
            sa.select([session_templates.c.id])
            .select_from(session_templates)
            .where(
                (session_templates.c.id == template_id) &
                (session_templates.c.is_active) &
                (session_templates.c.type == TemplateType.TASK),
            )
        )
        result = await conn.scalar(query)
        if not result:
            raise TaskTemplateNotFound
        try:
            body = json.loads(params['payload'])
        except json.JSONDecodeError:
            body = yaml.safe_load(params['payload'])
        except (yaml.YAMLError, yaml.MarkedYAMLError):
            raise InvalidAPIParameters('Malformed payload')
        for st in body['session_templates']:
            template_data = check_task_template(st['template'])
            name = st['name'] if 'name' in st else template_data['metadata']['name']
            if 'group_id' in st:
                group_id = st['group_id']
            if 'user_uuid' in st:
                user_uuid = st['user_uuid']
            query = (
                sa.update(session_templates)
                .values({
                    'group_id': group_id,
                    'user_uuid': user_uuid,
                    'name': name,
                    'template': template_data
                })
                .where((session_templates.c.id == template_id))
            )
            result = await conn.execute(query)
            assert result.rowcount == 1
        return web.json_response({'success': True})


@auth_required
@server_status_required(READ_ALLOWED)
@check_api_params(
    t.Dict({
        t.Key('owner_access_key', default=None): t.Null | t.String,
    }),
)
async def delete(request: web.Request, params: Any) -> web.Response:
    template_id = request.match_info['template_id']
    requester_access_key, owner_access_key = await get_access_key_scopes(request, params)
    log.info(
        'SESSION_TEMPLATE.DELETE (ak:{0}/{1})',
        requester_access_key,
        owner_access_key if owner_access_key != requester_access_key else '*',
    )
    root_ctx: RootContext = request.app['_root.context']
    async with root_ctx.db.begin() as conn:
        query = (
            sa.select([session_templates.c.id])
            .select_from(session_templates)
            .where(
                (session_templates.c.id == template_id) &
                (session_templates.c.is_active) &
                (session_templates.c.type == TemplateType.TASK),
            )
        )
        result = await conn.scalar(query)
        if not result:
            raise TaskTemplateNotFound
        query = (
            sa.update(session_templates)
            .values(is_active=False)
            .where((session_templates.c.id == template_id))
        )
        result = await conn.execute(query)
        assert result.rowcount == 1

        return web.json_response({'success': True})


async def init(app: web.Application) -> None:
    pass


async def shutdown(app: web.Application) -> None:
    pass


def create_app(default_cors_options: CORSOptions) -> Tuple[web.Application, Iterable[WebMiddleware]]:
    app = web.Application()
    app.on_startup.append(init)
    app.on_shutdown.append(shutdown)
    app['api_versions'] = (4, 5)
    app['prefix'] = 'template/session'
    cors = aiohttp_cors.setup(app, defaults=default_cors_options)
    cors.add(app.router.add_route('POST', '', create))
    cors.add(app.router.add_route('GET', '', list_template))
    template_resource = cors.add(app.router.add_resource(r'/{template_id}'))
    cors.add(template_resource.add_route('GET', get))
    cors.add(template_resource.add_route('PUT', put))
    cors.add(template_resource.add_route('DELETE', delete))

    return app, []<|MERGE_RESOLUTION|>--- conflicted
+++ resolved
@@ -60,89 +60,7 @@
     )
     root_ctx: RootContext = request.app['_root.context']
     async with root_ctx.db.begin() as conn:
-<<<<<<< HEAD
         user_uuid, group_id, _ = await _query_userinfo(request, params, conn)
-=======
-        if requester_access_key != owner_access_key:
-            # Admin or superadmin is creating sessions for another user.
-            # The check for admin privileges is already done in get_access_key_scope().
-            query = (
-                sa.select([keypairs.c.user, users.c.role, users.c.domain_name])
-                .select_from(sa.join(keypairs, users, keypairs.c.user == users.c.uuid))
-                .where(keypairs.c.access_key == owner_access_key)
-            )
-            result = await conn.execute(query)
-            row = result.first()
-            owner_domain = row['domain_name']
-            owner_uuid = row['user']
-            owner_role = row['role']
-        else:
-            # Normal case when the user is creating her/his own session.
-            owner_domain = request['user']['domain_name']
-            owner_uuid = requester_uuid
-            owner_role = UserRole.USER
-
-        query = (
-            sa.select([domains.c.name])
-            .select_from(domains)
-            .where(
-                (domains.c.name == owner_domain) &
-                (domains.c.is_active),
-            )
-        )
-        qresult = await conn.execute(query)
-        domain_name = qresult.scalar()
-        if domain_name is None:
-            raise InvalidAPIParameters('Invalid domain')
-
-        if owner_role == UserRole.SUPERADMIN:
-            # superadmin can spawn container in any designated domain/group.
-            query = (
-                sa.select([groups.c.id])
-                .select_from(groups)
-                .where(
-                    (groups.c.domain_name == params['domain']) &
-                    (groups.c.name == params['group']) &
-                    (groups.c.is_active),
-                )
-            )
-            qresult = await conn.execute(query)
-            group_id = qresult.scalar()
-        elif owner_role == UserRole.ADMIN:
-            # domain-admin can spawn container in any group in the same domain.
-            if params['domain'] != owner_domain:
-                raise InvalidAPIParameters("You can only set the domain to the owner's domain.")
-            query = (
-                sa.select([groups.c.id])
-                .select_from(groups)
-                .where(
-                    (groups.c.domain_name == owner_domain) &
-                    (groups.c.name == params['group']) &
-                    (groups.c.is_active),
-                )
-            )
-            qresult = await conn.execute(query)
-            group_id = qresult.scalar()
-        else:
-            # normal users can spawn containers in their group and domain.
-            if params['domain'] != owner_domain:
-                raise InvalidAPIParameters("You can only set the domain to your domain.")
-            query = (
-                sa.select([agus.c.group_id])
-                .select_from(agus.join(groups, agus.c.group_id == groups.c.id))
-                .where(
-                    (agus.c.user_id == owner_uuid) &
-                    (groups.c.domain_name == owner_domain) &
-                    (groups.c.name == params['group']) &
-                    (groups.c.is_active),
-                )
-            )
-            qresult = await conn.execute(query)
-            group_id = qresult.scalar()
-        if group_id is None:
-            raise InvalidAPIParameters('Invalid group')
-
->>>>>>> 2b98f78f
         log.debug('Params: {0}', params)
         try:
             body = json.loads(params['payload'])

from __future__ import annotations

import enum
import logging
import math
from abc import ABCMeta, abstractmethod
from contextvars import ContextVar
from datetime import timedelta
from typing import TYPE_CHECKING, Any, ClassVar, Dict, List, Mapping, Optional, Sequence, Type

from ai.backend.common.events import (AbstractEvent, DoIdleCheckEvent, DoTerminateSessionEvent,
                                      EventDispatcher, EventHandler, EventProducer,
                                      ExecutionCancelledEvent, ExecutionFinishedEvent,
                                      ExecutionStartedEvent, ExecutionTimeoutEvent, SessionStartedEvent)

if TYPE_CHECKING:
    from sqlalchemy.ext.asyncio import (
        AsyncConnection as SAConnection,
        AsyncEngine as SAEngine,
    )
<<<<<<< HEAD

from sqlalchemy import Row

import ai.backend.common.validators as tx

=======

import ai.backend.common.validators as tx

from sqlalchemy.engine import Row

>>>>>>> 04705890
import aioredis
import sqlalchemy as sa
import trafaret as t
from ai.backend.common import msgpack
from ai.backend.common.logging import BraceStyleAdapter
from ai.backend.common.types import AccessKey, aobject

if TYPE_CHECKING:
    from ai.backend.common.types import AgentId, SessionId

from .defs import REDIS_LIVE_DB
from .distributed import GlobalTimer
from .models import kernels, keypair_resource_policies, keypairs
from .models.kernel import LIVE_STATUS

if TYPE_CHECKING:
    from .config import SharedConfig

log = BraceStyleAdapter(logging.getLogger("ai.backend.manager.idle"))


class AppStreamingStatus(enum.Enum):
    NO_ACTIVE_CONNECTIONS = 0
    HAS_ACTIVE_CONNECTIONS = 1


class BaseIdleChecker(aobject, metaclass=ABCMeta):

    name: ClassVar[str] = "base"

    _db: SAEngine
    _shared_config: SharedConfig
    _event_dispatcher: EventDispatcher
    _event_producer: EventProducer

    def __init__(
        self,
        db: SAEngine,
        shared_config: SharedConfig,
        event_dispatcher: EventDispatcher,
        event_producer: EventProducer,
    ) -> None:
        self._db = db
        self._shared_config = shared_config
        self._event_dispatcher = event_dispatcher
        self._event_producer = event_producer

    async def __ainit__(self) -> None:
        self._redis = await aioredis.create_redis(
            str(self._shared_config.get_redis_url(db=REDIS_LIVE_DB))
        )
        raw_config = await self._shared_config.etcd.get_prefix_dict(
            f"config/idle/checkers/{self.name}"
        )
        await self.populate_config(raw_config or {})
        self.timer = GlobalTimer(
            self._redis,
            "idle_check",
            self._event_producer,
            lambda: DoIdleCheckEvent(),
            10.0,
        )
        self._evh_idle_check = self._event_dispatcher.consume(
            DoIdleCheckEvent,
            None,
            self._do_idle_check,
        )
        await self.timer.join()

    async def aclose(self) -> None:
        await self.timer.leave()
        self._event_dispatcher.unconsume(self._evh_idle_check)
        self._redis.close()
        await self._redis.wait_closed()

    @abstractmethod
    async def populate_config(self, config: Mapping[str, Any]) -> None:
        raise NotImplementedError

    @abstractmethod
    async def update_app_streaming_status(
        self,
        session_id: SessionId,
        status: AppStreamingStatus,
    ) -> None:
        pass

    async def _do_idle_check(
        self,
        context: None,
        source: AgentId,
        event: DoIdleCheckEvent,
    ) -> None:
        log.debug("do_idle_check(): triggered")
        async with self._db.begin() as conn:
            query = (
                sa.select([kernels])
                .select_from(kernels)
                .where((kernels.c.status.in_(LIVE_STATUS)))
            )
            result = await conn.execute(query)
            rows = result.fetchall()
            for row in rows:
                if not (await self.check_session(row, conn)):
                    log.info(
                        f"The {self.name} idle checker triggered termination of s:{row['id']}"
                    )
                    await self._event_producer.produce_event(
                        DoTerminateSessionEvent(row["id"], "idle-timeout")
                    )

    @abstractmethod
    async def check_session(self, session: Row, dbconn: SAConnection) -> bool:
        """
        Return True if the session should be kept alive or
        return False if the session should be terminated.
        """
        return True


class TimeoutIdleChecker(BaseIdleChecker):
    """
    Checks the idleness of a session by the elapsed time since last used.
    The usage means processing of any computation requests, such as
    query/batch-mode code execution and having active service-port connections.
    """

    name: ClassVar[str] = "timeout"

    _config_iv = t.Dict(
        {
            t.Key("threshold", default="10m"): tx.TimeDuration(),
        }
    ).allow_extra("*")

    idle_timeout: timedelta
    _policy_cache: ContextVar[Dict[AccessKey, Optional[Mapping[str, Any]]]]
    _evhandlers: List[EventHandler[None, AbstractEvent]]

    async def __ainit__(self) -> None:
        await super().__ainit__()
        self._policy_cache = ContextVar("_policy_cache")
        d = self._event_dispatcher
        self._evhandlers = [
            d.consume(SessionStartedEvent, None, self._session_started_cb),  # type: ignore
            d.consume(ExecutionStartedEvent, None, self._execution_started_cb),  # type: ignore
            d.consume(ExecutionFinishedEvent, None, self._execution_exited_cb),  # type: ignore
            d.consume(ExecutionTimeoutEvent, None, self._execution_exited_cb),  # type: ignore
            d.consume(ExecutionCancelledEvent, None, self._execution_exited_cb),  # type: ignore
        ]

    async def aclose(self) -> None:
        for _evh in self._evhandlers:
            self._event_dispatcher.unconsume(_evh)
        await super().aclose()

    async def populate_config(self, raw_config: Mapping[str, Any]) -> None:
        config = self._config_iv.check(raw_config)
        self.idle_timeout = config["threshold"]
        log.info(
            "TimeoutIdleChecker: default idle_timeout = {0:,} seconds",
            self.idle_timeout.total_seconds(),
        )

    async def update_app_streaming_status(
        self,
        session_id: SessionId,
        status: AppStreamingStatus,
    ) -> None:
        if status == AppStreamingStatus.HAS_ACTIVE_CONNECTIONS:
            await self._disable_timeout(session_id)
        elif status == AppStreamingStatus.NO_ACTIVE_CONNECTIONS:
            await self._update_timeout(session_id)

    async def _disable_timeout(self, session_id: SessionId) -> None:
        log.debug(f"TimeoutIdleChecker._disable_timeout({session_id})")
        await self._redis.set(
            f"session.{session_id}.last_access", "0", exist=self._redis.SET_IF_EXIST
        )

    async def _update_timeout(self, session_id: SessionId) -> None:
        log.debug(f"TimeoutIdleChecker._update_timeout({session_id})")
        t = await self._redis.time()
        await self._redis.set(
            f"session.{session_id}.last_access",
            f"{t:.06f}",
            expire=max(86400, int(self.idle_timeout.total_seconds() * 2)),
        )

    async def _session_started_cb(
        self,
        context: None,
        source: AgentId,
        event: SessionStartedEvent,
    ) -> None:
        await self._update_timeout(event.session_id)

    async def _execution_started_cb(
        self,
        context: None,
        source: AgentId,
        event: ExecutionStartedEvent,
    ) -> None:
        await self._disable_timeout(event.session_id)

    async def _execution_exited_cb(
        self,
        context: None,
        source: AgentId,
        event: ExecutionFinishedEvent | ExecutionTimeoutEvent | ExecutionCancelledEvent,
    ) -> None:
        await self._update_timeout(event.session_id)

    async def _do_idle_check(
        self,
        context: None,
        source: AgentId,
        event: DoIdleCheckEvent,
    ) -> None:
        cache_token = self._policy_cache.set(dict())
        try:
            return await super()._do_idle_check(context, source, event)
        finally:
            self._policy_cache.reset(cache_token)

    async def check_session(self, session: Row, dbconn: SAConnection) -> bool:
        session_id = session["id"]
        active_streams = await self._redis.zcount(
            f"session.{session_id}.active_app_connections"
        )
        if active_streams is not None and active_streams > 0:
            return True
        t = await self._redis.time()
        raw_last_access = await self._redis.get(f"session.{session_id}.last_access")
        if raw_last_access is None or raw_last_access == "0":
            return True
        last_access = float(raw_last_access)
        # serves as the default fallback if keypair resource policy's idle_timeout is "undefined"
        idle_timeout = self.idle_timeout.total_seconds()
        policy_cache = self._policy_cache.get()
        policy = policy_cache.get(session["access_key"], None)
        if policy is None:
            query = (
                sa.select([keypair_resource_policies])
                .select_from(
                    sa.join(
                        keypairs,
                        keypair_resource_policies,
                        (
                            keypair_resource_policies.c.name
                            == keypairs.c.resource_policy
                        ),
                    )
                )
                .where(keypairs.c.access_key == session["access_key"])
            )
            result = await dbconn.execute(query)
            policy = result.first()
            assert policy is not None
            policy_cache[session["access_key"]] = policy
        # setting idle_timeout:
        # - zero/inf means "infinite"
        # - negative means "undefined"
        if policy["idle_timeout"] >= 0:
            idle_timeout = float(policy["idle_timeout"])
        if (
            (idle_timeout <= 0)
            or (math.isinf(idle_timeout) and idle_timeout > 0)
            or (t - last_access <= idle_timeout)
        ):
            return True
        return False


class UtilizationIdleChecker(BaseIdleChecker):
    """
    Checks the idleness of a session by the current utilization of all
    compute devices and agents assigned to it.
    """

    name: ClassVar[str] = "utilization"
    cpu_util_series: List[float] = []
    mem_util_series: List[float] = []

    idle_timeout: timedelta

    _config_iv = t.Dict(
        {
            t.Key("threshold", default="10m"): tx.TimeDuration(),
        }
    ).allow_extra("*")

    _evhandlers: List[EventHandler[None, AbstractEvent]]

    async def populate_config(self, raw_config: Mapping[str, Any]) -> None:
        config = self._config_iv.check(raw_config)
        self.idle_timeout = config["threshold"]
        self.cpu_thresh = int(raw_config["resource-thresholds"]["cpu"]["average"])
        self.mem_thresh = int(raw_config["resource-thresholds"]["mem"]["average"])
        self.wind = raw_config["resource-thresholds"]["cpu"]["window"]

        log.info(
            f"ExecutionIdleChecker: default cpu idle_timeout = {self.cpu_thresh} pct; \
              Mem idle execution = {self.mem_thresh} %, \
              and observed moving window = {self.wind}"
        )

    async def update_app_streaming_status(
        self,
        session_id: SessionId,
        status: AppStreamingStatus,
    ) -> None:
        if status == AppStreamingStatus.HAS_ACTIVE_CONNECTIONS:
            await self._disable_timeout(session_id)
        elif status == AppStreamingStatus.NO_ACTIVE_CONNECTIONS:
            await self._update_timeout(session_id)

    async def _disable_timeout(self, session_id: SessionId) -> None:
        log.debug(f"ExecutionIdleChecker._disable_timeout({session_id})")
        await self._redis.set(
            f"session.{session_id}.last_access", "0", exist=self._redis.SET_IF_EXIST
        )

    async def _update_timeout(self, session_id: SessionId) -> None:
        log.debug(f"ExecutionIdleChecker._update_timeout({session_id})")
        t = await self._redis.time()
        await self._redis.set(
            f"session.{session_id}.last_access",
            f"{t:.06f}",
            expire=max(86400, int(self.idle_timeout.total_seconds() * 2)),
        )

    async def _session_started_cb(
        self,
        context: None,
        source: AgentId,
        event: SessionStartedEvent,
    ) -> None:
        await self._update_timeout(event.session_id)

    async def _execution_started_cb(
        self,
        context: None,
        source: AgentId,
        event: ExecutionStartedEvent,
    ) -> None:
        await self._disable_timeout(event.session_id)

    async def _execution_exited_cb(
        self,
        context: None,
        source: AgentId,
        event: ExecutionFinishedEvent | ExecutionTimeoutEvent | ExecutionCancelledEvent,
    ) -> None:
        await self._update_timeout(event.session_id)

    async def _do_idle_check(
        self,
        context: None,
        source: AgentId,
        event: DoIdleCheckEvent,
    ) -> None:

        try:
            return await super()._do_idle_check(context, source, event)
        finally:
            pass

    async def check_session(self, session: Row, dbconn: SAConnection) -> bool:

        redis = await aioredis.create_redis("redis://127.0.0.1:8111/")

        redis_out = await redis.get(str(session["session_id"]), encoding=None)
        try:
            live_stat = msgpack.unpackb(redis_out)
        except Exception:
            return True

        cpu_util_pct = float(live_stat["cpu_util"]["pct"])
        mem_util_pct = float(live_stat["mem"]["pct"])

        interval = self.timer.interval

        if "m" in self.wind:
            wind = int(self.wind.replace("m", ""))
            wind_size = (wind * 60) / interval
        elif "h" in self.wind:
            wind = int(self.wind.replace("h", ""))
            wind_size = (wind * 60 * 60) / interval
        else:
            raise Exception("Undefined unit of window interval")

        if len(self.cpu_util_series) < wind_size:
            self.cpu_util_series.append(float(cpu_util_pct))
            self.mem_util_series.append(float(mem_util_pct))
            print(self.cpu_util_series, len(self.cpu_util_series))
            return True
        else:
            avg_cpu_util = sum(self.cpu_util_series) / len(self.cpu_util_series)
            avg_mem_util = sum(self.mem_util_series) / len(self.mem_util_series)

            self.cpu_util_series = []
            self.mem_util_series = []

            if (avg_cpu_util <= self.cpu_thresh) or (avg_mem_util <= self.mem_thresh):
                return False
            else:
                return True


checker_registry: Mapping[str, Type[BaseIdleChecker]] = {
    TimeoutIdleChecker.name: TimeoutIdleChecker,
    UtilizationIdleChecker.name: UtilizationIdleChecker,
}


async def create_idle_checkers(
    db: SAEngine,
    shared_config: SharedConfig,
    event_dispatcher: EventDispatcher,
    event_producer: EventProducer,
) -> Sequence[BaseIdleChecker]:
    """
    Create an instance of session idleness checker
    from the given configuration and using the given event dispatcher.
    """

    checkers = await shared_config.etcd.get("config/idle/enabled")
    if not checkers:
        return []

    instances = []
    for checker_name in checkers.split(","):
        checker_cls = checker_registry.get(checker_name, None)
        if checker_cls is None:
            log.warning("ignoring an unknown idle checker name: {checker_name}")
            continue
        log.info(f"Initializing idle checker: {checker_name}")
        checker_instance = await checker_cls.new(
            db, shared_config, event_dispatcher, event_producer
        )
        instances.append(checker_instance)
    return instances<|MERGE_RESOLUTION|>--- conflicted
+++ resolved
@@ -18,19 +18,12 @@
         AsyncConnection as SAConnection,
         AsyncEngine as SAEngine,
     )
-<<<<<<< HEAD
-
-from sqlalchemy import Row
 
 import ai.backend.common.validators as tx
 
-=======
-
-import ai.backend.common.validators as tx
-
 from sqlalchemy.engine import Row
 
->>>>>>> 04705890
+
 import aioredis
 import sqlalchemy as sa
 import trafaret as t

--- conflicted
+++ resolved
@@ -18,13 +18,11 @@
         AsyncConnection as SAConnection,
         AsyncEngine as SAEngine,
     )
-<<<<<<< HEAD
-    from sqlalchemy import Row
+
+from sqlalchemy import Row
 
 import ai.backend.common.validators as tx
-=======
-    from sqlalchemy.engine import Row
->>>>>>> db829ac1
+
 import aioredis
 import sqlalchemy as sa
 import trafaret as t

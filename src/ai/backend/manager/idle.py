from __future__ import annotations

from collections import defaultdict
from decimal import Decimal
import enum
import logging
import math
from abc import ABCMeta, abstractmethod
from contextvars import ContextVar
from datetime import datetime, timedelta
from typing import (
    Any,
    ClassVar,
    DefaultDict,
    Dict,
    List,
    Mapping,
    MutableMapping,
    Optional,
    Sequence,
    Set,
    Type,
    TYPE_CHECKING,
    Union,
)

import sqlalchemy as sa
import trafaret as t
from dateutil.tz import tzutc
from sqlalchemy.engine import Row

import ai.backend.common.validators as tx
from ai.backend.common import msgpack, redis
from ai.backend.common.events import (
    AbstractEvent,
    DoIdleCheckEvent,
    DoTerminateSessionEvent,
    EventDispatcher,
    EventHandler,
    EventProducer,
    ExecutionCancelledEvent,
    ExecutionFinishedEvent,
    ExecutionStartedEvent,
    ExecutionTimeoutEvent,
    SessionStartedEvent,
)
from ai.backend.common.logging import BraceStyleAdapter
from ai.backend.common.types import AccessKey, aobject, SessionTypes
from ai.backend.common.utils import nmget
from ai.backend.manager.models.utils import ExtendedAsyncSAEngine

from .defs import DEFAULT_ROLE, REDIS_LIVE_DB, REDIS_STAT_DB, AdvisoryLock
from .distributed import GlobalTimer
from .models import kernels, keypair_resource_policies, keypairs
from .models.kernel import LIVE_STATUS

if TYPE_CHECKING:
    from .config import SharedConfig
    from ai.backend.common.types import AgentId, KernelId, SessionId
    from sqlalchemy.ext.asyncio import (
        AsyncConnection as SAConnection,
        AsyncEngine as SAEngine,
    )

log = BraceStyleAdapter(logging.getLogger("ai.backend.manager.idle"))


class AppStreamingStatus(enum.Enum):
    NO_ACTIVE_CONNECTIONS = 0
    HAS_ACTIVE_CONNECTIONS = 1


class ThresholdOperator(enum.Enum):
    AND = 'and'
    OR = 'or'


class BaseIdleChecker(aobject, metaclass=ABCMeta):

    name: ClassVar[str] = "base"
    check_interval: float = 10.0

    _db: ExtendedAsyncSAEngine
    _shared_config: SharedConfig
    _event_dispatcher: EventDispatcher
    _event_producer: EventProducer

    def __init__(
        self,
        db: SAEngine,
        shared_config: SharedConfig,
        event_dispatcher: EventDispatcher,
        event_producer: EventProducer,
    ) -> None:
        self._db = db
        self._shared_config = shared_config
        self._event_dispatcher = event_dispatcher
        self._event_producer = event_producer

    async def __ainit__(self) -> None:
<<<<<<< HEAD
        self._redis = redis.get_redis_object(self._shared_config.data['redis'], db=REDIS_LIVE_DB)
=======
        self._redis = await aioredis.create_redis(
            str(self._shared_config.get_redis_url(db=REDIS_LIVE_DB)),
        )
>>>>>>> bd14b086
        raw_config = await self._shared_config.etcd.get_prefix_dict(
            f"config/idle/checkers/{self.name}",
        )
        await self.populate_config(raw_config or {})
        self.timer = GlobalTimer(
            self._db,
            AdvisoryLock.LOCKID_IDLE_CHECK_TIMER,
            self._event_producer,
            lambda: DoIdleCheckEvent(),
            self.check_interval,
        )
        self._evh_idle_check = self._event_dispatcher.consume(
            DoIdleCheckEvent,
            None,
            self._do_idle_check,
        )
        await self.timer.join()

    async def aclose(self) -> None:
        await self.timer.leave()
        self._event_dispatcher.unconsume(self._evh_idle_check)

    @abstractmethod
    async def populate_config(self, config: Mapping[str, Any]) -> None:
        raise NotImplementedError

    @abstractmethod
    async def update_app_streaming_status(
        self,
        session_id: SessionId,
        status: AppStreamingStatus,
    ) -> None:
        pass

    async def _do_idle_check(
        self,
        context: None,
        source: AgentId,
        event: DoIdleCheckEvent,
    ) -> None:
        log.debug("do_idle_check({}, {}s): triggered", self.name, str(self.check_interval))
        async with self._db.begin_readonly() as conn:
            query = (
                sa.select([kernels])
                .select_from(kernels)
                .where(
                    (kernels.c.status.in_(LIVE_STATUS)) &
                    (kernels.c.cluster_role == DEFAULT_ROLE),
                )
            )
            result = await conn.execute(query)
            rows = result.fetchall()
            for row in rows:
                if not (await self.check_session(row, conn)):
                    log.info(
                        f"The {self.name} idle checker triggered termination of s:{row['id']}",
                    )
                    await self._event_producer.produce_event(
                        DoTerminateSessionEvent(row["id"], f"idle-{self.name}"),
                    )

    @abstractmethod
    async def check_session(self, session: Row, dbconn: SAConnection) -> bool:
        """
        Return True if the session should be kept alive or
        return False if the session should be terminated.
        """
        return True


class TimeoutIdleChecker(BaseIdleChecker):
    """
    Checks the idleness of a session by the elapsed time since last used.
    The usage means processing of any computation requests, such as
    query/batch-mode code execution and having active service-port connections.
    """

    name: ClassVar[str] = "timeout"

    _config_iv = t.Dict(
        {
            t.Key("threshold", default="10m"): tx.TimeDuration(),
        },
    ).allow_extra("*")

    idle_timeout: timedelta
    _policy_cache: ContextVar[Dict[AccessKey, Optional[Mapping[str, Any]]]]
    _evhandlers: List[EventHandler[None, AbstractEvent]]

    async def __ainit__(self) -> None:
        await super().__ainit__()
        self._policy_cache = ContextVar("_policy_cache")
        d = self._event_dispatcher
        self._evhandlers = [
            d.consume(SessionStartedEvent, None, self._session_started_cb),  # type: ignore
            d.consume(ExecutionStartedEvent, None, self._execution_started_cb),  # type: ignore
            d.consume(ExecutionFinishedEvent, None, self._execution_exited_cb),  # type: ignore
            d.consume(ExecutionTimeoutEvent, None, self._execution_exited_cb),  # type: ignore
            d.consume(ExecutionCancelledEvent, None, self._execution_exited_cb),  # type: ignore
        ]

    async def aclose(self) -> None:
        for _evh in self._evhandlers:
            self._event_dispatcher.unconsume(_evh)
        await super().aclose()

    async def populate_config(self, raw_config: Mapping[str, Any]) -> None:
        config = self._config_iv.check(raw_config)
        self.idle_timeout = config["threshold"]
        log.info(
            "TimeoutIdleChecker: default idle_timeout = {0:,} seconds",
            self.idle_timeout.total_seconds(),
        )

    async def update_app_streaming_status(
        self,
        session_id: SessionId,
        status: AppStreamingStatus,
    ) -> None:
        if status == AppStreamingStatus.HAS_ACTIVE_CONNECTIONS:
            await self._disable_timeout(session_id)
        elif status == AppStreamingStatus.NO_ACTIVE_CONNECTIONS:
            await self._update_timeout(session_id)

    async def _disable_timeout(self, session_id: SessionId) -> None:
        log.debug(f"TimeoutIdleChecker._disable_timeout({session_id})")
<<<<<<< HEAD
        await redis.execute(
            self._redis,
            lambda r: r.set(
                f"session.{session_id}.last_access", "0", xx=True
            )
=======
        await self._redis.set(
            f"session.{session_id}.last_access", "0", exist=self._redis.SET_IF_EXIST,
>>>>>>> bd14b086
        )

    async def _update_timeout(self, session_id: SessionId) -> None:
        log.debug(f"TimeoutIdleChecker._update_timeout({session_id})")
        t = await redis.execute(self._redis, lambda r: r.time())
        await redis.execute(
            self._redis,
            lambda r: r.set(
                f"session.{session_id}.last_access",
                f"{t:.06f}",
                ex=max(86400, int(self.idle_timeout.total_seconds() * 2)),
            )
        )

    async def _session_started_cb(
        self,
        context: None,
        source: AgentId,
        event: SessionStartedEvent,
    ) -> None:
        await self._update_timeout(event.session_id)

    async def _execution_started_cb(
        self,
        context: None,
        source: AgentId,
        event: ExecutionStartedEvent,
    ) -> None:
        await self._disable_timeout(event.session_id)

    async def _execution_exited_cb(
        self,
        context: None,
        source: AgentId,
        event: ExecutionFinishedEvent | ExecutionTimeoutEvent | ExecutionCancelledEvent,
    ) -> None:
        await self._update_timeout(event.session_id)

    async def _do_idle_check(
        self,
        context: None,
        source: AgentId,
        event: DoIdleCheckEvent,
    ) -> None:
        cache_token = self._policy_cache.set(dict())
        try:
            return await super()._do_idle_check(context, source, event)
        finally:
            self._policy_cache.reset(cache_token)

    async def check_session(self, session: Row, dbconn: SAConnection) -> bool:
        session_id = session["id"]
        if session["session_type"] == SessionTypes.BATCH:
            return True
<<<<<<< HEAD
        active_streams = await redis.execute(
            self._redis,
            lambda r: r.zcount(
                f"session.{session_id}.active_app_connections",
                float('-inf'), float('+inf')
            )
=======
        active_streams = await self._redis.zcount(
            f"session.{session_id}.active_app_connections",
>>>>>>> bd14b086
        )
        if active_streams is not None and active_streams > 0:
            return True
        t = await redis.execute(self._redis, lambda r: r.time())
        raw_last_access = \
            await redis.execute(self._redis, lambda r: r.get(f"session.{session_id}.last_access"))
        if raw_last_access is None or raw_last_access == "0":
            return True
        last_access = float(raw_last_access)
        # serves as the default fallback if keypair resource policy's idle_timeout is "undefined"
        idle_timeout = self.idle_timeout.total_seconds()
        policy_cache = self._policy_cache.get()
        policy = policy_cache.get(session["access_key"], None)
        if policy is None:
            query = (
                sa.select([keypair_resource_policies])
                .select_from(
                    sa.join(
                        keypairs,
                        keypair_resource_policies,
                        (
                            keypair_resource_policies.c.name
                            == keypairs.c.resource_policy
                        ),
                    ),
                )
                .where(keypairs.c.access_key == session["access_key"])
            )
            result = await dbconn.execute(query)
            policy = result.first()
            assert policy is not None
            policy_cache[session["access_key"]] = policy
        # setting idle_timeout:
        # - zero/inf means "infinite"
        # - negative means "undefined"
        if policy["idle_timeout"] >= 0:
            idle_timeout = float(policy["idle_timeout"])
        if (
            (idle_timeout <= 0)
            or (math.isinf(idle_timeout) and idle_timeout > 0)
            or (t - last_access <= idle_timeout)
        ):
            return True
        return False


class UtilizationIdleChecker(BaseIdleChecker):
    """
    Checks the idleness of a session by the average utilization of compute devices.
    """

    name: ClassVar[str] = "utilization"
    check_interval: float = 20.0

    _config_iv = t.Dict(
        {
            t.Key("time-window", default="10m"): tx.TimeDuration(),
            t.Key("initial-grace-period", default="5m"): tx.TimeDuration(),
            t.Key("thresholds-check-operator", default=ThresholdOperator.AND):
            tx.Enum(ThresholdOperator),
            t.Key("resource-thresholds"): t.Dict(
                {
                    t.Key("cpu_util", default=None): t.Null | t.Dict({t.Key("average"): t.Float}),
                    t.Key("mem", default=None): t.Null | t.Dict({t.Key("average"): t.Float}),
                    t.Key("cuda_util", default=None): t.Null | t.Dict({t.Key("average"): t.Float}),
                    t.Key("cuda_mem", default=None): t.Null | t.Dict({t.Key("average"): t.Float}),
                },
            ),
        },
    ).allow_extra("*")

    resource_thresholds: MutableMapping[str, Union[int, float, Decimal]]
    thresholds_check_operator: str
    time_window: timedelta
    initial_grace_period: timedelta
    _policy_cache: ContextVar[Dict[AccessKey, Optional[Mapping[str, Any]]]]
    _evhandlers: List[EventHandler[None, AbstractEvent]]
    slot_resource_map: Mapping[str, Set[str]] = {
        'cpu': {'cpu_util'},
        'mem': {'mem'},
        'cuda': {'cuda_util', 'cuda_mem'},
    }

    async def __ainit__(self) -> None:
        await super().__ainit__()
        self._policy_cache = ContextVar("_policy_cache")
<<<<<<< HEAD
        self._redis_stat = redis.get_redis_object(self._shared_config.data['redis'], db=REDIS_STAT_DB)
=======
        self._redis_stat = await aioredis.create_redis(
            str(self._shared_config.get_redis_url(db=REDIS_STAT_DB)),
        )
>>>>>>> bd14b086

    async def aclose(self) -> None:
        await super().aclose()

    async def populate_config(self, raw_config: Mapping[str, Any]) -> None:
        config = self._config_iv.check(raw_config)
        self.resource_thresholds = {
            k: nmget(v, 'average') for k, v in config.get('resource-thresholds').items()
        }
        self.thresholds_check_operator = config.get("thresholds-check-operator")
        self.time_window = config.get("time-window")
        self.initial_grace_period = config.get("initial-grace-period")

        thresholds_log = " ".join([f"{k}({threshold})," for k,
                                   threshold in self.resource_thresholds.items()])
        log.info(
            f"UtilizationIdleChecker(%): {thresholds_log} "
            f"thresholds-check-operator(\"{self.thresholds_check_operator}\"), "
            f"time-window({self.time_window.total_seconds()}s)",
        )

    async def update_app_streaming_status(
        self,
        session_id: SessionId,
        status: AppStreamingStatus,
    ) -> None:
        pass

    async def _do_idle_check(
        self,
        context: None,
        source: AgentId,
        event: DoIdleCheckEvent,
    ) -> None:
        cache_token = self._policy_cache.set(dict())
        try:
            return await super()._do_idle_check(context, source, event)
        finally:
            self._policy_cache.reset(cache_token)

    async def check_session(self, session: Row, dbconn: SAConnection) -> bool:
        session_id = session["id"]
        interval = self.timer.interval
        window_size = int(self.time_window.total_seconds() / interval)
        occupied_slots = session["occupied_slots"]
        unavailable_resources: Set[str] = set()

        util_series_key = f"session.{session_id}.util_series"
        util_last_collected_key = f"session.{session_id}.util_last_collected"

        # Wait until the time "interval" is passed after the last udpated time.
        t = await redis.execute(self._redis, lambda r: r.time())
        raw_util_last_collected = await redis.execute(
            self._redis,
            lambda r: r.get(util_last_collected_key)
        )
        util_last_collected = float(raw_util_last_collected) if raw_util_last_collected else 0
        if t - util_last_collected < interval:
            return True

        # Respect initial grace period (no termination of the session)
        now = datetime.now(tzutc())
        if now - session["created_at"] <= self.initial_grace_period:
            return True

        # Merge same type of (exclusive) resources as a unique resource with the values added.
        # Example: {cuda.device: 0, cuda.shares: 0.5} -> {cuda: 0.5}.
        unique_res_map: DefaultDict[str, Any] = defaultdict(Decimal)
        for k, v in occupied_slots.items():
            unique_key = k.split('.')[0]
            unique_res_map[unique_key] += v

        # Do not take into account unallocated resources. For example, do not garbage collect
        # a session without GPU even if cuda_util is configured in resource-thresholds.
        for slot in unique_res_map:
            if unique_res_map[slot] == 0:
                unavailable_resources.update(self.slot_resource_map[slot])

        # Respect idle_timeout, from keypair resource policy, over time_window.
        policy_cache = self._policy_cache.get()
        policy = policy_cache.get(session["access_key"], None)

        if policy is None:
            query = (
                sa.select([keypair_resource_policies])
                .select_from(
                    sa.join(
                        keypairs,
                        keypair_resource_policies,
                        (
                            keypair_resource_policies.c.name
                            == keypairs.c.resource_policy
                        ),
                    ),
                )
                .where(keypairs.c.access_key == session["access_key"])
            )
            result = await dbconn.execute(query)
            policy = result.first()
            assert policy is not None
            policy_cache[session["access_key"]] = policy
        if policy["idle_timeout"] >= 0:
            window_size = int(float(policy["idle_timeout"]) / interval)
        if (window_size <= 0) or (math.isinf(window_size) and window_size > 0):
            return True

        # Get current utilization data from all containers of the session.
        if session["cluster_size"] > 1:
            query = (
                sa.select([kernels.c.id])
                .select_from(kernels)
                .where(
                    (kernels.c.session_id == session_id) &
                    (kernels.c.status.in_(LIVE_STATUS)),
                )
            )
            result = await dbconn.execute(query)
            rows = result.fetchall()
            kernel_ids = [k["id"] for k in rows]
        else:
            kernel_ids = [session_id]
        current_utilizations = await self.get_current_utilization(kernel_ids, occupied_slots)
        if current_utilizations is None:
            return True

        # Update utilization time-series data.
        not_enough_data = False
        raw_util_series = await redis.execute(self._redis, lambda r: r.get(util_series_key))

        try:
            util_series = msgpack.unpackb(raw_util_series, use_list=True)
        except TypeError:
            util_series = {k: [] for k in self.resource_thresholds.keys()}

        for k in util_series:
            util_series[k].append(current_utilizations[k])
            if len(util_series[k]) > window_size:
                util_series[k].pop(0)
            else:
                not_enough_data = True
        await redis.execute(
            self._redis,
            lambda r: r.set(
                util_series_key,
                msgpack.packb(util_series),
                ex=max(86400, int(self.time_window.total_seconds() * 2)),
            )
        )
        await redis.execute(
            self._redis,
            lambda r: r.set(
                util_last_collected_key,
                f"{t:.06f}",
                ex=max(86400, int(self.time_window.total_seconds() * 2)),
            )
        )

        if not_enough_data:
            return True

        # Check over-utilized (not to be collected) resources.
        avg_utils = {k: sum(v) / len(v) for k, v in util_series.items()}
        sufficiently_utilized = {
            k: (float(avg_utils[k]) >= float(threshold))
            for k, threshold in self.resource_thresholds.items()
            if (threshold is not None) and (k not in unavailable_resources)
        }

        if len(sufficiently_utilized) < 1:
            check_result = True
        elif self.thresholds_check_operator == ThresholdOperator.OR:
            check_result = all(sufficiently_utilized.values())
        else:  # "and" operation is the default
            check_result = any(sufficiently_utilized.values())
        if not check_result:
            log.info("utilization timeout: {} ({}, {})",
                     session_id, avg_utils, self.thresholds_check_operator)
        return check_result

    async def get_current_utilization(
        self,
        kernel_ids: Sequence[KernelId],
        occupied_slots: Mapping[str, Any],
    ) -> Mapping[str, float] | None:
        """
        Return the current utilization key-value pairs of multiple kernels, possibly the
        components of a cluster session. If there are multiple kernel_ids, this method
        will return the averaged values over the kernels for each utilization.
        """
        try:
            utilizations = {k: 0.0 for k in self.resource_thresholds.keys()}
            for kernel_id in kernel_ids:
                raw_live_stat = await redis.execute(self._redis_stat, lambda r: r.get(str(kernel_id)))
                live_stat = msgpack.unpackb(raw_live_stat)
                kernel_utils = {
                    k: float(nmget(live_stat, f"{k}.pct", 0.0))
                    for k in self.resource_thresholds.keys()
                }

                utilizations = {
                    k: utilizations[k] + kernel_utils[k]
                    for k in self.resource_thresholds.keys()
                }
            utilizations = {
                k: utilizations[k] / len(kernel_ids)
                for k in self.resource_thresholds.keys()
            }

            # NOTE: Manual calculation of mem utilization.
            # mem.capacity does not report total amount of memory allocated to
            # the container, and mem.pct always report >90% even when nothing is
            # executing. So, we just replace it with the value of occupied slot.
            mem_slots = float(occupied_slots.get('mem', 0))
            mem_current = float(nmget(live_stat, "mem.current", 0.0))
            utilizations['mem'] = mem_current / mem_slots * 100 if mem_slots > 0 else 0
            return utilizations
        except Exception as e:
            log.warning("Unable to collect utilization for idleness check", exc_info=e)
            return None


checker_registry: Mapping[str, Type[BaseIdleChecker]] = {
    TimeoutIdleChecker.name: TimeoutIdleChecker,
    UtilizationIdleChecker.name: UtilizationIdleChecker,
}


async def create_idle_checkers(
    db: SAEngine,
    shared_config: SharedConfig,
    event_dispatcher: EventDispatcher,
    event_producer: EventProducer,
) -> Sequence[BaseIdleChecker]:
    """
    Create an instance of session idleness checker
    from the given configuration and using the given event dispatcher.
    """

    checkers = await shared_config.etcd.get("config/idle/enabled")
    if not checkers:
        return []

    instances = []
    for checker_name in checkers.split(","):
        checker_cls = checker_registry.get(checker_name, None)
        if checker_cls is None:
            log.warning("ignoring an unknown idle checker name: {checker_name}")
            continue
        log.info(f"Initializing idle checker: {checker_name}")
        checker_instance = await checker_cls.new(
            db, shared_config, event_dispatcher, event_producer,
        )
        instances.append(checker_instance)
    return instances<|MERGE_RESOLUTION|>--- conflicted
+++ resolved
@@ -98,13 +98,10 @@
         self._event_producer = event_producer
 
     async def __ainit__(self) -> None:
-<<<<<<< HEAD
-        self._redis = redis.get_redis_object(self._shared_config.data['redis'], db=REDIS_LIVE_DB)
-=======
-        self._redis = await aioredis.create_redis(
-            str(self._shared_config.get_redis_url(db=REDIS_LIVE_DB)),
-        )
->>>>>>> bd14b086
+        self._redis = redis.get_redis_object(
+            self._shared_config.data['redis'],
+            db=REDIS_LIVE_DB,
+        )
         raw_config = await self._shared_config.etcd.get_prefix_dict(
             f"config/idle/checkers/{self.name}",
         )
@@ -231,16 +228,11 @@
 
     async def _disable_timeout(self, session_id: SessionId) -> None:
         log.debug(f"TimeoutIdleChecker._disable_timeout({session_id})")
-<<<<<<< HEAD
         await redis.execute(
             self._redis,
             lambda r: r.set(
                 f"session.{session_id}.last_access", "0", xx=True
-            )
-=======
-        await self._redis.set(
-            f"session.{session_id}.last_access", "0", exist=self._redis.SET_IF_EXIST,
->>>>>>> bd14b086
+            ),
         )
 
     async def _update_timeout(self, session_id: SessionId) -> None:
@@ -295,17 +287,12 @@
         session_id = session["id"]
         if session["session_type"] == SessionTypes.BATCH:
             return True
-<<<<<<< HEAD
         active_streams = await redis.execute(
             self._redis,
             lambda r: r.zcount(
                 f"session.{session_id}.active_app_connections",
                 float('-inf'), float('+inf')
-            )
-=======
-        active_streams = await self._redis.zcount(
-            f"session.{session_id}.active_app_connections",
->>>>>>> bd14b086
+            ),
         )
         if active_streams is not None and active_streams > 0:
             return True
@@ -392,13 +379,10 @@
     async def __ainit__(self) -> None:
         await super().__ainit__()
         self._policy_cache = ContextVar("_policy_cache")
-<<<<<<< HEAD
-        self._redis_stat = redis.get_redis_object(self._shared_config.data['redis'], db=REDIS_STAT_DB)
-=======
-        self._redis_stat = await aioredis.create_redis(
-            str(self._shared_config.get_redis_url(db=REDIS_STAT_DB)),
-        )
->>>>>>> bd14b086
+        self._redis_stat = redis.get_redis_object(
+            self._shared_config.data['redis'],
+            db=REDIS_STAT_DB,
+        )
 
     async def aclose(self) -> None:
         await super().aclose()

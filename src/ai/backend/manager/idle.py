--- conflicted
+++ resolved
@@ -339,13 +339,10 @@
                 raw_config, "resource-thresholds.cuda_mem.average"
             ),
         }
-<<<<<<< HEAD
-        self.threshold_condition = "and" # for debugging # raw_config.get("utilization.thresholds-check-condition")
-        self.window = "1m" # raw_config.get("utilization.window")
-=======
-        self.threshold_condition = raw_config.get("thresholds-check-condition", "and")
-        self.window = str_to_timedelta(raw_config.get("window", "10m"))
->>>>>>> 5bffffea
+
+        self.threshold_condition = "and" # for debugging # raw_config.get("thresholds-check-condition", "and")
+        self.window = "1m" 
+        self.window = str_to_timedelta(self.window) # raw_config.get("window", "10m")
 
         # Generate string of available resources while maintaining index order
         self.resource_list = [
@@ -455,12 +452,8 @@
             cuda_mem_util_pct = 30.0
 
         interval = self.timer.interval
-<<<<<<< HEAD
-        window = str_to_timedelta(self.window).total_seconds()
-        window_size = window / interval
-=======
+
         window_size = self.window.total_seconds() / interval
->>>>>>> 5bffffea
 
         self.cpu_util_series.append(float(cpu_util_pct))
         self.mem_util_series.append(float(mem_util_pct))

--- conflicted
+++ resolved
@@ -319,15 +319,9 @@
                     checkq = users.select().where(users.c.email == email)
                     result = await conn.execute(checkq)
                     o = User.from_row(await result.first())
-<<<<<<< HEAD
-=======
-                    if not props.group_ids:
-                        return cls(ok=True, msg='success', user=o)
->>>>>>> ee78202a
                 else:
                     return cls(ok=False, msg='no such user', user=None)
                 # Update user's group if group_ids parameter is provided.
-<<<<<<< HEAD
                 if props.group_ids and o is not None:
                     from .group import association_groups_users, groups
                     # TODO: isn't it dangerous if second execution breaks,
@@ -349,20 +343,6 @@
                         query = association_groups_users.insert().values(values)
                         await conn.execute(query)
                 return cls(ok=True, msg='success', user=o)
-=======
-                from .group import association_groups_users
-                # TODO: isn't it dangerous if second execution breaks,
-                #       which results in user lost all of groups?
-                # Clear previous groups associated with the user.
-                query = (association_groups_users
-                         .delete()
-                         .where(association_groups_users.c.user_id == o.uuid))
-                await conn.execute(query)
-                # Add user to new groups.
-                values = [{'user_id': o.uuid, 'group_id': gid} for gid in props.group_ids]
-                query = sa.insert(association_groups_users).values(values)
-                await conn.execute(query)
->>>>>>> ee78202a
             except (pg.IntegrityError, sa.exc.IntegrityError) as e:
                 return cls(ok=False, msg=f'integrity error: {e}', user=None)
             except (asyncio.CancelledError, asyncio.TimeoutError):

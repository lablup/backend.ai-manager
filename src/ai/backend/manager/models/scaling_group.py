--- conflicted
+++ resolved
@@ -71,13 +71,9 @@
     sa.Column('scheduler_opts', StructuredJSONBColumn(
         t.Dict({
             t.Key('allowed_session_types', default=['interactive', 'batch']):
-<<<<<<< HEAD
-                t.List(tx.Enum(SessionTypes)),
+                t.List(tx.Enum(SessionTypes), min_length=1),
             t.Key('pending_timeout', default=0):
                 t.Int(gte=0),
-=======
-                t.List(tx.Enum(SessionTypes), min_length=1),
->>>>>>> ff5a1978
         }).allow_extra('*'),
     ), nullable=False, default={}),
 )

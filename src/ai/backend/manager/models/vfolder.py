from __future__ import annotations

import enum
<<<<<<< HEAD
=======
from typing import (
    Any,
    List,
    Mapping,
    Optional,
    Sequence,
    Set,
    TYPE_CHECKING,
)
>>>>>>> 672513ba
import uuid
from typing import TYPE_CHECKING, Any, Mapping, Optional, Sequence, Set

import graphene
import sqlalchemy as sa
import trafaret as t
from graphene.types.datetime import DateTime as GQLDateTime
from sqlalchemy.engine.row import Row
from sqlalchemy.ext.asyncio import AsyncConnection as SAConnection

from ..defs import RESERVED_VFOLDER_PATTERNS, RESERVED_VFOLDERS
from .base import (
    GUID,
    BigInt,
    EnumValueType,
    IDColumn,
    Item,
    PaginatedList,
    batch_multiresult,
    metadata,
)
from .user import UserRole

if TYPE_CHECKING:
    from .gql import GraphQueryContext

__all__: Sequence[str] = (
    "vfolders",
    "vfolder_attachment",
    "vfolder_invitations",
    "vfolder_permissions",
    "VirtualFolder",
    "VFolderUsageMode",
    "VFolderOwnershipType",
    "VFolderInvitationState",
    "VFolderPermission",
    "VFolderPermissionValidator",
    "query_accessible_vfolders",
    "query_mounted_sessions",
    "get_allowed_vfolder_hosts_by_group",
    "get_allowed_vfolder_hosts_by_user",
    "verify_vfolder_name",
)


class VFolderUsageMode(str, enum.Enum):
    """
    Usage mode of virtual folder.

    GENERAL: normal virtual folder
    MODEL: virtual folder which provides shared models
    DATA: virtual folder which provides shared data
    """

    GENERAL = "general"
    MODEL = "model"
    DATA = "data"


class VFolderOwnershipType(str, enum.Enum):
    """
    Ownership type of virtual folder.
    """

    USER = "user"
    GROUP = "group"


class VFolderPermission(str, enum.Enum):
    """
    Permissions for a virtual folder given to a specific access key.
    RW_DELETE includes READ_WRITE and READ_WRITE includes READ_ONLY.
    """

    READ_ONLY = "ro"
    READ_WRITE = "rw"
    RW_DELETE = "wd"
    OWNER_PERM = "wd"  # resolved as RW_DELETE


class VFolderPermissionValidator(t.Trafaret):
    def check_and_return(self, value: Any) -> VFolderPermission:
        if value not in ["ro", "rw", "wd"]:
            self._failure('one of "ro", "rw", or "wd" required', value=value)
        return VFolderPermission(value)


class VFolderInvitationState(str, enum.Enum):
    """
    Virtual Folder invitation state.
    """

    PENDING = "pending"
    CANCELED = "canceled"  # canceled by inviter
    ACCEPTED = "accepted"
    REJECTED = "rejected"  # rejected by invitee


vfolders = sa.Table(
    "vfolders",
    metadata,
    IDColumn("id"),
    # host will be '' if vFolder is unmanaged
    sa.Column("host", sa.String(length=128), nullable=False),
    sa.Column("name", sa.String(length=64), nullable=False, index=True),
    sa.Column(
        "usage_mode",
        EnumValueType(VFolderUsageMode),
        default=VFolderUsageMode.GENERAL,
        nullable=False,
    ),
    sa.Column(
        "permission",
        EnumValueType(VFolderPermission),
        default=VFolderPermission.READ_WRITE,
    ),
    sa.Column("max_files", sa.Integer(), default=1000),
    sa.Column("max_size", sa.Integer(), default=1048576),  # in KBytes
    sa.Column("num_files", sa.Integer(), default=0),
    sa.Column("cur_size", sa.Integer(), default=0),  # in KBytes
    sa.Column("created_at", sa.DateTime(timezone=True), server_default=sa.func.now()),
    sa.Column("last_used", sa.DateTime(timezone=True), nullable=True),
    # To store creator information (email) for group vfolder.
    sa.Column("creator", sa.String(length=128), nullable=True),
    # For unmanaged vFolder only.
    sa.Column("unmanaged_path", sa.String(length=512), nullable=True),
    sa.Column(
        "ownership_type",
        EnumValueType(VFolderOwnershipType),
        default=VFolderOwnershipType.USER,
        nullable=False,
    ),
    sa.Column("user", GUID, sa.ForeignKey("users.uuid"), nullable=True),
    sa.Column("group", GUID, sa.ForeignKey("groups.id"), nullable=True),
    sa.Column("cloneable", sa.Boolean, default=False, nullable=False),
    sa.CheckConstraint(
        "(ownership_type = 'user' AND \"user\" IS NOT NULL) OR "
        "(ownership_type = 'group' AND \"group\" IS NOT NULL)",
        name="ownership_type_match_with_user_or_group",
    ),
    sa.CheckConstraint(
        '("user" IS NULL AND "group" IS NOT NULL) OR ("user" IS NOT NULL AND "group" IS NULL)',
        name="either_one_of_user_or_group",
    ),
)


vfolder_attachment = sa.Table(
    "vfolder_attachment",
    metadata,
    sa.Column(
        "vfolder",
        GUID,
        sa.ForeignKey("vfolders.id", onupdate="CASCADE", ondelete="CASCADE"),
        nullable=False,
    ),
    sa.Column(
        "kernel",
        GUID,
        sa.ForeignKey("kernels.id", onupdate="CASCADE", ondelete="CASCADE"),
        nullable=False,
    ),
    sa.PrimaryKeyConstraint("vfolder", "kernel"),
)


vfolder_invitations = sa.Table(
    "vfolder_invitations",
    metadata,
    IDColumn("id"),
    sa.Column(
        "permission",
        EnumValueType(VFolderPermission),
        default=VFolderPermission.READ_WRITE,
    ),
    sa.Column("inviter", sa.String(length=256)),  # email
    sa.Column("invitee", sa.String(length=256), nullable=False),  # email
    sa.Column(
        "state",
        EnumValueType(VFolderInvitationState),
        default=VFolderInvitationState.PENDING,
    ),
    sa.Column("created_at", sa.DateTime(timezone=True), server_default=sa.func.now()),
    sa.Column(
        "modified_at",
        sa.DateTime(timezone=True),
        nullable=True,
        onupdate=sa.func.current_timestamp(),
    ),
    sa.Column(
        "vfolder",
        GUID,
        sa.ForeignKey("vfolders.id", onupdate="CASCADE", ondelete="CASCADE"),
        nullable=False,
    ),
)


vfolder_permissions = sa.Table(
    "vfolder_permissions",
    metadata,
    sa.Column(
        "permission",
        EnumValueType(VFolderPermission),
        default=VFolderPermission.READ_WRITE,
    ),
    sa.Column(
        "vfolder",
        GUID,
        sa.ForeignKey("vfolders.id", onupdate="CASCADE", ondelete="CASCADE"),
        nullable=False,
    ),
    sa.Column("user", GUID, sa.ForeignKey("users.uuid"), nullable=False),
)


def verify_vfolder_name(folder: str) -> bool:
    if folder in RESERVED_VFOLDERS:
        return False
    for pattern in RESERVED_VFOLDER_PATTERNS:
        if pattern.match(folder):
            return False
    return True


async def query_mounted_sessions(
    conn: SAConnection,
    vfid: uuid.UUID,
) -> Sequence[Mapping[str, Any]]:
    from ai.backend.manager.models import kernels, users

    entries = []
    j = vfolder_attachment.join(
        kernels, kernels.c.id == vfolder_attachment.c.kernel
    ).join(users, users.c.uuid == kernels.c.user_uuid)

    query = (
        sa.select(
            [
                vfolder_attachment.c.kernel,
                kernels.c.session_name,
                kernels.c.user_uuid,
                users.c.email,
            ]
        )
        .select_from(j)
        .where(vfolder_attachment.c.vfolder == vfid)
    )
    result = await conn.execute(query)
    for row in result:
        entries.append(
            {
                "kernel_id": str(row.kernel),
                "session_name": row.session_name,
                "user_uuid": str(row.user_uuid),
                "user_email": row.email,
            }
        )
    return entries


async def query_accessible_vfolders(
    conn: SAConnection,
    user_uuid: uuid.UUID,
    *,
    user_role=None,
    domain_name=None,
    allowed_vfolder_types=None,
    extra_vf_conds=None,
    extra_vfperm_conds=None,
    extra_vf_user_conds=None,
    extra_vf_group_conds=None,
) -> Sequence[Mapping[str, Any]]:
    from ai.backend.manager.models import association_groups_users as agus
    from ai.backend.manager.models import groups, users

    if allowed_vfolder_types is None:
<<<<<<< HEAD
        allowed_vfolder_types = ["user"]  # legacy default
    entries = []
=======
        allowed_vfolder_types = ['user']  # legacy default

    vfolders_selectors = [
        vfolders.c.name,
        vfolders.c.id,
        vfolders.c.host,
        vfolders.c.usage_mode,
        vfolders.c.created_at,
        vfolders.c.last_used,
        vfolders.c.max_files,
        vfolders.c.max_size,
        vfolders.c.ownership_type,
        vfolders.c.user,
        vfolders.c.group,
        vfolders.c.creator,
        vfolders.c.unmanaged_path,
        vfolders.c.cloneable,
        # vfolders.c.permission,
        # users.c.email,
    ]

    async def _append_entries(_query, _is_owner=True):
        if extra_vf_conds is not None:
            _query = _query.where(extra_vf_conds)
        if extra_vf_user_conds is not None:
            _query = _query.where(extra_vf_user_conds)
        result = await conn.execute(_query)
        for row in result:
            row_keys = row.keys()
            _perm = row.vfolder_permissions_permission \
                if 'vfolder_permissions_permission' in row_keys \
                else row.vfolders_permission
            entries.append({
                'name': row.vfolders_name,
                'id': row.vfolders_id,
                'host': row.vfolders_host,
                'usage_mode': row.vfolders_usage_mode,
                'created_at': row.vfolders_created_at,
                'last_used': row.vfolders_last_used,
                'max_size': row.vfolders_max_size,
                'max_files': row.vfolders_max_files,
                'ownership_type': row.vfolders_ownership_type,
                'user': str(row.vfolders_user) if row.vfolders_user else None,
                'group': str(row.vfolders_group) if row.vfolders_group else None,
                'creator': row.vfolders_creator,
                'user_email': row.users_email if 'users_email' in row_keys else None,
                'group_name': row.groups_name if 'groups_name' in row_keys else None,
                'is_owner': _is_owner,
                'permission': _perm,
                'unmanaged_path': row.vfolders_unmanaged_path,
                'cloneable': row.vfolders_cloneable,
            })

    entries: List[dict] = []
>>>>>>> 672513ba
    # User vfolders.
    if "user" in allowed_vfolder_types:
        # Scan my owned vfolders.
        j = vfolders.join(users, vfolders.c.user == users.c.uuid)
        query = (
<<<<<<< HEAD
            sa.select(
                [
                    vfolders.c.name,
                    vfolders.c.id,
                    vfolders.c.host,
                    vfolders.c.usage_mode,
                    vfolders.c.permission,
                    vfolders.c.created_at,
                    vfolders.c.last_used,
                    vfolders.c.max_files,
                    vfolders.c.max_size,
                    vfolders.c.ownership_type,
                    vfolders.c.user,
                    vfolders.c.group,
                    vfolders.c.creator,
                    vfolders.c.unmanaged_path,
                    vfolders.c.cloneable,
                    users.c.email,
                ]
            )
            .select_from(j)
            .where(vfolders.c.user == user_uuid)
        )
        if extra_vf_conds is not None:
            query = query.where(extra_vf_conds)
        if extra_vf_user_conds is not None:
            query = query.where(extra_vf_user_conds)
        result = await conn.execute(query)
        for row in result:
            entries.append(
                {
                    "name": row.name,
                    "id": row.id,
                    "host": row.host,
                    "usage_mode": row.usage_mode,
                    "created_at": row.created_at,
                    "last_used": row.last_used,
                    "max_size": row.max_size,
                    "max_files": row.max_files,
                    "ownership_type": row.ownership_type,
                    "user": str(row.user) if row.user else None,
                    "group": str(row.group) if row.group else None,
                    "creator": row.creator,
                    "user_email": row.email,
                    "group_name": None,
                    "is_owner": True,
                    "permission": row.permission,
                    "unmanaged_path": row.unmanaged_path,
                    "cloneable": row.cloneable,
                }
=======
            sa.select(vfolders_selectors + [vfolders.c.permission, users.c.email], use_labels=True)
            .select_from(j)
            .where(vfolders.c.user == user_uuid)
        )
        await _append_entries(query)

        # Scan vfolders shared with me.
        j = (
            vfolders.join(
                vfolder_permissions,
                vfolders.c.id == vfolder_permissions.c.vfolder,
                isouter=True,
            )
            .join(
                users,
                vfolders.c.user == users.c.uuid,
                isouter=True,
>>>>>>> 672513ba
            )
        # Scan vfolders shared with me.
        j = vfolders.join(
            vfolder_permissions,
            vfolders.c.id == vfolder_permissions.c.vfolder,
            isouter=True,
        ).join(
            users,
            vfolders.c.user == users.c.uuid,
            isouter=True,
        )
        query = (
            sa.select(
<<<<<<< HEAD
                [
                    vfolders.c.name,
                    vfolders.c.id,
                    vfolders.c.host,
                    vfolders.c.usage_mode,
                    vfolders.c.created_at,
                    vfolders.c.last_used,
                    vfolders.c.max_files,
                    vfolders.c.max_size,
                    vfolders.c.ownership_type,
                    vfolders.c.user,
                    vfolders.c.group,
                    vfolders.c.creator,
                    vfolders.c.unmanaged_path,
                    # vfolders.c.permission,
                    vfolder_permissions.c.permission,  # override vfolder perm
                    vfolders.c.cloneable,
                    users.c.email,
                ]
=======
                vfolders_selectors + [vfolder_permissions.c.permission, users.c.email],
                use_labels=True
>>>>>>> 672513ba
            )
            .select_from(j)
            .where(
                (vfolder_permissions.c.user == user_uuid) &
                (vfolders.c.ownership_type == VFolderOwnershipType.USER)
            )
        )
<<<<<<< HEAD
        if extra_vf_conds is not None:
            query = query.where(extra_vf_conds)
        if extra_vfperm_conds is not None:
            query = query.where(extra_vfperm_conds)
        result = await conn.execute(query)
        for row in result:
            entries.append(
                {
                    "name": row.name,
                    "id": row.id,
                    "host": row.host,
                    "usage_mode": row.usage_mode,
                    "created_at": row.created_at,
                    "last_used": row.last_used,
                    "max_size": row.max_size,
                    "max_files": row.max_files,
                    "ownership_type": row.ownership_type,
                    "user": str(row.user) if row.user else None,
                    "group": str(row.group) if row.group else None,
                    "creator": row.creator,
                    "user_email": row.email,
                    "group_name": None,
                    "is_owner": False,
                    "permission": row.permission,  # not vfolders.c.permission!
                    "unmanaged_path": row.unmanaged_path,
                    "cloneable": row.cloneable,
                }
            )

    if "group" in allowed_vfolder_types:
=======
        await _append_entries(query, _is_owner=False)

    if 'group' in allowed_vfolder_types:
>>>>>>> 672513ba
        # Scan group vfolders.
        if user_role == UserRole.ADMIN or user_role == "admin":
            query = (
                sa.select([groups.c.id])
                .select_from(groups)
                .where(groups.c.domain_name == domain_name)
            )
            result = await conn.execute(query)
            grps = result.fetchall()
            group_ids = [g.id for g in grps]
        else:
            j = sa.join(agus, users, agus.c.user_id == users.c.uuid)
            query = (
                sa.select([agus.c.group_id])
                .select_from(j)
                .where(agus.c.user_id == user_uuid)
            )
            result = await conn.execute(query)
            grps = result.fetchall()
            group_ids = [g.group_id for g in grps]
<<<<<<< HEAD
        j = vfolders.join(groups, vfolders.c.group == groups.c.id)
        query = sa.select(
            [
                vfolders.c.name,
                vfolders.c.id,
                vfolders.c.host,
                vfolders.c.usage_mode,
                vfolders.c.created_at,
                vfolders.c.last_used,
                vfolders.c.max_files,
                vfolders.c.max_size,
                vfolders.c.ownership_type,
                vfolders.c.user,
                vfolders.c.group,
                vfolders.c.creator,
                vfolders.c.permission,
                vfolders.c.unmanaged_path,
                vfolders.c.cloneable,
                groups.c.name,
            ],
            use_labels=True,
        ).select_from(j)
=======
        j = (vfolders.join(groups, vfolders.c.group == groups.c.id))
        query = (
            sa.select(vfolders_selectors + [vfolders.c.permission, groups.c.name], use_labels=True)
            .select_from(j)
        )
>>>>>>> 672513ba
        if user_role != UserRole.SUPERADMIN:
            query = query.where(vfolders.c.group.in_(group_ids))
        is_owner = ((user_role == UserRole.ADMIN or user_role == 'admin') or
                    (user_role == UserRole.SUPERADMIN or user_role == 'superadmin'))
        await _append_entries(query, is_owner)

        # Override permissions, if exists, for group vfolders.
        j = sa.join(
            vfolders, vfolder_permissions, vfolders.c.id == vfolder_permissions.c.vfolder,
        )
        query = (
            sa.select(vfolder_permissions.c.permission, vfolder_permissions.c.vfolder)
            .select_from(j)
            .where(
                (vfolders.c.group.in_(group_ids)) &
                (vfolder_permissions.c.user == user_uuid)
            )
        )
        if extra_vf_conds is not None:
            query = query.where(extra_vf_conds)
        if extra_vf_user_conds is not None:
            query = query.where(extra_vf_user_conds)
        result = await conn.execute(query)
<<<<<<< HEAD
        is_owner = (user_role == UserRole.ADMIN or user_role == "admin") or (
            user_role == UserRole.SUPERADMIN or user_role == "superadmin"
        )
        for row in result:
            entries.append(
                {
                    "name": row.vfolders_name,
                    "id": row.vfolders_id,
                    "host": row.vfolders_host,
                    "usage_mode": row.vfolders_usage_mode,
                    "created_at": row.vfolders_created_at,
                    "last_used": row.vfolders_last_used,
                    "max_size": row.vfolders_max_size,
                    "max_files": row.vfolders_max_files,
                    "ownership_type": row.vfolders_ownership_type,
                    "user": str(row.vfolders_user) if row.vfolders_user else None,
                    "group": str(row.vfolders_group) if row.vfolders_group else None,
                    "creator": row.vfolders_creator,
                    "user_email": None,
                    "group_name": row.groups_name,
                    "is_owner": is_owner,
                    "permission": row.vfolders_permission,
                    "unmanaged_path": row.vfolders_unmanaged_path,
                    "cloneable": row.vfolders_cloneable,
                }
            )
=======
        overriding_permissions: dict = {row.vfolder: row.permission for row in result}
        for entry in entries:
            if entry['id'] in overriding_permissions and \
                    entry['ownership_type'] == VFolderOwnershipType.GROUP:
                entry['permission'] = overriding_permissions[entry['id']]

>>>>>>> 672513ba
    return entries


async def get_allowed_vfolder_hosts_by_group(
    conn: SAConnection,
    resource_policy,
    domain_name: str,
    group_id: uuid.UUID = None,
    domain_admin: bool = False,
) -> Set[str]:
    """
    Union `allowed_vfolder_hosts` from domain, group, and keypair_resource_policy.

    If `group_id` is not None, `allowed_vfolder_hosts` from the group is also merged.
    If the requester is a domain admin, gather all `allowed_vfolder_hosts` of the domain groups.
    """
    from . import domains, groups

    # Domain's allowed_vfolder_hosts.
    allowed_hosts = set()
    query = sa.select([domains.c.allowed_vfolder_hosts]).where(
        (domains.c.name == domain_name) & (domains.c.is_active)
    )
    allowed_hosts.update(await conn.scalar(query))
    # Group's allowed_vfolder_hosts.
    if group_id is not None:
        query = sa.select([groups.c.allowed_vfolder_hosts]).where(
            (groups.c.domain_name == domain_name)
            & (groups.c.id == group_id)
            & (groups.c.is_active)
        )
        allowed_hosts.update(await conn.scalar(query))
    elif domain_admin:
        query = sa.select([groups.c.allowed_vfolder_hosts]).where(
            (groups.c.domain_name == domain_name) & (groups.c.is_active)
        )
        result = await conn.execute(query)
        for row in result:
            allowed_hosts.update(row.allowed_vfolder_hosts)
    # Keypair Resource Policy's allowed_vfolder_hosts
    allowed_hosts.update(resource_policy["allowed_vfolder_hosts"])
    return allowed_hosts


async def get_allowed_vfolder_hosts_by_user(
    conn: SAConnection,
    resource_policy,
    domain_name: str,
    user_uuid: uuid.UUID,
) -> Set[str]:
    """
    Union `allowed_vfolder_hosts` from domain, groups, and keypair_resource_policy.

    All available `allowed_vfolder_hosts` of groups which requester associated will be merged.
    """
    from . import association_groups_users, domains, groups

    # Domain's allowed_vfolder_hosts.
    allowed_hosts = set()
    query = sa.select([domains.c.allowed_vfolder_hosts]).where(
        (domains.c.name == domain_name) & (domains.c.is_active)
    )
    allowed_hosts.update(await conn.scalar(query))
    # User's Groups' allowed_vfolder_hosts.
    j = groups.join(
        association_groups_users,
        (
            (groups.c.id == association_groups_users.c.group_id)
            & (association_groups_users.c.user_id == user_uuid)
        ),
    )
    query = (
        sa.select([groups.c.allowed_vfolder_hosts])
        .select_from(j)
        .where((domains.c.name == domain_name) & (groups.c.is_active))
    )
    result = await conn.execute(query)
    rows = result.fetchall()
    for row in rows:
        allowed_hosts.update(row["allowed_vfolder_hosts"])
    # Keypair Resource Policy's allowed_vfolder_hosts
    allowed_hosts.update(resource_policy["allowed_vfolder_hosts"])
    return allowed_hosts


class VirtualFolder(graphene.ObjectType):
    class Meta:
        interfaces = (Item,)

    host = graphene.String()
    name = graphene.String()
    user = graphene.UUID()  # User.id
    group = graphene.UUID()  # Group.id
    creator = graphene.String()  # User.email
    unmanaged_path = graphene.String()
    usage_mode = graphene.String()
    permission = graphene.String()
    ownership_type = graphene.String()
    max_files = graphene.Int()
    max_size = graphene.Int()
    created_at = GQLDateTime()
    last_used = GQLDateTime()

    num_files = graphene.Int()
    cur_size = BigInt()
    # num_attached = graphene.Int()
    cloneable = graphene.Boolean()

    @classmethod
    def from_row(cls, ctx: GraphQueryContext, row: Row) -> Optional[VirtualFolder]:
        if row is None:
            return None
        return cls(
            id=row["id"],
            host=row["host"],
            name=row["name"],
            user=row["user"],
            group=row["group"],
            creator=row["creator"],
            unmanaged_path=row["unmanaged_path"],
            usage_mode=row["usage_mode"],
            permission=row["permission"],
            ownership_type=row["ownership_type"],
            max_files=row["max_files"],
            max_size=row["max_size"],  # in KiB
            created_at=row["created_at"],
            last_used=row["last_used"],
            # num_attached=row['num_attached'],
            cloneable=row["cloneable"],
        )

    async def resolve_num_files(self, info: graphene.ResolveInfo) -> int:
        # TODO: measure on-the-fly
        return 0

    async def resolve_cur_size(self, info: graphene.ResolveInfo) -> int:
        # TODO: measure on-the-fly
        return 0

    @classmethod
    async def load_count(
        cls,
        graph_ctx: GraphQueryContext,
        *,
        domain_name: str = None,
        group_id: uuid.UUID = None,
        user_id: uuid.UUID = None,
    ) -> int:
        from .user import users

        j = sa.join(vfolders, users, vfolders.c.user == users.c.uuid)
        query = sa.select([sa.func.count(vfolders.c.id)]).select_from(j)
        if domain_name is not None:
            query = query.where(users.c.domain_name == domain_name)
        if group_id is not None:
            query = query.where(vfolders.c.group == group_id)
        if user_id is not None:
            query = query.where(vfolders.c.user == user_id)
        async with graph_ctx.db.begin_readonly() as conn:
            result = await conn.execute(query)
            return result.scalar()

    @classmethod
    async def load_slice(
        cls,
        graph_ctx: GraphQueryContext,
        limit: int,
        offset: int,
        *,
        domain_name: str = None,
        group_id: uuid.UUID = None,
        user_id: uuid.UUID = None,
        order_key: str = None,
        order_asc: bool = True,
    ) -> Sequence[VirtualFolder]:
        from .user import users

        if order_key is None:
            _ordering = vfolders.c.created_at
        else:
            _order_func = sa.asc if order_asc else sa.desc
            _ordering = _order_func(getattr(vfolders.c, order_key))
        j = sa.join(vfolders, users, vfolders.c.user == users.c.uuid)
        query = (
            sa.select([vfolders])
            .select_from(j)
            .order_by(_ordering)
            .limit(limit)
            .offset(offset)
        )
        if domain_name is not None:
            query = query.where(users.c.domain_name == domain_name)
        if group_id is not None:
            query = query.where(vfolders.c.group == group_id)
        if user_id is not None:
            query = query.where(vfolders.c.user == user_id)
<<<<<<< HEAD
        return [
            obj
            async for r in (await graph_ctx.db_conn.stream(query))
            if (obj := cls.from_row(graph_ctx, r)) is not None
        ]
=======
        async with graph_ctx.db.begin_readonly() as conn:
            return [
                obj async for r in (await conn.stream(query))
                if (obj := cls.from_row(graph_ctx, r)) is not None
            ]
>>>>>>> 672513ba

    @classmethod
    async def batch_load_by_user(
        cls,
        graph_ctx: GraphQueryContext,
        user_uuids: Sequence[uuid.UUID],
        *,
        domain_name: str = None,
        group_id: uuid.UUID = None,
    ) -> Sequence[Sequence[VirtualFolder]]:
        from .user import users

        # TODO: num_attached count group-by
        j = sa.join(vfolders, users, vfolders.c.user == users.c.uuid)
        query = (
            sa.select([vfolders])
            .select_from(j)
            .where(vfolders.c.user.in_(user_uuids))
            .order_by(sa.desc(vfolders.c.created_at))
        )
        if domain_name is not None:
            query = query.where(users.c.domain_name == domain_name)
        if group_id is not None:
            query = query.where(vfolders.c.group == group_id)
<<<<<<< HEAD
        return await batch_multiresult(
            graph_ctx,
            graph_ctx.db_conn,
            query,
            cls,
            user_uuids,
            lambda row: row["user"],
        )
=======
        async with graph_ctx.db.begin_readonly() as conn:
            return await batch_multiresult(
                graph_ctx, conn, query, cls,
                user_uuids, lambda row: row['user']
            )
>>>>>>> 672513ba


class VirtualFolderList(graphene.ObjectType):
    class Meta:
        interfaces = (PaginatedList,)

    items = graphene.List(VirtualFolder, required=True)<|MERGE_RESOLUTION|>--- conflicted
+++ resolved
@@ -1,8 +1,6 @@
 from __future__ import annotations
 
 import enum
-<<<<<<< HEAD
-=======
 from typing import (
     Any,
     List,
@@ -12,7 +10,6 @@
     Set,
     TYPE_CHECKING,
 )
->>>>>>> 672513ba
 import uuid
 from typing import TYPE_CHECKING, Any, Mapping, Optional, Sequence, Set
 
@@ -290,10 +287,6 @@
     from ai.backend.manager.models import groups, users
 
     if allowed_vfolder_types is None:
-<<<<<<< HEAD
-        allowed_vfolder_types = ["user"]  # legacy default
-    entries = []
-=======
         allowed_vfolder_types = ['user']  # legacy default
 
     vfolders_selectors = [
@@ -348,64 +341,11 @@
             })
 
     entries: List[dict] = []
->>>>>>> 672513ba
     # User vfolders.
     if "user" in allowed_vfolder_types:
         # Scan my owned vfolders.
         j = vfolders.join(users, vfolders.c.user == users.c.uuid)
         query = (
-<<<<<<< HEAD
-            sa.select(
-                [
-                    vfolders.c.name,
-                    vfolders.c.id,
-                    vfolders.c.host,
-                    vfolders.c.usage_mode,
-                    vfolders.c.permission,
-                    vfolders.c.created_at,
-                    vfolders.c.last_used,
-                    vfolders.c.max_files,
-                    vfolders.c.max_size,
-                    vfolders.c.ownership_type,
-                    vfolders.c.user,
-                    vfolders.c.group,
-                    vfolders.c.creator,
-                    vfolders.c.unmanaged_path,
-                    vfolders.c.cloneable,
-                    users.c.email,
-                ]
-            )
-            .select_from(j)
-            .where(vfolders.c.user == user_uuid)
-        )
-        if extra_vf_conds is not None:
-            query = query.where(extra_vf_conds)
-        if extra_vf_user_conds is not None:
-            query = query.where(extra_vf_user_conds)
-        result = await conn.execute(query)
-        for row in result:
-            entries.append(
-                {
-                    "name": row.name,
-                    "id": row.id,
-                    "host": row.host,
-                    "usage_mode": row.usage_mode,
-                    "created_at": row.created_at,
-                    "last_used": row.last_used,
-                    "max_size": row.max_size,
-                    "max_files": row.max_files,
-                    "ownership_type": row.ownership_type,
-                    "user": str(row.user) if row.user else None,
-                    "group": str(row.group) if row.group else None,
-                    "creator": row.creator,
-                    "user_email": row.email,
-                    "group_name": None,
-                    "is_owner": True,
-                    "permission": row.permission,
-                    "unmanaged_path": row.unmanaged_path,
-                    "cloneable": row.cloneable,
-                }
-=======
             sa.select(vfolders_selectors + [vfolders.c.permission, users.c.email], use_labels=True)
             .select_from(j)
             .where(vfolders.c.user == user_uuid)
@@ -423,7 +363,6 @@
                 users,
                 vfolders.c.user == users.c.uuid,
                 isouter=True,
->>>>>>> 672513ba
             )
         # Scan vfolders shared with me.
         j = vfolders.join(
@@ -437,30 +376,8 @@
         )
         query = (
             sa.select(
-<<<<<<< HEAD
-                [
-                    vfolders.c.name,
-                    vfolders.c.id,
-                    vfolders.c.host,
-                    vfolders.c.usage_mode,
-                    vfolders.c.created_at,
-                    vfolders.c.last_used,
-                    vfolders.c.max_files,
-                    vfolders.c.max_size,
-                    vfolders.c.ownership_type,
-                    vfolders.c.user,
-                    vfolders.c.group,
-                    vfolders.c.creator,
-                    vfolders.c.unmanaged_path,
-                    # vfolders.c.permission,
-                    vfolder_permissions.c.permission,  # override vfolder perm
-                    vfolders.c.cloneable,
-                    users.c.email,
-                ]
-=======
                 vfolders_selectors + [vfolder_permissions.c.permission, users.c.email],
                 use_labels=True
->>>>>>> 672513ba
             )
             .select_from(j)
             .where(
@@ -468,42 +385,9 @@
                 (vfolders.c.ownership_type == VFolderOwnershipType.USER)
             )
         )
-<<<<<<< HEAD
-        if extra_vf_conds is not None:
-            query = query.where(extra_vf_conds)
-        if extra_vfperm_conds is not None:
-            query = query.where(extra_vfperm_conds)
-        result = await conn.execute(query)
-        for row in result:
-            entries.append(
-                {
-                    "name": row.name,
-                    "id": row.id,
-                    "host": row.host,
-                    "usage_mode": row.usage_mode,
-                    "created_at": row.created_at,
-                    "last_used": row.last_used,
-                    "max_size": row.max_size,
-                    "max_files": row.max_files,
-                    "ownership_type": row.ownership_type,
-                    "user": str(row.user) if row.user else None,
-                    "group": str(row.group) if row.group else None,
-                    "creator": row.creator,
-                    "user_email": row.email,
-                    "group_name": None,
-                    "is_owner": False,
-                    "permission": row.permission,  # not vfolders.c.permission!
-                    "unmanaged_path": row.unmanaged_path,
-                    "cloneable": row.cloneable,
-                }
-            )
-
-    if "group" in allowed_vfolder_types:
-=======
         await _append_entries(query, _is_owner=False)
 
     if 'group' in allowed_vfolder_types:
->>>>>>> 672513ba
         # Scan group vfolders.
         if user_role == UserRole.ADMIN or user_role == "admin":
             query = (
@@ -524,36 +408,11 @@
             result = await conn.execute(query)
             grps = result.fetchall()
             group_ids = [g.group_id for g in grps]
-<<<<<<< HEAD
-        j = vfolders.join(groups, vfolders.c.group == groups.c.id)
-        query = sa.select(
-            [
-                vfolders.c.name,
-                vfolders.c.id,
-                vfolders.c.host,
-                vfolders.c.usage_mode,
-                vfolders.c.created_at,
-                vfolders.c.last_used,
-                vfolders.c.max_files,
-                vfolders.c.max_size,
-                vfolders.c.ownership_type,
-                vfolders.c.user,
-                vfolders.c.group,
-                vfolders.c.creator,
-                vfolders.c.permission,
-                vfolders.c.unmanaged_path,
-                vfolders.c.cloneable,
-                groups.c.name,
-            ],
-            use_labels=True,
-        ).select_from(j)
-=======
         j = (vfolders.join(groups, vfolders.c.group == groups.c.id))
         query = (
             sa.select(vfolders_selectors + [vfolders.c.permission, groups.c.name], use_labels=True)
             .select_from(j)
         )
->>>>>>> 672513ba
         if user_role != UserRole.SUPERADMIN:
             query = query.where(vfolders.c.group.in_(group_ids))
         is_owner = ((user_role == UserRole.ADMIN or user_role == 'admin') or
@@ -577,41 +436,12 @@
         if extra_vf_user_conds is not None:
             query = query.where(extra_vf_user_conds)
         result = await conn.execute(query)
-<<<<<<< HEAD
-        is_owner = (user_role == UserRole.ADMIN or user_role == "admin") or (
-            user_role == UserRole.SUPERADMIN or user_role == "superadmin"
-        )
-        for row in result:
-            entries.append(
-                {
-                    "name": row.vfolders_name,
-                    "id": row.vfolders_id,
-                    "host": row.vfolders_host,
-                    "usage_mode": row.vfolders_usage_mode,
-                    "created_at": row.vfolders_created_at,
-                    "last_used": row.vfolders_last_used,
-                    "max_size": row.vfolders_max_size,
-                    "max_files": row.vfolders_max_files,
-                    "ownership_type": row.vfolders_ownership_type,
-                    "user": str(row.vfolders_user) if row.vfolders_user else None,
-                    "group": str(row.vfolders_group) if row.vfolders_group else None,
-                    "creator": row.vfolders_creator,
-                    "user_email": None,
-                    "group_name": row.groups_name,
-                    "is_owner": is_owner,
-                    "permission": row.vfolders_permission,
-                    "unmanaged_path": row.vfolders_unmanaged_path,
-                    "cloneable": row.vfolders_cloneable,
-                }
-            )
-=======
         overriding_permissions: dict = {row.vfolder: row.permission for row in result}
         for entry in entries:
             if entry['id'] in overriding_permissions and \
                     entry['ownership_type'] == VFolderOwnershipType.GROUP:
                 entry['permission'] = overriding_permissions[entry['id']]
 
->>>>>>> 672513ba
     return entries
 
 
@@ -808,19 +638,11 @@
             query = query.where(vfolders.c.group == group_id)
         if user_id is not None:
             query = query.where(vfolders.c.user == user_id)
-<<<<<<< HEAD
-        return [
-            obj
-            async for r in (await graph_ctx.db_conn.stream(query))
-            if (obj := cls.from_row(graph_ctx, r)) is not None
-        ]
-=======
         async with graph_ctx.db.begin_readonly() as conn:
             return [
                 obj async for r in (await conn.stream(query))
                 if (obj := cls.from_row(graph_ctx, r)) is not None
             ]
->>>>>>> 672513ba
 
     @classmethod
     async def batch_load_by_user(
@@ -845,22 +667,11 @@
             query = query.where(users.c.domain_name == domain_name)
         if group_id is not None:
             query = query.where(vfolders.c.group == group_id)
-<<<<<<< HEAD
-        return await batch_multiresult(
-            graph_ctx,
-            graph_ctx.db_conn,
-            query,
-            cls,
-            user_uuids,
-            lambda row: row["user"],
-        )
-=======
         async with graph_ctx.db.begin_readonly() as conn:
             return await batch_multiresult(
                 graph_ctx, conn, query, cls,
                 user_uuids, lambda row: row['user']
             )
->>>>>>> 672513ba
 
 
 class VirtualFolderList(graphene.ObjectType):

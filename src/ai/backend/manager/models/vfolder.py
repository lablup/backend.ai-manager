from collections import OrderedDict
import enum
from typing import Any, Sequence

import graphene
from graphene.types.datetime import DateTime as GQLDateTime
import sqlalchemy as sa
import trafaret as t

from .base import (
    metadata, EnumValueType, GUID, IDColumn,
    Item, PaginatedList,
)
from .user import UserRole

__all__: Sequence[str] = (
    'vfolders',
    'vfolder_invitations',
    'vfolder_permissions',
    'VirtualFolder',
    'VFolderInvitationState',
    'VFolderPermission',
    'VFolderPermissionValidator',
    'query_accessible_vfolders',
    'get_allowed_vfolder_hosts_by_group',
    'get_allowed_vfolder_hosts_by_user',
)


class VFolderPermission(str, enum.Enum):
    '''
    Permissions for a virtual folder given to a specific access key.
    RW_DELETE includes READ_WRITE and READ_WRITE includes READ_ONLY.
    '''
    READ_ONLY = 'ro'
    READ_WRITE = 'rw'
    RW_DELETE = 'wd'


class VFolderPermissionValidator(t.Trafaret):
    def check_and_return(self, value: Any) -> str:
        if value not in ['ro', 'rw', 'wd']:
            self._failure(f'one of "ro", "rw", or "wd" required', value=value)
        return value


class VFolderInvitationState(str, enum.Enum):
    '''
    Virtual Folder invitation state.
    '''
    PENDING = 'pending'
    CANCELED = 'canceled'  # canceled by inviter
    ACCEPTED = 'accepted'
    REJECTED = 'rejected'  # rejected by invitee


'''
This is the default permission when the vfolder is owned by the requesting user.
(In such cases there is no explicit vfolder_permissions table entry!)
It is added after creation of the VFolderPermission class to avoid becoming
one of the regular enumeration entries.
'''
setattr(VFolderPermission, 'OWNER_PERM', VFolderPermission.RW_DELETE)


vfolders = sa.Table(
    'vfolders', metadata,
    IDColumn('id'),
    # host will be '' if vFolder is unmanaged
    sa.Column('host', sa.String(length=128), nullable=False),
    sa.Column('name', sa.String(length=64), nullable=False),
    sa.Column('max_files', sa.Integer(), default=1000),
    sa.Column('max_size', sa.Integer(), default=1048576),  # in KBytes
    sa.Column('num_files', sa.Integer(), default=0),
    sa.Column('cur_size', sa.Integer(), default=0),  # in KBytes
    sa.Column('created_at', sa.DateTime(timezone=True),
              server_default=sa.func.now()),
    sa.Column('last_used', sa.DateTime(timezone=True), nullable=True),
    # To store creator information (email) for group vfolder.
    sa.Column('creator', sa.String(length=128), nullable=True),
    # For unmanaged vFolder only. 
    sa.Column('unmanaged_path', sa.String(length=512), nullable=True),
    sa.Column('user', GUID, sa.ForeignKey('users.uuid'), nullable=True),
    sa.Column('group', GUID, sa.ForeignKey('groups.id'), nullable=True),
)


vfolder_attachment = sa.Table(
    'vfolder_attachment', metadata,
    sa.Column('vfolder', GUID,
              sa.ForeignKey('vfolders.id', onupdate='CASCADE', ondelete='CASCADE'),
              nullable=False),
    sa.Column('kernel', GUID,
              sa.ForeignKey('kernels.id', onupdate='CASCADE', ondelete='CASCADE'),
              nullable=False),
    sa.PrimaryKeyConstraint('vfolder', 'kernel'),
)


vfolder_invitations = sa.Table(
    'vfolder_invitations', metadata,
    IDColumn('id'),
    sa.Column('permission', EnumValueType(VFolderPermission),
              default=VFolderPermission.READ_WRITE),
    sa.Column('inviter', sa.String(length=256)),  # email
    sa.Column('invitee', sa.String(length=256), nullable=False),  # email
    sa.Column('state', EnumValueType(VFolderInvitationState),
              default=VFolderInvitationState.PENDING),
    sa.Column('created_at', sa.DateTime(timezone=True),
              server_default=sa.func.now()),
    sa.Column('vfolder', GUID,
              sa.ForeignKey('vfolders.id',
                            onupdate='CASCADE',
                            ondelete='CASCADE'),
              nullable=False),
)


vfolder_permissions = sa.Table(
    'vfolder_permissions', metadata,
    sa.Column('permission', EnumValueType(VFolderPermission),
              default=VFolderPermission.READ_WRITE),
    sa.Column('vfolder', GUID,
              sa.ForeignKey('vfolders.id',
                            onupdate='CASCADE',
                            ondelete='CASCADE'),
              nullable=False),
    sa.Column('user', GUID, sa.ForeignKey('users.uuid'), nullable=False),
)


async def query_accessible_vfolders(conn, user_uuid, *,
                                    user_role=None, domain_name=None,
                                    allowed_vfolder_types=None,
                                    extra_vf_conds=None,
                                    extra_vfperm_conds=None):
    from ai.backend.manager.models import groups, users, association_groups_users as agus
    if allowed_vfolder_types is None:
        allowed_vfolder_types = ['user']  # legacy default
    entries = []
    # User vfolders.
    if 'user' in allowed_vfolder_types:
        # Scan my owned vfolders.
        j = (vfolders.join(users, vfolders.c.user == users.c.uuid))
        query = (sa.select([
                       vfolders.c.name,
                       vfolders.c.id,
                       vfolders.c.host,
                       vfolders.c.created_at,
                       vfolders.c.last_used,
                       vfolders.c.max_files,
                       vfolders.c.max_size,
                       vfolders.c.user,
                       vfolders.c.group,
                       vfolders.c.creator,
                       vfolders.c.unmanaged_path,
                       users.c.email,
                   ])
                   .select_from(j)
                   .where(vfolders.c.user == user_uuid))
        if extra_vf_conds is not None:
            query = query.where(extra_vf_conds)
        result = await conn.execute(query)
        async for row in result:
            entries.append({
                'name': row.name,
                'id': row.id,
                'host': row.host,
                'created_at': row.created_at,
                'last_used': row.last_used,
                'max_size': row.max_size,
                'max_files': row.max_files,
                'user': str(row.user) if row.user else None,
                'group': str(row.group) if row.group else None,
                'creator': row.creator,
                'user_email': row.email,
                'group_name': None,
                'is_owner': True,
                'permission': VFolderPermission.OWNER_PERM,
                'unmanaged_path': row.unmanaged_path,
            })
        # Scan vfolders shared with me.
<<<<<<< HEAD
        j = (
            vfolders.join(
                vfolder_permissions,
                vfolders.c.id == vfolder_permissions.c.vfolder,
                isouter=True)
            .join(
                users,
                vfolders.c.user == users.c.uuid,
                isouter=True)
        )
=======
        j = (vfolders.join(vfolder_permissions,
                           vfolders.c.id == vfolder_permissions.c.vfolder,
                           isouter=True)
                     .join(users,
                           vfolders.c.user == users.c.uuid,
                           isouter=True))
>>>>>>> 137293ac
        query = (sa.select([
                       vfolders.c.name,
                       vfolders.c.id,
                       vfolders.c.host,
                       vfolders.c.created_at,
                       vfolders.c.last_used,
                       vfolders.c.max_files,
                       vfolders.c.max_size,
                       vfolders.c.user,
                       vfolders.c.group,
                       vfolders.c.creator,
                       vfolders.c.unmanaged_path,
                       vfolder_permissions.c.permission,
                       users.c.email,
                   ])
                   .select_from(j)
                   .where(vfolder_permissions.c.user == user_uuid))
        if extra_vf_conds is not None:
            query = query.where(extra_vf_conds)
        if extra_vfperm_conds is not None:
            query = query.where(extra_vfperm_conds)
        result = await conn.execute(query)
        async for row in result:
            entries.append({
                'name': row.name,
                'id': row.id,
                'host': row.host,
                'created_at': row.created_at,
                'last_used': row.last_used,
                'max_size': row.max_size,
                'max_files': row.max_files,
                'user': str(row.user) if row.user else None,
                'group': str(row.group) if row.group else None,
                'creator': row.creator,
                'user_email': row.email,
                'group_name': None,
                'is_owner': False,
                'permission': row.permission,
                'unmanaged_path': row.unmanaged_path,
            })

    if 'group' in allowed_vfolder_types:
        # Scan group vfolders.
        if user_role == UserRole.ADMIN or user_role == 'admin':
            query = (sa.select([groups.c.id])
                       .select_from(groups)
                       .where(groups.c.domain_name == domain_name))
            result = await conn.execute(query)
            grps = await result.fetchall()
            group_ids = [g.id for g in grps]
        else:
            j = sa.join(agus, users, agus.c.user_id == users.c.uuid)
            query = (sa.select([agus.c.group_id])
                       .select_from(j)
                       .where(agus.c.user_id == user_uuid))
            result = await conn.execute(query)
            grps = await result.fetchall()
            group_ids = [g.group_id for g in grps]
        j = (vfolders.join(groups, vfolders.c.group == groups.c.id))
        query = (sa.select([
                       vfolders.c.name,
                       vfolders.c.id,
                       vfolders.c.host,
                       vfolders.c.created_at,
                       vfolders.c.last_used,
                       vfolders.c.max_files,
                       vfolders.c.max_size,
                       vfolders.c.user,
                       vfolders.c.group,
                       vfolders.c.creator,
                       vfolders.c.unmanaged_path,
                       groups.c.name,
                   ], use_labels=True)
                   .select_from(j)
                   .where(vfolders.c.group.in_(group_ids)))
        if extra_vf_conds is not None:
            query = query.where(extra_vf_conds)
        result = await conn.execute(query)
        is_owner = (user_role == UserRole.ADMIN or user_role == 'admin')
        perm = VFolderPermission.OWNER_PERM if is_owner else VFolderPermission.READ_WRITE
        async for row in result:
            entries.append({
                'name': row.vfolders_name,
                'id': row.vfolders_id,
                'host': row.vfolders_host,
                'created_at': row.vfolders_created_at,
                'last_used': row.vfolders_last_used,
                'max_size': row.vfolders_max_size,
                'max_files': row.vfolders_max_files,
                'user': str(row.vfolders_user) if row.vfolders_user else None,
                'group': str(row.vfolders_group) if row.vfolders_group else None,
                'creator': row.vfolders_creator,
                'user_email': None,
                'group_name': row.groups_name,
                'is_owner': is_owner,
                'permission': perm,
                'unmanaged_path': row.unmanaged_path,
            })
    return entries


async def get_allowed_vfolder_hosts_by_group(conn, resource_policy,
                                             domain_name, group_id=None, domain_admin=False):
    '''
    Union `allowed_vfolder_hosts` from domain, group, and keypair_resource_policy.

    If `group_id` is not None, `allowed_vfolder_hosts` from the group is also merged.
    If the requester is a domain admin, gather all `allowed_vfolder_hosts` of the domain groups.
    '''
    from . import domains, groups
    # Domain's allowed_vfolder_hosts.
    allowed_hosts = set()
    query = (sa.select([domains.c.allowed_vfolder_hosts])
               .where((domains.c.name == domain_name) &
                       domains.c.is_active))
    allowed_hosts.update(await conn.scalar(query))
    # Group's allowed_vfolder_hosts.
    if group_id is not None:
        query = (sa.select([groups.c.allowed_vfolder_hosts])
                   .where(groups.c.domain_name == domain_name)
                   .where((groups.c.id == group_id) &
                          (groups.c.is_active)))
        allowed_hosts.update(await conn.scalar(query))
    elif domain_admin:
        query = (sa.select([groups.c.allowed_vfolder_hosts])
                   .where((groups.c.domain_name == domain_name) &
                          (groups.c.is_active)))
        async for row in conn.execute(query):
            allowed_hosts.update(row.allowed_vfolder_hosts)
    # Keypair Resource Policy's allowed_vfolder_hosts
    allowed_hosts.update(resource_policy['allowed_vfolder_hosts'])
    return allowed_hosts


async def get_allowed_vfolder_hosts_by_user(conn, resource_policy,
                                            domain_name, user_uuid):
    '''
    Union `allowed_vfolder_hosts` from domain, groups, and keypair_resource_policy.

    All available `allowed_vfolder_hosts` of groups which requester associated will be merged.
    '''
    from . import association_groups_users, domains, groups
    # Domain's allowed_vfolder_hosts.
    allowed_hosts = set()
    query = (sa.select([domains.c.allowed_vfolder_hosts])
               .where((domains.c.name == domain_name) &
                      (domains.c.is_active)))
    allowed_hosts.update(await conn.scalar(query))
    # User's Groups' allowed_vfolder_hosts.
    j = groups.join(association_groups_users,
                    ((groups.c.id == association_groups_users.c.group_id) &
                     (association_groups_users.c.user_id == user_uuid)))
    query = (sa.select([groups.c.allowed_vfolder_hosts])
               .select_from(j)
               .where((domains.c.name == domain_name) &
                      (groups.c.is_active)))
    result = await conn.execute(query)
    rows = await result.fetchall()
    for row in rows:
        allowed_hosts.update(row['allowed_vfolder_hosts'])
    # Keypair Resource Policy's allowed_vfolder_hosts
    allowed_hosts.update(resource_policy['allowed_vfolder_hosts'])
    return allowed_hosts


class VirtualFolder(graphene.ObjectType):
    class Meta:
        interfaces = (Item, )

    host = graphene.String()
    name = graphene.String()
    max_files = graphene.Int()
    max_size = graphene.Int()
    created_at = GQLDateTime()
    last_used = GQLDateTime()

    num_files = graphene.Int()
    cur_size = graphene.Int()
    # num_attached = graphene.Int()

    @classmethod
    def from_row(cls, row):
        if row is None:
            return None
        return cls(
            id=row['id'],
            host=row['host'],
            name=row['name'],
            max_files=row['max_files'],
            max_size=row['max_size'],    # in KiB
            created_at=row['created_at'],
            last_used=row['last_used'],
            # num_attached=row['num_attached'],
        )

    async def resolve_num_files(self, info):
        # TODO: measure on-the-fly
        return 0

    async def resolve_cur_size(self, info):
        # TODO: measure on-the-fly
        return 0

    @staticmethod
    async def load_count(context, *,
                         domain_name=None, group_id=None, user_id=None):
        from .user import users
        async with context['dbpool'].acquire() as conn:
            j = sa.join(vfolders, users, vfolders.c.user == users.c.uuid)
            query = (
                sa.select([sa.func.count(vfolders.c.id)])
                .select_from(j)
                .as_scalar()
            )
            if domain_name is not None:
                query = query.where(users.c.domain_name == domain_name)
            if group_id is not None:
                query = query.where(vfolders.c.group == group_id)
            if user_id is not None:
                query = query.where(vfolders.c.user == user_id)
            result = await conn.execute(query)
            count = await result.fetchone()
            return count[0]

    @staticmethod
    async def load_slice(context, limit, offset, *,
                         domain_name=None, group_id=None, user_id=None,
                         order_key=None, order_asc=None):
        from .user import users
        async with context['dbpool'].acquire() as conn:
            if order_key is None:
                _ordering = vfolders.c.created_at
            else:
                _order_func = sa.asc if order_asc else sa.desc
                _ordering = _order_func(getattr(vfolders.c, order_key))
            j = sa.join(vfolders, users, vfolders.c.user == users.c.uuid)
            query = (
                sa.select([vfolders])
                .select_from(j)
                .order_by(_ordering)
                .limit(limit)
                .offset(offset)
            )
            if domain_name is not None:
                query = query.where(users.c.domain_name == domain_name)
            if group_id is not None:
                query = query.where(vfolders.c.group == group_id)
            if user_id is not None:
                query = query.where(vfolders.c.user == user_id)
            result = await conn.execute(query)
            rows = await result.fetchall()
            return [VirtualFolder.from_row(context, r) for r in rows]

    @staticmethod
    async def load_all(context, *,
                       domain_name=None, group_id=None, user_id=None):
        from .user import users
        async with context['dbpool'].acquire() as conn:
            j = sa.join(vfolders, users, vfolders.c.user == users.c.uuid)
            query = (
                sa.select([vfolders])
                .select_from(j)
                .order_by(sa.desc(vfolders.c.created_at))
            )
            if domain_name is not None:
                query = query.where(users.c.domain_name == domain_name)
            if group_id is not None:
                query = query.where(vfolders.c.group == group_id)
            if user_id is not None:
                query = query.where(vfolders.c.user == user_id)
            objs = []
            async for row in conn.execute(query):
                o = VirtualFolder.from_row(row)
                objs.append(o)
        return objs

    @staticmethod
    async def batch_load_by_user(context, user_uuids, *,
                                 domain_name=None, group_id=None):
        from .user import users
        async with context['dbpool'].acquire() as conn:
            # TODO: num_attached count group-by
            j = sa.join(vfolders, users, vfolders.c.user == users.c.uuid)
            query = (
                sa.select([vfolders])
                .select_from(j)
                .where(vfolders.c.user.in_(user_uuids))
                .order_by(sa.desc(vfolders.c.created_at))
            )
            if domain_name is not None:
                query = query.where(users.c.domain_name == domain_name)
            if group_id is not None:
                query = query.where(vfolders.c.group == group_id)
            objs_per_key = OrderedDict()
            for u in user_uuids:
                objs_per_key[u] = list()
            async for row in conn.execute(query):
                o = VirtualFolder.from_row(row)
                objs_per_key[row.user].append(o)
        return tuple(objs_per_key.values())


class VirtualFolderList(graphene.ObjectType):
    class Meta:
        interfaces = (PaginatedList, )

    items = graphene.List(VirtualFolder, required=True)<|MERGE_RESOLUTION|>--- conflicted
+++ resolved
@@ -78,7 +78,7 @@
     sa.Column('last_used', sa.DateTime(timezone=True), nullable=True),
     # To store creator information (email) for group vfolder.
     sa.Column('creator', sa.String(length=128), nullable=True),
-    # For unmanaged vFolder only. 
+    # For unmanaged vFolder only.
     sa.Column('unmanaged_path', sa.String(length=512), nullable=True),
     sa.Column('user', GUID, sa.ForeignKey('users.uuid'), nullable=True),
     sa.Column('group', GUID, sa.ForeignKey('groups.id'), nullable=True),
@@ -180,7 +180,6 @@
                 'unmanaged_path': row.unmanaged_path,
             })
         # Scan vfolders shared with me.
-<<<<<<< HEAD
         j = (
             vfolders.join(
                 vfolder_permissions,
@@ -191,14 +190,6 @@
                 vfolders.c.user == users.c.uuid,
                 isouter=True)
         )
-=======
-        j = (vfolders.join(vfolder_permissions,
-                           vfolders.c.id == vfolder_permissions.c.vfolder,
-                           isouter=True)
-                     .join(users,
-                           vfolders.c.user == users.c.uuid,
-                           isouter=True))
->>>>>>> 137293ac
         query = (sa.select([
                        vfolders.c.name,
                        vfolders.c.id,

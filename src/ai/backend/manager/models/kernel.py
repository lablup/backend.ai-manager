--- conflicted
+++ resolved
@@ -162,13 +162,8 @@
               server_default=SessionResult.UNDEFINED.name,
               nullable=False, index=True),
     sa.Column('internal_data', pgsql.JSONB(), nullable=True),
-<<<<<<< HEAD
-
     sa.Column('idx', sa.Integer, nullable=True, default=None),
-
-=======
     sa.Column('container_log', sa.LargeBinary(), nullable=True),
->>>>>>> ff1f86c5
     # Resource metrics measured upon termination
     sa.Column('num_queries', sa.BigInteger(), default=0),
     sa.Column('last_stat', pgsql.JSONB(), nullable=True, default=sa.null()),
@@ -779,17 +774,11 @@
         else:
             hide_agents = context['config']['manager']['hide-agents']
         return {
-<<<<<<< HEAD
-            'sess_id': row['session_id'],
-            'sess_type': row['session_type'].name,
-            'id': row['id'],
-=======
-            'sess_id': row['sess_id'],           # legacy, will be deprecated
-            'sess_type': row['sess_type'].name,  # legacy, will be deprecated
-            'session_name': row['sess_id'],
-            'session_type': row['sess_type'].name,
+            'sess_id': row['session_id'],           # legacy, will be deprecated
+            'sess_type': row['session_type'].name,  # legacy, will be deprecated
+            'session_name': row['session_id'],
+            'session_type': row['session_type'].name,
             'id': row['id'],                     # legacy, will be replaced with session UUID
->>>>>>> ff1f86c5
             'role': row['role'],
             'tag': row['tag'],
             'image': row['image'],
@@ -977,59 +966,6 @@
     items = graphene.List(LegacyComputeSession, required=True)
 
 
-<<<<<<< HEAD
-    @staticmethod
-    async def batch_load(context, sess_ids, *,
-                         domain_name=None, access_key=None,
-                         status=None):
-        async with context['dbpool'].acquire() as conn:
-            query = (sa.select([kernels])
-                       .select_from(kernels)
-                       .where((kernels.c.session_id.in_(sess_ids)) &
-                              (kernels.c.role == 'worker'))
-                       .order_by(sa.desc(kernels.c.created_at)))
-            if domain_name is not None:
-                query = query.where(kernels.c.domain_name == domain_name)
-            if access_key is not None:
-                query = query.where(kernels.c.access_key == access_key)
-            if status is not None:
-                query = query.where(kernels.c.status == status)
-            objs_per_key = OrderedDict()
-            for k in sess_ids:
-                objs_per_key[k] = list()
-            async for row in conn.execute(query):
-                o = ComputeWorker.from_row(context, row)
-                objs_per_key[row.sess_id].append(o)
-        return [*objs_per_key.values()]
-
-
-class Computation(SessionCommons, graphene.ObjectType):
-    '''
-    Any kind of computation: either a session master or a worker.
-    '''
-
-    @staticmethod
-    async def batch_load_by_agent_id(context, agent_ids, *,
-                                     domain_name=None,
-                                     status=None):
-        async with context['dbpool'].acquire() as conn:
-            query = (sa.select([kernels])
-                       .select_from(kernels)
-                       .where(kernels.c.agent.in_(agent_ids))
-                       .order_by(sa.desc(kernels.c.created_at)))
-            if domain_name is not None:
-                query = query.where(kernels.c.domain_name == domain_name)
-            if status is not None:
-                status = KernelStatus[status]
-                query = query.where(kernels.c.status == status)
-            objs_per_key = OrderedDict()
-            for k in agent_ids:
-                objs_per_key[k] = list()
-            async for row in conn.execute(query):
-                o = Computation.from_row(context, row)
-                objs_per_key[row.agent].append(o)
-        return [*objs_per_key.values()]
-=======
 async def recalc_concurrency_used(db_conn: SAConnection, access_key: AccessKey) -> None:
     query = (
         sa.update(keypairs)
@@ -1046,5 +982,4 @@
         )
         .where(keypairs.c.access_key == access_key)
     )
-    await db_conn.execute(query)
->>>>>>> ff1f86c5
+    await db_conn.execute(query)
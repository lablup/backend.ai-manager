--- conflicted
+++ resolved
@@ -7,11 +7,7 @@
 from sqlalchemy.dialects import postgresql as pgsql
 
 from ai.backend.common.types import ResourceSlot, BinarySize
-<<<<<<< HEAD
-from .base import metadata, zero_if_none, EnumType, IDColumn, Item, PaginatedList
-=======
-from .base import metadata, zero_if_none, BigInt, EnumType, IDColumn
->>>>>>> bb249fa8
+from .base import metadata, zero_if_none, BigInt, EnumType, IDColumn, EnumType, IDColumn, Item, PaginatedList
 
 __all__ = (
     'kernels', 'KernelStatus',

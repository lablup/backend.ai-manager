from collections import OrderedDict
import enum
from typing import Sequence

import graphene
from graphene.types.datetime import DateTime as GQLDateTime
import sqlalchemy as sa
from sqlalchemy.dialects import postgresql as pgsql

from ai.backend.common import msgpack, redis
from ai.backend.common.types import (
    BinarySize,
    SessionTypes, SessionResult,
)
from .base import (
    metadata,
    BigInt, GUID, IDColumn, EnumType,
    ResourceSlotColumn,
    Item, PaginatedList,
)
from .group import groups
from .user import users

__all__: Sequence[str] = (
    'kernels', 'KernelStatus',
    'ComputeSessionList', 'ComputeSession', 'ComputeWorker', 'Computation',
    'RESOURCE_OCCUPYING_KERNEL_STATUSES',
    'RESOURCE_USAGE_KERNEL_STATUSES',
    'DEAD_KERNEL_STATUSES',
    'LIVE_STATUS',
)


class KernelStatus(enum.Enum):
    # values are only meaningful inside the gateway
    PENDING = 0
    # ---
    PREPARING = 10
    # ---
    BUILDING = 20
    PULLING = 21
    # ---
    RUNNING = 30
    RESTARTING = 31
    RESIZING = 32
    SUSPENDED = 33
    # ---
    TERMINATING = 40
    TERMINATED = 41
    ERROR = 42
    CANCELLED = 43


# statuses to consider when calculating current resource usage
RESOURCE_OCCUPYING_KERNEL_STATUSES = tuple(
    e for e in KernelStatus
    if e not in (
        KernelStatus.TERMINATED,
        KernelStatus.PENDING,
        KernelStatus.CANCELLED,
    )
)

# statuses to consider when calculating historical resource usage
RESOURCE_USAGE_KERNEL_STATUSES = (
    KernelStatus.TERMINATED,
    KernelStatus.RUNNING,
)

DEAD_KERNEL_STATUSES = (
    KernelStatus.CANCELLED,
    KernelStatus.TERMINATED,
)

LIVE_STATUS = (
    KernelStatus.RUNNING,
)


kernels = sa.Table(
    'kernels', metadata,
    IDColumn(),
    sa.Column('sess_id', sa.String(length=64), unique=False, index=True),
    sa.Column('sess_type', EnumType(SessionTypes), index=True, nullable=False,
              default=SessionTypes.INTERACTIVE, server_default=SessionTypes.INTERACTIVE.name),
    sa.Column('role', sa.String(length=16), nullable=False, default='master'),
    sa.Column('scaling_group', sa.ForeignKey('scaling_groups.name'), index=True, nullable=True),
    sa.Column('agent', sa.String(length=64), sa.ForeignKey('agents.id'), nullable=True),
    sa.Column('agent_addr', sa.String(length=128), nullable=True),
    sa.Column('domain_name', sa.String(length=64), sa.ForeignKey('domains.name'), nullable=False),
    sa.Column('group_id', GUID, sa.ForeignKey('groups.id'), nullable=False),
    sa.Column('user_uuid', GUID, sa.ForeignKey('users.uuid'), nullable=False),
    sa.Column('access_key', sa.String(length=20), sa.ForeignKey('keypairs.access_key')),
    sa.Column('image', sa.String(length=512)),
    sa.Column('registry', sa.String(length=512)),
    sa.Column('tag', sa.String(length=64), nullable=True),

    # Resource occupation
    sa.Column('container_id', sa.String(length=64)),
    sa.Column('occupied_slots', ResourceSlotColumn(), nullable=False),
    sa.Column('occupied_shares', pgsql.JSONB(), nullable=False, default={}),  # legacy
    sa.Column('environ', sa.ARRAY(sa.String), nullable=True),
    sa.Column('mounts', sa.ARRAY(sa.String), nullable=True),  # list of list
    sa.Column('mount_map', pgsql.JSONB(), nullable=True, default={}),
    sa.Column('attached_devices', pgsql.JSONB(), nullable=True, default={}),
    sa.Column('resource_opts', pgsql.JSONB(), nullable=True, default={}),
    sa.Column('bootstrap_script', sa.String(length=16 * 1024), nullable=True),

    # Port mappings
    # If kernel_host is NULL, it is assumed to be same to the agent host or IP.
    sa.Column('kernel_host', sa.String(length=128), nullable=True),
    sa.Column('repl_in_port', sa.Integer(), nullable=False),
    sa.Column('repl_out_port', sa.Integer(), nullable=False),
    sa.Column('stdin_port', sa.Integer(), nullable=False),   # legacy for stream_pty
    sa.Column('stdout_port', sa.Integer(), nullable=False),  # legacy for stream_pty
    sa.Column('service_ports', pgsql.JSONB(), nullable=True),
    sa.Column('preopen_ports', sa.ARRAY(sa.Integer), nullable=True),

    # Lifecycle
    sa.Column('created_at', sa.DateTime(timezone=True),
              server_default=sa.func.now(), index=True),
    sa.Column('terminated_at', sa.DateTime(timezone=True),
              nullable=True, default=sa.null(), index=True),
    sa.Column('status', EnumType(KernelStatus),
              default=KernelStatus.PENDING,
              server_default=KernelStatus.PENDING.name,
              nullable=False, index=True),
    sa.Column('status_changed', sa.DateTime(timezone=True), nullable=True, index=True),
    sa.Column('status_info', sa.Unicode(), nullable=True, default=sa.null()),
    sa.Column('startup_command', sa.Text, nullable=True),
    sa.Column('result', EnumType(SessionResult),
              default=SessionResult.UNDEFINED,
              server_default=SessionResult.UNDEFINED.name,
              nullable=False, index=True),
    sa.Column('internal_data', pgsql.JSONB(), nullable=True),
<<<<<<< HEAD
    sa.Column('container_log', sa.String, nullable=True),
=======
    sa.Column('container_log', sa.LargeBinary, nullable=True),
>>>>>>> 33a0924f
    # Resource metrics measured upon termination
    sa.Column('num_queries', sa.BigInteger(), default=0),
    sa.Column('last_stat', pgsql.JSONB(), nullable=True, default=sa.null()),

    sa.Index('ix_kernels_sess_id_role', 'sess_id', 'role', unique=False),
    sa.Index('ix_kernels_updated_order',
             sa.func.greatest('created_at', 'terminated_at', 'status_changed'),
             unique=False),
    sa.Index('ix_kernels_unique_sess_token', 'access_key', 'sess_id',
             unique=True,
             postgresql_where=sa.text(
                 "status NOT IN ('TERMINATED', 'CANCELLED') and "
                 "role = 'master'")),
)

kernel_dependencies = sa.Table(
    'kernel_dependencies', metadata,
    sa.Column('kernel_id', GUID, sa.ForeignKey('kernels.id'), index=True, nullable=False),
    sa.Column('depends_on', GUID, sa.ForeignKey('kernels.id'), index=True, nullable=False),
    sa.PrimaryKeyConstraint('kernel_id', 'depends_on'),
)


class SessionCommons:
    sess_id = graphene.String()    # legacy
    sess_type = graphene.String()  # legacy
    session_name = graphene.String()
    session_type = graphene.String()
    id = graphene.ID()
    role = graphene.String()
    image = graphene.String()
    registry = graphene.String()
    domain_name = graphene.String()
    group_name = graphene.String()
    group_id = graphene.UUID()
    scaling_group = graphene.String()
    user_uuid = graphene.UUID()
    access_key = graphene.String()

    status = graphene.String()
    status_changed = GQLDateTime()
    status_info = graphene.String()
    created_at = GQLDateTime()
    terminated_at = GQLDateTime()
    startup_command = graphene.String()
    result = graphene.String()

    # hidable fields by configuration
    agent = graphene.String()
    container_id = graphene.String()

    service_ports = graphene.JSONString()

    occupied_slots = graphene.JSONString()
    occupied_shares = graphene.JSONString()
    mounts = graphene.List(lambda: graphene.List(lambda: graphene.String))
    resource_opts = graphene.JSONString()

    num_queries = BigInt()
    live_stat = graphene.JSONString()
    last_stat = graphene.JSONString()

    user_email = graphene.String()

    # Legacy fields
    lang = graphene.String()
    mem_slot = graphene.Int()
    cpu_slot = graphene.Float()
    gpu_slot = graphene.Float()
    tpu_slot = graphene.Float()
    cpu_used = BigInt()
    cpu_using = graphene.Float()
    mem_max_bytes = BigInt()
    mem_cur_bytes = BigInt()
    net_rx_bytes = BigInt()
    net_tx_bytes = BigInt()
    io_read_bytes = BigInt()
    io_write_bytes = BigInt()
    io_max_scratch_size = BigInt()
    io_cur_scratch_size = BigInt()

    @classmethod
    async def _resolve_live_stat(cls, redis_stat, kernel_id):
        cstat = await redis.execute_with_retries(
            lambda: redis_stat.get(kernel_id, encoding=None))
        if cstat is not None:
            cstat = msgpack.unpackb(cstat)
        return cstat

    async def resolve_live_stat(self, info):
        rs = info.context['redis_stat']
        return await type(self)._resolve_live_stat(rs, str(self.id))

    async def _resolve_legacy_metric(self, info, metric_key, metric_field, convert_type):
        if not hasattr(self, 'status'):
            return None
        rs = info.context['redis_stat']
        if self.status not in LIVE_STATUS:
            if self.last_stat is None:
                return convert_type(0)
            metric = self.last_stat.get(metric_key)
            if metric is None:
                return convert_type(0)
            value = metric.get(metric_field)
            if value is None:
                return convert_type(0)
            return convert_type(value)
        else:
            kstat = await type(self)._resolve_live_stat(rs, str(self.id))
            if kstat is None:
                return convert_type(0)
            metric = kstat.get(metric_key)
            if metric is None:
                return convert_type(0)
            value = metric.get(metric_field)
            if value is None:
                return convert_type(0)
            return convert_type(value)

    async def resolve_cpu_used(self, info):
        return await self._resolve_legacy_metric(info, 'cpu_used', 'current', float)

    async def resolve_cpu_using(self, info):
        return await self._resolve_legacy_metric(info, 'cpu_util', 'pct', float)

    async def resolve_mem_max_bytes(self, info):
        return await self._resolve_legacy_metric(info, 'mem', 'stats.max', int)

    async def resolve_mem_cur_bytes(self, info):
        return await self._resolve_legacy_metric(info, 'mem', 'current', int)

    async def resolve_net_rx_bytes(self, info):
        return await self._resolve_legacy_metric(info, 'net_rx', 'stats.rate', int)

    async def resolve_net_tx_bytes(self, info):
        return await self._resolve_legacy_metric(info, 'net_tx', 'stats.rate', int)

    async def resolve_io_read_bytes(self, info):
        return await self._resolve_legacy_metric(info, 'io_read', 'current', int)

    async def resolve_io_write_bytes(self, info):
        return await self._resolve_legacy_metric(info, 'io_write', 'current', int)

    async def resolve_io_max_scratch_size(self, info):
        return await self._resolve_legacy_metric(info, 'io_scratch_size', 'stats.max', int)

    async def resolve_io_cur_scratch_size(self, info):
        return await self._resolve_legacy_metric(info, 'io_scratch_size', 'current', int)

    @classmethod
    def parse_row(cls, context, row):
        assert row is not None
        from .user import UserRole
        mega = 2 ** 20
        is_superadmin = (context['user']['role'] == UserRole.SUPERADMIN)
        if is_superadmin:
            hide_agents = False
        else:
            hide_agents = context['config']['manager']['hide-agents']
        return {
            'sess_id': row['sess_id'],           # legacy, will be deprecated
            'sess_type': row['sess_type'].name,  # legacy, will be deprecated
            'session_name': row['sess_id'],
            'session_type': row['sess_type'].name,
            'id': row['id'],                     # legacy, will be replaced with session UUID
            'role': row['role'],
            'image': row['image'],
            'registry': row['registry'],
            'domain_name': row['domain_name'],
            'group_name': row['name'],  # group.name (group is omitted since use_labels=True is not used)
            'group_id': row['group_id'],
            'scaling_group': row['scaling_group'],
            'user_uuid': row['user_uuid'],
            'access_key': row['access_key'],
            'status': row['status'].name,
            'status_changed': row['status_changed'],
            'status_info': row['status_info'],
            'created_at': row['created_at'],
            'terminated_at': row['terminated_at'],
            'startup_command': row['startup_command'],
            'result': row['result'].name,
            'service_ports': row['service_ports'],
            'occupied_slots': row['occupied_slots'].to_json(),
            'mounts': row['mounts'],
            'resource_opts': row['resource_opts'],
            'num_queries': row['num_queries'],
            # optionally hidden
            'agent': row['agent'] if not hide_agents else None,
            'container_id': row['container_id'] if not hide_agents else None,
            # live_stat is resolved by Graphene
            'last_stat': row['last_stat'],
            'user_email': row['email'],
            # Legacy fields
            # NOTE: currently graphene always uses resolve methods!
            'cpu_used': 0,
            'mem_max_bytes': 0,
            'mem_cur_bytes': 0,
            'net_rx_bytes': 0,
            'net_tx_bytes': 0,
            'io_read_bytes': 0,
            'io_write_bytes': 0,
            'io_max_scratch_size': 0,
            'io_cur_scratch_size': 0,
            'lang': row['image'],
            'occupied_shares': row['occupied_shares'],
            'mem_slot': BinarySize.from_str(
                row['occupied_slots'].get('mem', 0)) // mega,
            'cpu_slot': float(row['occupied_slots'].get('cpu', 0)),
            'gpu_slot': float(row['occupied_slots'].get('cuda.device', 0)),
            'tpu_slot': float(row['occupied_slots'].get('tpu.device', 0)),
        }

    @classmethod
    def from_row(cls, context, row):
        if row is None:
            return None
        props = cls.parse_row(context, row)
        return cls(**props)


class ComputeSession(SessionCommons, graphene.ObjectType):
    '''
    Represents a master session.
    '''
    class Meta:
        interfaces = (Item, )

    tag = graphene.String()  # Only for ComputeSession

    workers = graphene.List(
        lambda: ComputeWorker,
        status=graphene.String(),
    )

    async def resolve_workers(self, info, status=None):
        '''
        Retrieves all children worker sessions.
        '''
        manager = info.context['dlmgr']
        if status is not None:
            status = KernelStatus[status]
        loader = manager.get_loader('ComputeWorker', status=status)
        return await loader.load(self.sess_id)

    @staticmethod
    async def load_count(context, *,
                         domain_name=None, group_id=None, access_key=None,
                         status=None):
        if isinstance(status, str):
            status_list = [KernelStatus[s] for s in status.split(',')]
        elif isinstance(status, KernelStatus):
            status_list = [status]
        async with context['dbpool'].acquire() as conn:
            query = (
                sa.select([sa.func.count(kernels.c.sess_id)])
                .select_from(kernels)
                .where(kernels.c.role == 'master')
                .as_scalar()
            )
            if domain_name is not None:
                query = query.where(kernels.c.domain_name == domain_name)
            if group_id is not None:
                query = query.where(kernels.c.group_id == group_id)
            if access_key is not None:
                query = query.where(kernels.c.access_key == access_key)
            if status is not None:
                query = query.where(kernels.c.status.in_(status_list))
            result = await conn.execute(query)
            count = await result.fetchone()
            return count[0]

    @staticmethod
    async def load_slice(context, limit, offset, *,
                         domain_name=None, group_id=None, access_key=None,
                         status=None,
                         order_key=None, order_asc=None):
        if isinstance(status, str):
            status_list = [KernelStatus[s] for s in status.split(',')]
        elif isinstance(status, KernelStatus):
            status_list = [status]
        async with context['dbpool'].acquire() as conn:
            if order_key is None:
                _ordering = [
                    sa.desc(sa.func.greatest(
                        kernels.c.created_at,
                        kernels.c.terminated_at,
                        kernels.c.status_changed,
                    ))
                ]
            else:
                _order_func = sa.asc if order_asc else sa.desc
                _ordering = [_order_func(getattr(kernels.c, order_key))]
            # TODO: optimization for pagination using subquery, join
            j = (kernels.join(groups, groups.c.id == kernels.c.group_id)
                        .join(users, users.c.uuid == kernels.c.user_uuid))
            query = (
                sa.select([kernels, groups.c.name, users.c.email])
                .select_from(j)
                .where(kernels.c.role == 'master')
                .order_by(*_ordering)
                .limit(limit)
                .offset(offset)
            )
            if domain_name is not None:
                query = query.where(kernels.c.domain_name == domain_name)
            if group_id is not None:
                query = query.where(kernels.c.group_id == group_id)
            if access_key is not None:
                query = query.where(kernels.c.access_key == access_key)
            if status is not None:
                query = query.where(kernels.c.status.in_(status_list))
            result = await conn.execute(query)
            rows = await result.fetchall()
            return [ComputeSession.from_row(context, r) for r in rows]

    @staticmethod
    async def load_all(context, *,
                       domain_name=None, group_id=None, access_key=None,
                       status=None):
        if isinstance(status, str):
            status_list = [KernelStatus[s] for s in status.split(',')]
        elif isinstance(status, KernelStatus):
            status_list = [status]
        async with context['dbpool'].acquire() as conn:
            j = (kernels.join(groups, groups.c.id == kernels.c.group_id)
                        .join(users, users.c.uuid == kernels.c.user_uuid))
            query = (
                sa.select([kernels, groups.c.name, users.c.email])
                .select_from(j)
                .where(kernels.c.role == 'master')
                .order_by(
                    sa.desc(sa.func.greatest(
                        kernels.c.created_at,
                        kernels.c.terminated_at,
                        kernels.c.status_changed,
                    ))
                )
                .limit(100))
            if status is not None:
                query = query.where(kernels.c.status.in_(status_list))
            if domain_name is not None:
                query = query.where(kernels.c.domain_name == domain_name)
            if group_id is not None:
                query = query.where(kernels.c.group_id == group_id)
            if access_key is not None:
                query = query.where(kernels.c.access_key == access_key)
            result = await conn.execute(query)
            rows = await result.fetchall()
            return [ComputeSession.from_row(context, r) for r in rows]

    @staticmethod
    async def batch_load(context, access_keys, *,
                         domain_name=None, group_id=None,
                         status=None):
        async with context['dbpool'].acquire() as conn:
            j = (kernels.join(groups, groups.c.id == kernels.c.group_id)
                        .join(users, users.c.uuid == kernels.c.user_uuid))
            query = (
                sa.select([kernels, groups.c.name, users.c.email])
                .select_from(j)
                .where(
                    (kernels.c.access_key.in_(access_keys)) &
                    (kernels.c.role == 'master')
                )
                .order_by(
                    sa.desc(sa.func.greatest(
                        kernels.c.created_at,
                        kernels.c.terminated_at,
                        kernels.c.status_changed,
                    ))
                )
                .limit(100))
            if domain_name is not None:
                query = query.where(kernels.c.domain_name == domain_name)
            if group_id is not None:
                query = query.where(kernels.c.group_id == group_id)
            if status is not None:
                query = query.where(kernels.c.status == status)
            objs_per_key = OrderedDict()
            for k in access_keys:
                objs_per_key[k] = list()
            async for row in conn.execute(query):
                o = ComputeSession.from_row(context, row)
                objs_per_key[row.access_key].append(o)
        return [*objs_per_key.values()]

    @staticmethod
    async def batch_load_detail(context, sess_ids, *,
                                domain_name=None, access_key=None,
                                status=None):
        async with context['dbpool'].acquire() as conn:
            if isinstance(status, str):
                status_list = [KernelStatus[s] for s in status.split(',')]
            elif isinstance(status, KernelStatus):
                status_list = [status]
            elif status is None:
                status_list = [KernelStatus['RUNNING']]
            j = (kernels.join(groups, groups.c.id == kernels.c.group_id)
                        .join(users, users.c.uuid == kernels.c.user_uuid))
            query = (sa.select([kernels, groups.c.name, users.c.email])
                       .select_from(j)
                       .where((kernels.c.role == 'master') &
                              (kernels.c.sess_id.in_(sess_ids))))
            if domain_name is not None:
                query = query.where(kernels.c.domain_name == domain_name)
            if access_key is not None:
                query = query.where(kernels.c.access_key == access_key)
            if status is not None:
                query = query.where(kernels.c.status.in_(status_list))
            sess_info = []
            async for row in conn.execute(query):
                o = ComputeSession.from_row(context, row)
                sess_info.append(o)
        if len(sess_info) != 0:
            return tuple(sess_info)
        else:
            sess_info = OrderedDict()
            for s in sess_ids:
                sess_info[s] = list()
            async for row in conn.execute(query):
                o = ComputeSession.from_row(context, row)
                sess_info[row.sess_id].append(o)
            return [*sess_info.values()]

    @classmethod
    def parse_row(cls, context, row):
        common_props = super().parse_row(context, row)
        return {**common_props, 'tag': row['tag']}


class ComputeSessionList(graphene.ObjectType):
    class Meta:
        interfaces = (PaginatedList, )

    items = graphene.List(ComputeSession, required=True)


class ComputeWorker(SessionCommons, graphene.ObjectType):
    '''
    Represents a worker session that belongs to a master session.
    '''

    @staticmethod
    async def batch_load(context, sess_ids, *,
                         domain_name=None, access_key=None,
                         status=None):
        async with context['dbpool'].acquire() as conn:
            query = (sa.select([kernels])
                       .select_from(kernels)
                       .where((kernels.c.sess_id.in_(sess_ids)) &
                              (kernels.c.role == 'worker'))
                       .order_by(sa.desc(kernels.c.created_at)))
            if domain_name is not None:
                query = query.where(kernels.c.domain_name == domain_name)
            if access_key is not None:
                query = query.where(kernels.c.access_key == access_key)
            if status is not None:
                query = query.where(kernels.c.status == status)
            objs_per_key = OrderedDict()
            for k in sess_ids:
                objs_per_key[k] = list()
            async for row in conn.execute(query):
                o = ComputeWorker.from_row(context, row)
                objs_per_key[row.sess_id].append(o)
        return [*objs_per_key.values()]


class Computation(SessionCommons, graphene.ObjectType):
    '''
    Any kind of computation: either a session master or a worker.
    '''

    @staticmethod
    async def batch_load_by_agent_id(context, agent_ids, *,
                                     domain_name=None,
                                     status=None):
        async with context['dbpool'].acquire() as conn:
            query = (sa.select([kernels])
                       .select_from(kernels)
                       .where(kernels.c.agent.in_(agent_ids))
                       .order_by(sa.desc(kernels.c.created_at)))
            if domain_name is not None:
                query = query.where(kernels.c.domain_name == domain_name)
            if status is not None:
                status = KernelStatus[status]
                query = query.where(kernels.c.status == status)
            objs_per_key = OrderedDict()
            for k in agent_ids:
                objs_per_key[k] = list()
            async for row in conn.execute(query):
                o = Computation.from_row(context, row)
                objs_per_key[row.agent].append(o)
        return [*objs_per_key.values()]<|MERGE_RESOLUTION|>--- conflicted
+++ resolved
@@ -133,11 +133,7 @@
               server_default=SessionResult.UNDEFINED.name,
               nullable=False, index=True),
     sa.Column('internal_data', pgsql.JSONB(), nullable=True),
-<<<<<<< HEAD
-    sa.Column('container_log', sa.String, nullable=True),
-=======
     sa.Column('container_log', sa.LargeBinary, nullable=True),
->>>>>>> 33a0924f
     # Resource metrics measured upon termination
     sa.Column('num_queries', sa.BigInteger(), default=0),
     sa.Column('last_stat', pgsql.JSONB(), nullable=True, default=sa.null()),

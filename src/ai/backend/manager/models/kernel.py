--- conflicted
+++ resolved
@@ -518,18 +518,12 @@
                                 domain_name=None, access_key=None,
                                 status=None):
         async with context['dbpool'].acquire() as conn:
-<<<<<<< HEAD
-            # TODO: Extend to return terminated sessions (we need unique identifier).
-            #       We need a way to get kernel information other than RUNNING, such as PREPARING, ...
-            # status = KernelStatus[status] if status else KernelStatus['RUNNING']
-=======
             if isinstance(status, str):
                 status_list = [KernelStatus[s] for s in status.split(',')]
             elif isinstance(status, KernelStatus):
                 status_list = [status]
             elif status is None:
                 status_list = [KernelStatus['RUNNING']]
->>>>>>> 66a34f92
             j = (kernels.join(groups, groups.c.id == kernels.c.group_id)
                         .join(users, users.c.uuid == kernels.c.user_uuid))
             query = (sa.select([kernels, groups.c.name, users.c.email])

from collections import OrderedDict
import re

import graphene
from graphene.types.datetime import DateTime as GQLDateTime
import sqlalchemy as sa
from sqlalchemy.dialects import postgresql as pgsql

from ai.backend.common.types import ResourceSlot
from .base import (
    metadata, ResourceSlotColumn,
    privileged_mutation,
    simple_db_mutate,
    simple_db_mutate_returning_item,
    set_if_set,
)
from .user import UserRole


__all__ = (
    'domains',
    'Domain', 'DomainInput', 'ModifyDomainInput',
    'CreateDomain', 'ModifyDomain', 'DeleteDomain',
)

_rx_slug = re.compile(r'^[a-zA-Z0-9]([a-zA-Z0-9._-]*[a-zA-Z0-9])?$')

domains = sa.Table(
    'domains', metadata,
    sa.Column('name', sa.String(length=64), primary_key=True),
    sa.Column('description', sa.String(length=512)),
    sa.Column('is_active', sa.Boolean, default=True),
    sa.Column('created_at', sa.DateTime(timezone=True), server_default=sa.func.now()),
    sa.Column('modified_at', sa.DateTime(timezone=True),
              server_default=sa.func.now(), onupdate=sa.func.current_timestamp()),
    # TODO: separate resource-related fields with new domain resource policy table when needed.
    sa.Column('total_resource_slots', ResourceSlotColumn(), default='{}'),
    sa.Column('allowed_vfolder_hosts', pgsql.ARRAY(sa.String), nullable=False, default='{}'),
    sa.Column('allowed_docker_registries', pgsql.ARRAY(sa.String), nullable=False, default='{}'),
    #: Field for synchronization with external services.
    sa.Column('integration_id', sa.String(length=512)),
)


class Domain(graphene.ObjectType):
    name = graphene.String()
    description = graphene.String()
    is_active = graphene.Boolean()
    created_at = GQLDateTime()
    modified_at = GQLDateTime()
    total_resource_slots = graphene.JSONString()
    allowed_vfolder_hosts = graphene.List(lambda: graphene.String)
    allowed_docker_registries = graphene.List(lambda: graphene.String)
    integration_id = graphene.String()

    @classmethod
    def from_row(cls, row):
        if row is None:
            return None
        return cls(
            name=row['name'],
            description=row['description'],
            is_active=row['is_active'],
            created_at=row['created_at'],
            modified_at=row['modified_at'],
            total_resource_slots=row['total_resource_slots'].to_json(),
            allowed_vfolder_hosts=row['allowed_vfolder_hosts'],
            allowed_docker_registries=row['allowed_docker_registries'],
            integration_id=row['integration_id'],
        )

    @staticmethod
    async def load_all(context, *, is_active=None):
        async with context['dbpool'].acquire() as conn:
            query = sa.select([domains]).select_from(domains)
            if is_active is not None:
                query = query.where(domains.c.is_active == is_active)
            objs = []
            async for row in conn.execute(query):
                o = Domain.from_row(row)
                objs.append(o)
        return objs

    @staticmethod
    async def batch_load_by_name(context, names=None, *, is_active=None):
        async with context['dbpool'].acquire() as conn:
            query = (sa.select([domains])
                       .select_from(domains)
                       .where(domains.c.name.in_(names)))
            objs_per_key = OrderedDict()
            # For each name, there is only one domain.
            # So we don't build lists in objs_per_key variable.
            for k in names:
                objs_per_key[k] = None
            async for row in conn.execute(query):
                o = Domain.from_row(row)
                objs_per_key[row.name] = o
        return tuple(objs_per_key.values())


class DomainInput(graphene.InputObjectType):
    description = graphene.String(required=False)
    is_active = graphene.Boolean(required=False, default=True)
    total_resource_slots = graphene.JSONString(required=False)
    allowed_vfolder_hosts = graphene.List(lambda: graphene.String, required=False)
    allowed_docker_registries = graphene.List(lambda: graphene.String, required=False)
    integration_id = graphene.String(required=False)


class ModifyDomainInput(graphene.InputObjectType):
    name = graphene.String(required=False)
    description = graphene.String(required=False)
    is_active = graphene.Boolean(required=False)
    total_resource_slots = graphene.JSONString(required=False)
    allowed_vfolder_hosts = graphene.List(lambda: graphene.String, required=False)
    allowed_docker_registries = graphene.List(lambda: graphene.String, required=False)
    integration_id = graphene.String(required=False)


class CreateDomain(graphene.Mutation):

    class Arguments:
        name = graphene.String(required=True)
        props = DomainInput(required=True)

    ok = graphene.Boolean()
    msg = graphene.String()
    domain = graphene.Field(lambda: Domain)

    @classmethod
    @privileged_mutation(UserRole.SUPERADMIN)
    async def mutate(cls, root, info, name, props):
<<<<<<< HEAD
        if not cls.check_perm(info):
            return cls(False, 'no permission', None)
        if _rx_slug.search(name) is None:
            return cls(False, 'invalid name format. slug format required.', None)
        data = {
            'name': name,
            'description': props.description,
            'is_active': props.is_active,
            'total_resource_slots': ResourceSlot.from_user_input(
                props.total_resource_slots, None),
            'allowed_vfolder_hosts': props.allowed_vfolder_hosts,
            'integration_id': props.integration_id,
        }
        insert_query = (
            domains.insert()
            .values(data)
        )
        item_query = domains.select().where(domains.c.name == name)
        return await simple_db_mutate_returning_item(
            cls, info.context, insert_query,
            item_query=item_query, item_cls=Domain)


class ModifyDomain(graphene.Mutation):
=======
        assert cls.check_perm(info), 'no permission'
        async with info.context['dbpool'].acquire() as conn, conn.begin():
            assert _rx_slug.search(name) is not None, 'invalid name format. slug format required.'
            data = {
                'name': name,
                'description': props.description,
                'is_active': props.is_active,
                'total_resource_slots': ResourceSlot.from_user_input(
                    props.total_resource_slots, None),
                'allowed_vfolder_hosts': props.allowed_vfolder_hosts,
                'allowed_docker_registries': props.allowed_docker_registries,
                'integration_id': props.integration_id,
            }
            query = (domains.insert().values(data))
            try:
                result = await conn.execute(query)
                if result.rowcount > 0:
                    checkq = domains.select().where(domains.c.name == name)
                    result = await conn.execute(checkq)
                    o = Domain.from_row(await result.first())
                    return cls(ok=True, msg='success', domain=o)
                else:
                    return cls(ok=False, msg='failed to create domain', domain=None)
            except (pg.IntegrityError, sa.exc.IntegrityError) as e:
                return cls(ok=False, msg=f'integrity error: {e}', domain=None)
            except (asyncio.CancelledError, asyncio.TimeoutError):
                raise
            except Exception as e:
                return cls(ok=False, msg=f'unexpected error: {e}', domain=None)


class ModifyDomain(DomainMutationMixin, graphene.Mutation):
>>>>>>> 4f3347df

    class Arguments:
        name = graphene.String(required=True)
        props = ModifyDomainInput(required=True)

    ok = graphene.Boolean()
    msg = graphene.String()
    domain = graphene.Field(lambda: Domain)

    @classmethod
    @privileged_mutation(UserRole.SUPERADMIN)
    async def mutate(cls, root, info, name, props):
<<<<<<< HEAD
        data = {}
        set_if_set(props, data, 'name')  # data['name'] is new domain name
        set_if_set(props, data, 'description')
        set_if_set(props, data, 'is_active')
        set_if_set(props, data, 'total_resource_slots',
                   clean_func=lambda v: ResourceSlot.from_user_input(v, None))
        set_if_set(props, data, 'allowed_vfolder_hosts')
        set_if_set(props, data, 'integration_id')
        if 'name' in data:
            assert _rx_slug.search(data['name']) is not None, \
                'invalid name format. slug format required.'
        update_query = (
            domains.update()
            .values(data)
            .where(domains.c.name == name)
        )
        # The name may have changed if set.
        item_query = domains.select().where(domains.c.name == data['name'])
        return await simple_db_mutate_returning_item(
            cls, info.context, update_query,
            item_query=item_query, item_cls=Domain)


class DeleteDomain(graphene.Mutation):
=======
        assert cls.check_perm(info), 'no permission'
        async with info.context['dbpool'].acquire() as conn, conn.begin():
            data = {}

            def set_if_set(name, clean=lambda v: v):
                v = getattr(props, name)
                # NOTE: unset optional fields are passed as null.
                if v is not None:
                    data[name] = clean(v)

            def clean_resource_slot(v):
                return ResourceSlot.from_user_input(v, None)

            set_if_set('name')  # data['name'] is new domain name
            set_if_set('description')
            set_if_set('is_active')
            set_if_set('total_resource_slots', clean_resource_slot)
            set_if_set('allowed_vfolder_hosts')
            set_if_set('allowed_docker_registries')
            set_if_set('integration_id')

            if 'name' in data:
                assert _rx_slug.search(data['name']) is not None, \
                    'invalid name format. slug format required.'

            query = (domains.update().values(data).where(domains.c.name == name))
            try:
                result = await conn.execute(query)
                if result.rowcount > 0:
                    new_name = data['name'] if 'name' in data else name
                    checkq = domains.select().where(domains.c.name == new_name)
                    result = await conn.execute(checkq)
                    o = Domain.from_row(await result.first())
                    return cls(ok=True, msg='success', domain=o)
                else:
                    return cls(ok=False, msg='no such domain', domain=None)
            except (pg.IntegrityError, sa.exc.IntegrityError) as e:
                return cls(ok=False, msg=f'integrity error: {e}', domain=None)
            except (asyncio.CancelledError, asyncio.TimeoutError):
                raise
            except Exception as e:
                return cls(ok=False, msg=f'unexpected error: {e}', domain=None)


class DeleteDomain(DomainMutationMixin, graphene.Mutation):
>>>>>>> 4f3347df

    class Arguments:
        name = graphene.String(required=True)

    ok = graphene.Boolean()
    msg = graphene.String()

    @classmethod
    @privileged_mutation(UserRole.SUPERADMIN)
    async def mutate(cls, root, info, name):
        query = (
            domains.update()
            .values(is_active=False)
            .where(domains.c.name == name)
        )
        return await simple_db_mutate(cls, info.context, query)<|MERGE_RESOLUTION|>--- conflicted
+++ resolved
@@ -130,7 +130,6 @@
     @classmethod
     @privileged_mutation(UserRole.SUPERADMIN)
     async def mutate(cls, root, info, name, props):
-<<<<<<< HEAD
         if not cls.check_perm(info):
             return cls(False, 'no permission', None)
         if _rx_slug.search(name) is None:
@@ -155,40 +154,6 @@
 
 
 class ModifyDomain(graphene.Mutation):
-=======
-        assert cls.check_perm(info), 'no permission'
-        async with info.context['dbpool'].acquire() as conn, conn.begin():
-            assert _rx_slug.search(name) is not None, 'invalid name format. slug format required.'
-            data = {
-                'name': name,
-                'description': props.description,
-                'is_active': props.is_active,
-                'total_resource_slots': ResourceSlot.from_user_input(
-                    props.total_resource_slots, None),
-                'allowed_vfolder_hosts': props.allowed_vfolder_hosts,
-                'allowed_docker_registries': props.allowed_docker_registries,
-                'integration_id': props.integration_id,
-            }
-            query = (domains.insert().values(data))
-            try:
-                result = await conn.execute(query)
-                if result.rowcount > 0:
-                    checkq = domains.select().where(domains.c.name == name)
-                    result = await conn.execute(checkq)
-                    o = Domain.from_row(await result.first())
-                    return cls(ok=True, msg='success', domain=o)
-                else:
-                    return cls(ok=False, msg='failed to create domain', domain=None)
-            except (pg.IntegrityError, sa.exc.IntegrityError) as e:
-                return cls(ok=False, msg=f'integrity error: {e}', domain=None)
-            except (asyncio.CancelledError, asyncio.TimeoutError):
-                raise
-            except Exception as e:
-                return cls(ok=False, msg=f'unexpected error: {e}', domain=None)
-
-
-class ModifyDomain(DomainMutationMixin, graphene.Mutation):
->>>>>>> 4f3347df
 
     class Arguments:
         name = graphene.String(required=True)
@@ -201,7 +166,6 @@
     @classmethod
     @privileged_mutation(UserRole.SUPERADMIN)
     async def mutate(cls, root, info, name, props):
-<<<<<<< HEAD
         data = {}
         set_if_set(props, data, 'name')  # data['name'] is new domain name
         set_if_set(props, data, 'description')
@@ -226,53 +190,6 @@
 
 
 class DeleteDomain(graphene.Mutation):
-=======
-        assert cls.check_perm(info), 'no permission'
-        async with info.context['dbpool'].acquire() as conn, conn.begin():
-            data = {}
-
-            def set_if_set(name, clean=lambda v: v):
-                v = getattr(props, name)
-                # NOTE: unset optional fields are passed as null.
-                if v is not None:
-                    data[name] = clean(v)
-
-            def clean_resource_slot(v):
-                return ResourceSlot.from_user_input(v, None)
-
-            set_if_set('name')  # data['name'] is new domain name
-            set_if_set('description')
-            set_if_set('is_active')
-            set_if_set('total_resource_slots', clean_resource_slot)
-            set_if_set('allowed_vfolder_hosts')
-            set_if_set('allowed_docker_registries')
-            set_if_set('integration_id')
-
-            if 'name' in data:
-                assert _rx_slug.search(data['name']) is not None, \
-                    'invalid name format. slug format required.'
-
-            query = (domains.update().values(data).where(domains.c.name == name))
-            try:
-                result = await conn.execute(query)
-                if result.rowcount > 0:
-                    new_name = data['name'] if 'name' in data else name
-                    checkq = domains.select().where(domains.c.name == new_name)
-                    result = await conn.execute(checkq)
-                    o = Domain.from_row(await result.first())
-                    return cls(ok=True, msg='success', domain=o)
-                else:
-                    return cls(ok=False, msg='no such domain', domain=None)
-            except (pg.IntegrityError, sa.exc.IntegrityError) as e:
-                return cls(ok=False, msg=f'integrity error: {e}', domain=None)
-            except (asyncio.CancelledError, asyncio.TimeoutError):
-                raise
-            except Exception as e:
-                return cls(ok=False, msg=f'unexpected error: {e}', domain=None)
-
-
-class DeleteDomain(DomainMutationMixin, graphene.Mutation):
->>>>>>> 4f3347df
 
     class Arguments:
         name = graphene.String(required=True)

--- conflicted
+++ resolved
@@ -7,11 +7,11 @@
 from sqlalchemy.dialects import postgresql as pgsql
 
 from ai.backend.common.types import ResourceSlot, BinarySize
-from .base import metadata, EnumType
+from .base import metadata, EnumType, Item, PaginatedList
 
 __all__ = (
     'agents', 'AgentStatus',
-    'Agent', 'CountAgents'
+    'AgentList', 'Agent',
 )
 
 
@@ -39,11 +39,11 @@
 )
 
 
-class CountAgents(graphene.ObjectType):
-    count = graphene.Int()
+class Agent(graphene.ObjectType):
 
+    class Meta:
+        interfaces = (Item, )
 
-class Agent(graphene.ObjectType):
     id = graphene.String()
     status = graphene.String()
     region = graphene.String()
@@ -108,7 +108,6 @@
         return await loader.load(self.id)
 
     @staticmethod
-<<<<<<< HEAD
     async def load_count(context, status=None):
         async with context['dbpool'].acquire() as conn:
             query = (sa.select([sa.func.count(agents.c.id)])
@@ -119,7 +118,7 @@
                 query = query.where(agents.c.status == status)
             result = await conn.execute(query)
             count = await result.fetchone()
-            return CountAgents(count=count[0])
+            return count[0]
 
     @staticmethod
     async def load_with_limit(context, limit, offset, status=None):
@@ -135,8 +134,13 @@
                 query = query.where(agents.c.status == status)
             result = await conn.execute(query)
             rows = await result.fetchall()
-            return [Agent.from_row(context, r) for r in rows]
-=======
+            _agents = []
+            for r in rows:
+                _agent = Agent.from_row(context, r)
+                await Agent._append_dynamic_fields(context, _agent)
+                _agents.append(_agent)
+            return _agents
+
     async def _append_dynamic_fields(context, agent):
         rs = context['redis_stat']
         cpu_pct, mem_cur_bytes = await rs.hmget(
@@ -145,7 +149,6 @@
         )
         agent.cpu_cur_pct = cpu_pct
         agent.mem_cur_bytes = mem_cur_bytes
->>>>>>> d7285e60
 
     @staticmethod
     async def load_all(context, status=None):
@@ -181,4 +184,10 @@
                 o = Agent.from_row(context, row)
                 await Agent._append_dynamic_fields(context, o)
                 objs_per_key[row.id] = o
-        return tuple(objs_per_key.values())+        return tuple(objs_per_key.values())
+
+class AgentList(graphene.ObjectType):
+    class Meta:
+        interfaces = (PaginatedList, )
+
+    items = graphene.List(Agent, required=True)

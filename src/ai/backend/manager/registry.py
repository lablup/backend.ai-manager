--- conflicted
+++ resolved
@@ -470,17 +470,11 @@
                 'agent_addr': agent_addr,
                 'access_key': access_key,
                 'lang': lang,
-<<<<<<< HEAD
                 'tag': session_tag,
-                'mem_slot': required_slot.mem,
-                'cpu_slot': required_slot.cpu,
-                'gpu_slot': required_slot.gpu,
-=======
                 # units: absolute
                 'mem_slot': required_shares.mem * 1024,
                 'cpu_slot': required_shares.cpu,
                 'gpu_slot': required_shares.gpu,
->>>>>>> 0714507a
                 'environ': [f'{k}={v}' for k, v in environ.items()],
                 'cpu_set': [],
                 'gpu_set': [],

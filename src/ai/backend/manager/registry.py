from __future__ import annotations

import asyncio
from contextvars import ContextVar
from collections import defaultdict
import copy
from datetime import datetime
import logging
from pathlib import Path
import time
from typing import (
    Any,
    Callable,
    Container,
    Dict,
    Mapping,
    MutableMapping,
    Optional,
    Sequence,
    TYPE_CHECKING,
    Union,
)
import uuid

from aiopg.sa.connection import SAConnection
from aiopg.sa.engine import Engine as SAEngine
import aiotools
from async_timeout import timeout as _timeout
from callosum.rpc import Peer, RPCUserError
from callosum.lower.zeromq import ZeroMQAddress, ZeroMQRPCTransport
from dateutil.tz import tzutc
import snappy
import sqlalchemy as sa
from sqlalchemy.sql.expression import true
from yarl import URL
import zmq.asyncio

from ai.backend.common import msgpack, redis
from ai.backend.common.docker import get_registry_info, get_known_registries, ImageRef
from ai.backend.common.types import (
    BinarySize,
    KernelId,
    ResourceSlot,
    SessionTypes,
    SessionResult,
    KernelCreationConfig,
    SlotName,
    SlotTypes,
)
from ai.backend.common.logging import BraceStyleAdapter
from .defs import INTRINSIC_SLOTS
from ..gateway.exceptions import (
    BackendError, InvalidAPIParameters,
    InstanceNotFound,
    SessionNotFound, TooManySessionsMatched,
    KernelCreationFailed, KernelDestructionFailed,
    KernelExecutionFailed, KernelRestartFailed,
    ScalingGroupNotFound,
    VFolderNotFound,
<<<<<<< HEAD
    AgentError)
from ..gateway.utils import current_loop
=======
    AgentError,
    GenericForbidden,
)
>>>>>>> aa9421e2
from .models import (
    agents, kernels, keypairs, vfolders,
    keypair_resource_policies,
    AgentStatus, KernelStatus,
    query_accessible_vfolders, query_allowed_sgroups,
    recalc_concurrency_used,
    AGENT_RESOURCE_OCCUPYING_KERNEL_STATUSES,
    USER_RESOURCE_OCCUPYING_KERNEL_STATUSES,
    DEAD_KERNEL_STATUSES,
)
if TYPE_CHECKING:
    from .scheduler import SchedulingContext, PendingSession, AgentAllocationContext

__all__ = ['AgentRegistry', 'InstanceNotFound']

log = BraceStyleAdapter(logging.getLogger('ai.backend.manager.registry'))

agent_peers: MutableMapping[str, zmq.asyncio.Socket] = {}  # agent-addr to socket


class PeerInvoker(Peer):

    class _CallStub:

        _cached_funcs: Dict[str, Callable]
        order_key: ContextVar[Optional[str]]

        def __init__(self, peer: Peer):
            self._cached_funcs = {}
            self.peer = peer
            self.order_key = ContextVar('order_key', default=None)

        def __getattr__(self, name: str):
            if f := self._cached_funcs.get(name, None):
                return f
            else:
                async def _wrapped(*args, **kwargs):
                    request_body = {
                        'args': args,
                        'kwargs': kwargs,
                    }
                    self.peer.last_used = time.monotonic()
                    ret = await self.peer.invoke(name, request_body,
                                                 order_key=self.order_key.get())
                    self.peer.last_used = time.monotonic()
                    return ret
                self._cached_funcs[name] = _wrapped
                return _wrapped

    call: _CallStub
    last_used: float

    def __init__(self, *args, **kwargs) -> None:
        super().__init__(*args, **kwargs)
        self.call = self._CallStub(self)
        self.last_used = time.monotonic()


@aiotools.actxmgr
async def RPCContext(addr, timeout=None, *, order_key: str = None):
    global agent_peers
    peer = agent_peers.get(addr, None)
    if peer is None:
        peer = PeerInvoker(
            connect=ZeroMQAddress(addr),
            transport=ZeroMQRPCTransport,
            serializer=msgpack.packb,
            deserializer=msgpack.unpackb,
        )
        await peer.__aenter__()
        agent_peers[addr] = peer
    try:
        with _timeout(timeout):
            okey_token = peer.call.order_key.set('')
            try:
                yield peer
            finally:
                peer.call.order_key.reset(okey_token)
    except RPCUserError as orig_exc:
        raise AgentError(orig_exc.name, orig_exc.args)
    except Exception:
        raise


async def cleanup_agent_peers():
    global agent_peers
    closing_tasks = []
    for addr, peer in agent_peers.items():
        closing_tasks.append(peer.__aexit__(None, None, None))
    await asyncio.gather(*closing_tasks, return_exceptions=True)


@aiotools.actxmgr
async def reenter_txn(pool: SAEngine, conn: SAConnection):
    if conn is None:
        async with pool.acquire() as conn, conn.begin():
            yield conn
    else:
        async with conn.begin_nested():
            yield conn


class AgentRegistry:
    '''
    Provide a high-level API to create, destroy, and query the computation
    kernels.

    The registry is also responsible to implement our resource management
    policy, such as the limitation of maximum number of kernels per instance.
    '''

    def __init__(self, config_server, dbpool,
                 redis_stat, redis_live, redis_image,
                 event_dispatcher,
                 loop=None) -> None:
        self.loop = loop if loop is not None else asyncio.get_event_loop()
        self.config_server = config_server
        self.dbpool = dbpool
        self.redis_stat = redis_stat
        self.redis_live = redis_live
        self.redis_image = redis_image
        self.event_dispatcher = event_dispatcher

    async def init(self) -> None:
        self.heartbeat_lock = asyncio.Lock()

    async def shutdown(self) -> None:
        await cleanup_agent_peers()

    async def get_instance(self, inst_id, field=None):
        async with self.dbpool.acquire() as conn, conn.begin():
            query = (sa.select(['id', field] if field else None)
                       .select_from(agents)
                       .where(agents.c.id == inst_id))
            result = await conn.execute(query)
            row = await result.first()
            if not row:
                raise InstanceNotFound(inst_id)
            return row

    async def enumerate_instances(self, check_shadow=True):
        async with self.dbpool.acquire() as conn, conn.begin():
            query = (sa.select('*').select_from(agents))
            if check_shadow:
                query = query.where(agents.c.status == AgentStatus.ALIVE)
            async for row in conn.execute(query):
                yield row

    async def update_instance(self, inst_id, updated_fields):
        async with self.dbpool.acquire() as conn, conn.begin():
            query = (sa.update(agents)
                       .values(**updated_fields)
                       .where(agents.c.id == inst_id))
            await conn.execute(query)

    @aiotools.actxmgr
    async def handle_kernel_exception(
            self, op, sess_id, access_key,
            error_callback=None,
            cancellation_callback=None,
            set_error=False):
        op_exc = {
            'create_session': KernelCreationFailed,
            'restart_session': KernelRestartFailed,
            'destroy_session': KernelDestructionFailed,
            'execute': KernelExecutionFailed,
            'upload_file': KernelExecutionFailed,
            'download_file': KernelExecutionFailed,
            'list_files': KernelExecutionFailed,
            'get_logs_from_agent': KernelExecutionFailed,
            'refresh_session': KernelExecutionFailed,
        }
        exc_class = op_exc[op]
        # NOTE: Error logging is done outside of this actxmanager.
        try:
            yield
        except asyncio.TimeoutError:
            if set_error:
                await self.set_session_status(
                    sess_id, access_key, KernelStatus.ERROR,
                    status_info=f'operation-timeout ({op})')
            if error_callback:
                await error_callback()
            raise exc_class('TIMEOUT') from None
        except asyncio.CancelledError:
            if cancellation_callback:
                await cancellation_callback()
            raise
        except AgentError as e:
            # TODO: wrap some assertion errors as "invalid requests"
            if set_error:
                await self.set_session_status(sess_id, access_key,
                                              KernelStatus.ERROR,
                                              status_info=f'agent-error ({e!r})')
            if error_callback:
                await error_callback()
            raise exc_class('FAILURE', e) from None
        except BackendError:
            # silently re-raise to make them handled by gateway http handlers
            raise
        except Exception as e:
            if set_error:
                await self.set_session_status(sess_id, access_key,
                                              KernelStatus.ERROR,
                                              status_info=f'other-error ({e!r})')
            if error_callback:
                await error_callback()
            raise

    async def get_kernel(
        self,
        kern_id: uuid.UUID,
        field=None,
        allow_stale: bool = False,
        db_connection=None,
    ):
        '''
        Retrieve the kernel information from the given kernel ID.
        This ID is unique for all individual agent-spawned containers.

        If ``field`` is given, it extracts only the raw value of the given
        field, without wrapping it as Kernel object.
        If ``allow_stale`` is true, it skips checking validity of the kernel
        owner instance.
        '''

        cols = [kernels.c.id, kernels.c.sess_id,
                kernels.c.agent_addr, kernels.c.kernel_host, kernels.c.access_key]
        if field == '*':
            cols = [sa.text('*')]
        elif isinstance(field, (tuple, list)):
            cols.extend(field)
        elif isinstance(field, (sa.Column, sa.sql.elements.ColumnClause)):
            cols.append(field)
        elif isinstance(field, str):
            cols.append(sa.column(field))
        async with reenter_txn(self.dbpool, db_connection) as conn:
            if allow_stale:
                query = (
                    sa.select(cols)
                    .select_from(kernels)
                    .where(kernels.c.id == kern_id)
                    .limit(1).offset(0))
            else:
                query = (
                    sa.select(cols)
                    .select_from(kernels.join(agents))
                    .where(
                        (kernels.c.id == kern_id) &
                        ~(kernels.c.status.in_(DEAD_KERNEL_STATUSES)) &
                        (agents.c.status == AgentStatus.ALIVE) &
                        (agents.c.id == kernels.c.agent)
                    )
                    .limit(1).offset(0))
            result = await conn.execute(query)
            row = await result.first()
            if row is None:
                raise SessionNotFound
            return row

    async def get_session(
        self,
        session_name_or_id: Union[str, uuid.UUID],
        access_key: str, *,
        field=None,
        allow_stale=False,
        for_update=False,
        db_connection=None,
    ):
        '''
        Retrieve the session information from the session UUID or client-specified
        session ID paired with the given access key.
        If the session is composed of multiple containers, it returns the information
        about the master container.

        If ``field`` is given, it extracts only the raw value of the given
        field, without wrapping it as Kernel object.  If ``allow_stale`` is
        true, it does not apply the filter for "active" statuses.
        '''

        cols = [kernels.c.id, kernels.c.status,
                kernels.c.sess_id, kernels.c.access_key,
                kernels.c.agent_addr, kernels.c.kernel_host,
                kernels.c.image, kernels.c.registry,
                kernels.c.service_ports]
        if field == '*':
            cols = [sa.text('*')]
        elif isinstance(field, (tuple, list)):
            cols.extend(field)
        elif isinstance(field, (sa.Column, sa.sql.elements.ColumnClause)):
            cols.append(field)
        elif isinstance(field, str):
            cols.append(sa.column(field))

        cond_id = (
            (sa.sql.expression.cast(kernels.c.id, sa.String).like(f'{session_name_or_id}%')) &
            (kernels.c.access_key == access_key) &
            (kernels.c.role == 'master')
        )
        cond_name = (
            (kernels.c.sess_id.like(f'{session_name_or_id}%')) &
            (kernels.c.access_key == access_key) &
            (kernels.c.role == 'master')
        )
        if allow_stale:
            cond_status = true()  # any status
        else:
            cond_status = ~(kernels.c.status.in_(DEAD_KERNEL_STATUSES))
        query_by_id = (
            sa.select(cols, for_update=for_update)
            .select_from(kernels)
            .where(cond_id & cond_status)
            .order_by(sa.desc(kernels.c.created_at))
            .limit(10).offset(0)
        )
        query_by_name = (
            sa.select(cols, for_update=for_update)
            .select_from(kernels)
            .where(cond_name & cond_status)
            .order_by(sa.desc(kernels.c.created_at))
        )
        if allow_stale:
            query_by_name = query_by_name.limit(10).offset(0)
        else:
            # for backward-compatibility
            query_by_name = query_by_name.limit(1).offset(0)

        async with reenter_txn(self.dbpool, db_connection) as conn:
            for query in [query_by_id, query_by_name]:
                result = await conn.execute(query)
                if result.rowcount > 1:
                    matches = [
                        {
                            'id': str(item['id']),
                            'name': item['sess_id'],
                            'status': item['status'].name,
                        }
                        async for item in result
                    ]
                    raise TooManySessionsMatched(extra_data={
                        'matches': matches,
                    })
                if result.rowcount == 0:
                    continue
                return await result.first()
            raise SessionNotFound

    async def get_sessions(
        self,
        session_names: Container[str],
        field=None,
        allow_stale=False,
        db_connection=None,
    ):
        '''
        Batched version of :meth:`get_session() <AgentRegistry.get_session>`.
        The order of the returend array is same to the order of ``sess_ids``.
        For non-existent or missing kernel IDs, it fills None in their
        positions without raising SessionNotFound exception.
        '''

        cols = [kernels.c.id, kernels.c.sess_id,
                kernels.c.agent_addr, kernels.c.kernel_host, kernels.c.access_key,
                kernels.c.service_ports]
        if isinstance(field, (tuple, list)):
            cols.extend(field)
        elif isinstance(field, (sa.Column, sa.sql.elements.ColumnClause)):
            cols.append(field)
        elif isinstance(field, str):
            cols.append(sa.column(field))
        async with reenter_txn(self.dbpool, db_connection) as conn:
            if allow_stale:
                query = (sa.select(cols)
                           .select_from(kernels)
                           .where((kernels.c.sess_id.in_(session_names)) &
                                  (kernels.c.role == 'master')))
            else:
                query = (sa.select(cols)
                           .select_from(kernels.join(agents))
                           .where((kernels.c.sess_id.in_(session_names)) &
                                  (kernels.c.role == 'master') &
                                  (agents.c.status == AgentStatus.ALIVE) &
                                  (agents.c.id == kernels.c.agent)))
            result = await conn.execute(query)
            rows = await result.fetchall()
            return rows

    async def enqueue_session(
        self,
        session_name: str,
        access_key: str,
        image_ref: ImageRef,
        session_type: SessionTypes,
        creation_config: dict,
        resource_policy: dict, *,
        domain_name: str,
        bootstrap_script: str,
        group_id: uuid.UUID,
        user_uuid: uuid.UUID,
        user_role: str,
        startup_command: str = None,
        session_tag: str = None,
        internal_data: dict = None,
    ) -> KernelId:
        mounts = creation_config.get('mounts') or []
        mount_map = creation_config.get('mount_map') or {}
        environ = creation_config.get('environ') or {}
        resource_opts = creation_config.get('resource_opts') or {}
        scaling_group = creation_config.get('scaling_group')
        preopen_ports = creation_config.get('preopen_ports') or []

        # Check scaling group availability if scaling_group parameter is given.
        # If scaling_group is not provided, it will be selected in scheduling step.
        if scaling_group is not None:
            async with self.dbpool.acquire() as conn, conn.begin():
                sgroups = await query_allowed_sgroups(conn, domain_name, group_id, access_key)
                for sgroup in sgroups:
                    if scaling_group == sgroup['name']:
                        break
                else:
                    raise ScalingGroupNotFound

        # sanity check for vfolders
        allowed_vfolder_types = ['user', 'group']
        # allowed_vfolder_types = await request.app['config_server'].etcd.get('path-to-vfolder-type')
        determined_mounts = []
        matched_mounts = set()
        async with self.dbpool.acquire() as conn, conn.begin():
            if mounts:
                extra_vf_conds = (
                    vfolders.c.name.in_(mounts) |
                    vfolders.c.name.startswith('.')
                )
            else:
                extra_vf_conds = vfolders.c.name.startswith('.')
            matched_vfolders = await query_accessible_vfolders(
                conn, user_uuid,
                user_role=user_role, domain_name=domain_name,
                allowed_vfolder_types=allowed_vfolder_types,
                extra_vf_conds=extra_vf_conds)

            for item in matched_vfolders:
                log.debug('Matched vFolder: {}, {}, {}', item['name'], item['group'], item['user'])
                if item['group'] is not None and item['group'] != str(group_id):
                    # User's accessible group vfolders should not be mounted
                    # if not belong to the execution kernel.
                    continue
                if item['name'] == '.local' and item['group'] is not None:
                    mount_prefix = await self.config_server.get('volumes/_mount')
                    fs_prefix = await self.config_server.get('volumes/_fsprefix')
                    folder_path = (Path(mount_prefix) / item['host'] /
                                   fs_prefix.lstrip('/') / item['id'].hex / user_uuid.hex)
                    loop = current_loop()
                    mkdir_lambda = lambda: folder_path.mkdir(parents=True, exist_ok=True)
                    await loop.run_in_executor(None, mkdir_lambda)
                    matched_mounts.add(item['name'])
                    determined_mounts.append((
                        item['name'],
                        item['host'],
                        f'{item["id"].hex}/{user_uuid.hex}',
                        item['permission'].value,
                        ''
                    ))
                else:
                    matched_mounts.add(item['name'])
                    determined_mounts.append((
                        item['name'],
                        item['host'],
                        item['id'].hex,
                        item['permission'].value,
                        item['unmanaged_path'] if item['unmanaged_path'] else '',
                    ))
            if mounts and set(mounts) > matched_mounts:
                raise VFolderNotFound
            creation_config['mounts'] = determined_mounts
        mounts = determined_mounts

        # TODO: merge into a single call
        image_info = await self.config_server.inspect_image(image_ref)
        image_min_slots, image_max_slots = \
            await self.config_server.get_image_slot_ranges(image_ref)
        known_slot_types = await self.config_server.get_resource_slots()

        # Shared memory.
        # We need to subtract the amount of shared memory from the memory limit of
        # a container, since tmpfs including /dev/shm uses host-side kernel memory
        # and cgroup's memory limit does not apply.
        shmem = resource_opts.get('shmem', None)
        if shmem is None:
            shmem = image_info['labels'].get('ai.backend.resource.preferred.shmem', '64m')
        shmem = BinarySize.from_str(shmem)
        resource_opts['shmem'] = shmem
        image_min_slots = copy.deepcopy(image_min_slots)
        image_min_slots['mem'] += shmem

        # Sanitize user input: does it have resource config?
        if 'resources' in creation_config:
            # Sanitize user input: does it have "known" resource slots only?
            for slot_key, slot_value in creation_config['resources'].items():
                if slot_key not in known_slot_types:
                    raise InvalidAPIParameters(
                        f'Unknown requested resource slot: {slot_key}')
            try:
                requested_slots = ResourceSlot.from_user_input(
                    creation_config['resources'], known_slot_types)
            except ValueError:
                log.exception('request_slots & image_slots calculation error')
                # happens when requested_slots have more keys
                # than the image-defined slots
                # (e.g., image does not support accelerators
                #  requested by the client)
                raise InvalidAPIParameters(
                    'Your resource request has resource type(s) '
                    'not supported by the image.')

            # If intrinsic resources are not specified,
            # fill them with image minimums.
            for k, v in requested_slots.items():
                if (v is None or v == 0) and k in INTRINSIC_SLOTS:
                    requested_slots[k] = image_min_slots[k]
        else:
            # Handle the legacy clients (prior to v19.03)
            # We support CPU/memory conversion, but to use accelerators users
            # must update their clients because the slots names are not provided
            # by the accelerator plugins.
            cpu = creation_config.get('instanceCores')
            if cpu is None:  # the key is there but may be null.
                cpu = image_min_slots['cpu']
            mem = creation_config.get('instanceMemory')
            if mem is None:  # the key is there but may be null.
                mem = image_min_slots['mem']
            else:
                # In legacy clients, memory is normalized to GiB.
                mem = str(mem) + 'g'
            requested_slots = ResourceSlot.from_user_input({
                'cpu': cpu,
                'mem': mem,
            }, known_slot_types)
            gpu = creation_config.get('instanceGPUs')
            if gpu is not None:
                raise InvalidAPIParameters('Client upgrade required '
                                           'to use GPUs (v19.03+).')
            tpu = creation_config.get('instanceTPUs')
            if tpu is not None:
                raise InvalidAPIParameters('Client upgrade required '
                                           'to use TPUs (v19.03+).')

        # Check the image resource slots.
        log.debug('requested_slots: {}', requested_slots)
        log.debug('resource_opts: {}', resource_opts)
        log.debug('image_min_slots: {}', image_min_slots)
        log.debug('image_max_slots: {}', image_max_slots)

        # Check if: requested >= image-minimum
        if image_min_slots > requested_slots:
            raise InvalidAPIParameters(
                'Your resource request is smaller than '
                'the minimum required by the image. ({})'.format(' '.join(
                    f'{k}={v}' for k, v in
                    image_min_slots.to_humanized(known_slot_types).items()
                )))

        # Check if: requested <= image-maximum
        if not (requested_slots <= image_max_slots):
            raise InvalidAPIParameters(
                'Your resource request is larger than '
                'the maximum allowed by the image. ({})'
                .format(' '.join(
                    f'{k}={v}' for k, v in
                    image_max_slots.to_humanized(known_slot_types).items()
                )))

        # Create kernel object in PENDING state.
        async with self.dbpool.acquire() as conn, conn.begin():
            # Feed SSH keypair and dotfiles if exists.
            query = (sa.select([keypairs.c.ssh_public_key,
                                keypairs.c.ssh_private_key,
                                keypairs.c.dotfiles])
                       .select_from(keypairs)
                       .where(keypairs.c.access_key == access_key))
            result = await conn.execute(query)
            row  = await result.fetchone()
            dotfiles = msgpack.unpackb(row['dotfiles'])
            internal_data = {} if internal_data is None else internal_data
            internal_data.update({'dotfiles': dotfiles})
            if row['ssh_public_key'] and row['ssh_private_key']:
                internal_data['ssh_keypair'] = {
                    'public_key': row['ssh_public_key'],
                    'private_key': row['ssh_private_key'],
                }

            kernel_id = uuid.uuid4()
            query = kernels.insert().values({
                'id': kernel_id,
                'status': KernelStatus.PENDING,
                'sess_id': session_name,    # TODO: rename column to session_name
                'sess_type': session_type,  # TODO: rename column to session_type
                'role': 'master',
                'scaling_group': scaling_group,
                'domain_name': domain_name,
                'group_id': group_id,
                'user_uuid': user_uuid,
                'access_key': access_key,
                'image': image_ref.canonical,
                'registry': image_ref.registry,
                'tag': session_tag,
                'internal_data': internal_data,
                'startup_command': startup_command,
                'occupied_slots': requested_slots,
                'occupied_shares': {},
                'resource_opts': resource_opts,
                'environ': [f'{k}={v}' for k, v in environ.items()],
                'mounts': [list(mount) for mount in mounts],  # postgres save tuple as str
                'mount_map': mount_map,
                'bootstrap_script': bootstrap_script,
                'repl_in_port': 0,
                'repl_out_port': 0,
                'stdin_port': 0,
                'stdout_port': 0,
                'preopen_ports': preopen_ports,
            })
            await conn.execute(query)

        await self.event_dispatcher.produce_event('kernel_enqueued', [str(kernel_id)])
        return KernelId(kernel_id)

    async def start_session(
        self,
        sched_ctx: SchedulingContext,
        sess_ctx: PendingSession,
        agent_ctx: AgentAllocationContext,
    ) -> None:
        auto_pull = await self.config_server.get('config/docker/image/auto_pull')
        image_info = await self.config_server.inspect_image(sess_ctx.image_ref)
        registry_url, registry_creds = \
            await get_registry_info(self.config_server.etcd,
                                    sess_ctx.image_ref.registry)
        async with self.dbpool.acquire() as conn, conn.begin():
            query = (
                sa.select([keypair_resource_policies])
                .select_from(keypair_resource_policies)
                .where(keypair_resource_policies.c.name == sess_ctx.resource_policy)
            )
            result = await conn.execute(query)
            resource_policy = await result.first()

        # Create the kernel by invoking the agent
        async with self.handle_kernel_exception(
                'create_session', sess_ctx.session_name, sess_ctx.access_key):
            created_info = None
            async with RPCContext(agent_ctx.agent_addr, None, order_key=sess_ctx.session_name) as rpc:
                config: KernelCreationConfig = {
                    'image': {
                        'registry': {
                            'name': sess_ctx.image_ref.registry,
                            'url': str(registry_url),
                            **registry_creds,   # type: ignore
                        },
                        'digest': image_info['digest'],
                        'repo_digest': None,
                        'canonical': sess_ctx.image_ref.canonical,
                        'labels': image_info['labels'],
                    },
                    'session_type': sess_ctx.session_type.value,
                    'resource_slots': sess_ctx.requested_slots.to_json(),
                    'idle_timeout': resource_policy['idle_timeout'],
                    'mounts': sess_ctx.mounts,
                    'mount_map': sess_ctx.mount_map,
                    'environ': sess_ctx.environ,
                    'resource_opts': sess_ctx.resource_opts,
                    'bootstrap_script': sess_ctx.bootstrap_script,
                    'startup_command': sess_ctx.startup_command,
                    'internal_data': sess_ctx.internal_data,
                    'auto_pull': auto_pull,
                    'preopen_ports': sess_ctx.preopen_ports,
                }
                created_info = await rpc.call.create_kernel(str(sess_ctx.kernel_id),
                                                            config)
            if created_info is None:
                raise KernelCreationFailed('ooops')

        log.debug('start_session(s:{}, ak:{}, k:{}) -> created on ag:{}\n{!r}',
                  sess_ctx.session_name, sess_ctx.access_key, sess_ctx.kernel_id,
                  agent_ctx.agent_id, created_info)
        assert str(sess_ctx.kernel_id) == created_info['id']

        async with self.dbpool.acquire() as conn, conn.begin():
            # Return and record kernel access information
            agent_host = URL(agent_ctx.agent_addr).host
            kernel_host = created_info.get('kernel_host', agent_host)
            service_ports = created_info.get('service_ports', [])
            # NOTE: created_info contains resource_spec
            query = (
                kernels.update()
                .values({
                    'scaling_group': agent_ctx.scaling_group,
                    'status': KernelStatus.RUNNING,
                    'container_id': created_info['container_id'],
                    'occupied_shares': {},
                    'attached_devices': created_info.get('attached_devices', {}),
                    'kernel_host': kernel_host,
                    'repl_in_port': created_info['repl_in_port'],
                    'repl_out_port': created_info['repl_out_port'],
                    'stdin_port': created_info['stdin_port'],
                    'stdout_port': created_info['stdout_port'],
                    'service_ports': service_ports,
                })
                .where(kernels.c.id == sess_ctx.kernel_id))
            await conn.execute(query)

    async def get_keypair_occupancy(self, access_key, *, conn=None):
        known_slot_types = \
            await self.config_server.get_resource_slots()
        async with reenter_txn(self.dbpool, conn) as conn:
            query = (
                sa.select([kernels.c.occupied_slots])
                .where(
                    (kernels.c.access_key == access_key) &
                    (kernels.c.status.in_(USER_RESOURCE_OCCUPYING_KERNEL_STATUSES))
                )
            )
            zero = ResourceSlot()
            key_occupied = sum([
                row['occupied_slots']
                async for row in conn.execute(query)], zero)
            # drop no-longer used slot types
            drops = [k for k in key_occupied.keys() if k not in known_slot_types]
            for k in drops:
                del key_occupied[k]
            return key_occupied

    async def get_domain_occupancy(self, domain_name, *, conn=None):
        # TODO: store domain occupied_slots in Redis?
        known_slot_types = await self.config_server.get_resource_slots()
        async with reenter_txn(self.dbpool, conn) as conn:
            query = (
                sa.select([kernels.c.occupied_slots])
                .where(
                    (kernels.c.domain_name == domain_name) &
                    (kernels.c.status.in_(USER_RESOURCE_OCCUPYING_KERNEL_STATUSES))
                )
            )
            zero = ResourceSlot()
            key_occupied = sum([row['occupied_slots'] async for row in conn.execute(query)], zero)
            # drop no-longer used slot types
            drops = [k for k in key_occupied.keys() if k not in known_slot_types]
            for k in drops:
                del key_occupied[k]
            return key_occupied

    async def get_group_occupancy(self, group_id, *, conn=None):
        # TODO: store domain occupied_slots in Redis?
        known_slot_types = await self.config_server.get_resource_slots()
        async with reenter_txn(self.dbpool, conn) as conn:
            query = (
                sa.select([kernels.c.occupied_slots])
                .where(
                    (kernels.c.group_id == group_id) &
                    (kernels.c.status.in_(USER_RESOURCE_OCCUPYING_KERNEL_STATUSES))
                )
            )
            zero = ResourceSlot()
            key_occupied = sum([row['occupied_slots'] async for row in conn.execute(query)], zero)
            # drop no-longer used slot types
            drops = [k for k in key_occupied.keys() if k not in known_slot_types]
            for k in drops:
                del key_occupied[k]
            return key_occupied

    async def recalc_resource_usage(self) -> None:
        concurrency_used_per_key: MutableMapping[str, int] = defaultdict(lambda: 0)
        occupied_slots_per_agent: MutableMapping[str, ResourceSlot] = \
            defaultdict(lambda: ResourceSlot({'cpu': 0, 'mem': 0}))
        async with self.dbpool.acquire() as conn, conn.begin():
            # Query running containers and calculate concurrency_used per AK and
            # occupied_slots per agent.
            query = (sa.select([kernels.c.access_key, kernels.c.agent, kernels.c.occupied_slots])
                       .where(kernels.c.status.in_(AGENT_RESOURCE_OCCUPYING_KERNEL_STATUSES))
                       .order_by(sa.asc(kernels.c.access_key)))
            async for row in conn.execute(query):
                occupied_slots_per_agent[row.agent] += ResourceSlot(row.occupied_slots)
            query = (sa.select([kernels.c.access_key, kernels.c.agent, kernels.c.occupied_slots])
                     .where(kernels.c.status.in_(USER_RESOURCE_OCCUPYING_KERNEL_STATUSES))
                     .order_by(sa.asc(kernels.c.access_key)))
            async for row in conn.execute(query):
                concurrency_used_per_key[row.access_key] += 1

            if len(concurrency_used_per_key) > 0:
                # Update concurrency_used for keypairs with running containers.
                for ak, used in concurrency_used_per_key.items():
                    query = (sa.update(keypairs)
                               .values(concurrency_used=used)
                               .where(keypairs.c.access_key == ak))
                    await conn.execute(query)
                # Update all other keypairs to have concurrency_used = 0.
                query = (sa.update(keypairs)
                           .values(concurrency_used=0)
                           .where(keypairs.c.concurrency_used != 0)
                           .where(sa.not_(keypairs.c.access_key.in_(concurrency_used_per_key.keys()))))
                await conn.execute(query)
            else:
                query = (sa.update(keypairs)
                           .values(concurrency_used=0)
                           .where(keypairs.c.concurrency_used != 0))
                await conn.execute(query)

            if len(occupied_slots_per_agent) > 0:
                # Update occupied_slots for agents with running containers.
                for aid, slots in occupied_slots_per_agent.items():
                    query = (sa.update(agents)
                               .values(occupied_slots=slots)
                               .where(agents.c.id == aid))
                    await conn.execute(query)
                # Update all other agents to have empty occupied_slots.
                query = (sa.update(agents)
                           .values(occupied_slots=ResourceSlot({}))
                           .where(agents.c.status == AgentStatus.ALIVE)
                           .where(sa.not_(agents.c.id.in_(occupied_slots_per_agent.keys()))))
                await conn.execute(query)
            else:
                query = (sa.update(agents)
                           .values(occupied_slots=ResourceSlot({}))
                           .where(agents.c.status == AgentStatus.ALIVE))
                await conn.execute(query)

    async def destroy_session(
        self,
        sess_id: str,
        access_key: str,
        *,
        forced: bool = False,
        domain_name: str = None,
    ) -> Mapping[str, Any]:

        if forced:
            # This is for emergency (e.g., when agents are not responding).
            # Regardless of the container's real status, it marks the session terminated
            # and recalculate the resource usage.
            async with self.dbpool.acquire() as conn, conn.begin():
                kernel = await self.get_session(
                    sess_id, access_key,
                    field=[kernels.c.domain_name],
                    for_update=True,
                    db_connection=conn,
                )
                if domain_name is not None and kernel.domain_name != domain_name:
                    raise SessionNotFound
                if kernel.status == KernelStatus.PENDING:
                    await self.set_session_status(
                        sess_id, access_key,
                        KernelStatus.CANCELLED,
                        reason='force-cancelled',
                        db_conn=conn,
                    )
                    await self.event_dispatcher.produce_event(
                        'kernel_cancelled',
                        (str(kernel.id), 'force-terminated'),
                    )
                    return {'status': 'cancelled'}
                elif kernel.status in (KernelStatus.PREPARING, KernelStatus.PULLING):
                    raise GenericForbidden('Cannot destory kernels in preparing/pulling status')
                if kernel.status not in (KernelStatus.ERROR, KernelStatus.TERMINATING):
                    # This is allowed, but if agents are working normally,
                    # the session will become invisible and unaccessible but STILL occupy the actual
                    # resources until the super-admin manually kills & deletes the container.
                    log.warning('force-terminating session in normal status! (k:{}, status:{})',
                                kernel.id, kernel.status)
                await self.set_session_status(
                    sess_id, access_key,
                    KernelStatus.TERMINATED,
                    reason='force-terminated',
                    db_conn=conn,
                )
                await self.event_dispatcher.produce_event(
                    'kernel_terminated',
                    (str(kernel.id), 'terminated'),
                )
            # We intentionally skip the agent RPC call!
            await self.recalc_resource_usage()
            return {'status': 'terminated'}

        async with self.handle_kernel_exception(
            'destroy_session', sess_id, access_key, set_error=True,
        ):
            async with self.dbpool.acquire() as conn, conn.begin():
                kernel = await self.get_session(
                    sess_id, access_key,
                    field=[kernels.c.domain_name, kernels.c.role],
                    for_update=True,
                    db_connection=conn,
                )
                if domain_name is not None and kernel.domain_name != domain_name:
                    raise SessionNotFound
                if kernel.status == KernelStatus.PENDING:
                    await self.set_session_status(
                        sess_id, access_key,
                        KernelStatus.CANCELLED,
                        reason='user-requested',
                        db_conn=conn,
                    )
                    await self.event_dispatcher.produce_event(
                        'kernel_cancelled',
                        (str(kernel.id), 'user-requested'),
                    )
                    return {'status': 'cancelled'}
                elif kernel.status in (KernelStatus.PREPARING, KernelStatus.PULLING):
                    raise GenericForbidden('Cannot destory kernels in preparing/pulling status')
                else:
                    if kernel.role == 'master':
                        # The master session is terminated; decrement the user's concurrency counter
                        query = (sa.update(keypairs)
                                   .values(concurrency_used=keypairs.c.concurrency_used - 1)
                                   .where(keypairs.c.access_key == kernel.access_key))
                        await conn.execute(query)
                    await self.set_session_status(
                        sess_id, access_key,
                        KernelStatus.TERMINATING,
                        reason='user-requested',
                        db_conn=conn,
                    )
                    await self.event_dispatcher.produce_event(
                        'kernel_terminating',
                        (str(kernel.id), 'user-requested'),
                    )
            async with RPCContext(kernel['agent_addr'], None, order_key=sess_id) as rpc:
                await rpc.call.destroy_kernel(str(kernel['id']), 'user-requested')
                last_stat: Optional[Dict[str, Any]]
                last_stat = None
                try:
                    raw_last_stat = await redis.execute_with_retries(
                        lambda: self.redis_stat.get(str(kernel['id']), encoding=None),
                        max_retries=3)
                    if raw_last_stat is not None:
                        last_stat = msgpack.unpackb(raw_last_stat)
                        last_stat['version'] = 2
                except asyncio.TimeoutError:
                    pass
                return {
                    **(last_stat if last_stat is not None else {}),
                    'status': 'terminated',
                }

    async def restart_session(self, sess_id, access_key):
        async with self.handle_kernel_exception(
                'restart_session', sess_id, access_key, set_error=True):
            extra_cols = (
                kernels.c.image,
                kernels.c.registry,
                kernels.c.occupied_slots,
                kernels.c.environ,
            )
            async with self.dbpool.acquire() as conn, conn.begin():
                kernel = await self.get_session(sess_id, access_key,
                                                field=extra_cols,
                                                for_update=True,
                                                db_connection=conn)
                await self.set_session_status(sess_id, access_key,
                                              KernelStatus.RESTARTING,
                                              db_conn=conn)

            registry_url, registry_creds = \
                await get_registry_info(self.config_server.etcd,
                                        kernel['registry'])
            image_ref = ImageRef(kernel['image'], [kernel['registry']])
            image_info = await self.config_server.inspect_image(image_ref)

            async with RPCContext(kernel['agent_addr'], None, order_key=sess_id) as rpc:
                environ = {
                     k: v for k, v in
                     map(lambda s: s.split('=', 1), kernel['environ'])
                }
                new_config = {
                    'image': {
                        'registry': {
                            'name': image_ref.registry,
                            'url': str(registry_url),
                            **registry_creds,
                        },
                        'digest': image_info['digest'],
                        'canonical': kernel['image'],
                        'labels': image_info['labels'],
                    },
                    'environ': environ,
                    'mounts': [],  # recovered from container config
                    'resource_slots':
                        kernel['occupied_slots'].to_json(),  # unused currently
                }
                kernel_info = await rpc.call.restart_kernel(str(kernel['id']),
                                                            new_config)
                # TODO: publish "kernel_started" event
                # TODO: remove publishing "kernel_started" event from the agent
                await self.set_session_status(
                    sess_id, access_key,
                    KernelStatus.RUNNING,
                    container_id=kernel_info['container_id'],
                    repl_in_port=kernel_info['repl_in_port'],
                    repl_out_port=kernel_info['repl_out_port'],
                    stdin_port=kernel_info['stdin_port'],
                    stdout_port=kernel_info['stdout_port'],
                    service_ports=kernel_info.get('service_ports', [])
                )

    async def execute(self, sess_id, access_key,
                      api_version, run_id, mode, code, opts, *,
                      flush_timeout=None):
        async with self.handle_kernel_exception('execute', sess_id, access_key):
            kernel = await self.get_session(sess_id, access_key)
            # The agent aggregates at most 2 seconds of outputs
            # if the kernel runs for a long time.
            major_api_version = api_version[0]
            if major_api_version == 4:  # manager-agent protocol is same.
                major_api_version = 3
            async with RPCContext(kernel['agent_addr'], 30, order_key=sess_id) as rpc:
                coro = rpc.call.execute(str(kernel['id']),
                                        major_api_version,
                                        run_id, mode, code, opts,
                                        flush_timeout)
                if coro is None:
                    log.warning('execute cancelled')
                    return None
                return await coro

    async def interrupt_session(self, sess_id, access_key):
        async with self.handle_kernel_exception('execute', sess_id, access_key):
            kernel = await self.get_session(sess_id, access_key)
            async with RPCContext(kernel['agent_addr'], 30, order_key=sess_id) as rpc:
                coro = rpc.call.interrupt_kernel(str(kernel['id']))
                if coro is None:
                    log.warning('interrupt cancelled')
                    return None
                return await coro

    async def get_completions(self, sess_id, access_key, mode, text, opts):
        async with self.handle_kernel_exception('execute', sess_id, access_key):
            kernel = await self.get_session(sess_id, access_key)
            async with RPCContext(kernel['agent_addr'], 10, order_key=sess_id) as rpc:
                coro = rpc.call.get_completions(str(kernel['id']), mode, text, opts)
                if coro is None:
                    log.warning('get_completions cancelled')
                    return None
                return await coro

    async def start_service(self, sess_id, access_key, service, opts):
        async with self.handle_kernel_exception('execute', sess_id, access_key):
            kernel = await self.get_session(sess_id, access_key)
            async with RPCContext(kernel['agent_addr'], None, order_key=sess_id) as rpc:
                coro = rpc.call.start_service(str(kernel['id']), service, opts)
                if coro is None:
                    log.warning('start_service cancelled')
                    return None
                return await coro

    async def upload_file(self, sess_id, access_key, filename, payload):
        async with self.handle_kernel_exception('upload_file', sess_id, access_key):
            kernel = await self.get_session(sess_id, access_key)
            async with RPCContext(kernel['agent_addr'], None, order_key=sess_id) as rpc:
                coro = rpc.call.upload_file(str(kernel['id']), filename, payload)
                if coro is None:
                    log.warning('upload_file cancelled')
                    return None
                return await coro

    async def download_file(self, sess_id, access_key, filepath):
        async with self.handle_kernel_exception('download_file', sess_id,
                                                access_key):
            kernel = await self.get_session(sess_id, access_key)
            async with RPCContext(kernel['agent_addr'], None, order_key=sess_id) as rpc:
                coro = rpc.call.download_file(str(kernel['id']), filepath)
                if coro is None:
                    log.warning('download_file cancelled')
                    return None
                return await coro

    async def list_files(self, sess_id, access_key, path):
        async with self.handle_kernel_exception('list_files', sess_id, access_key):
            kernel = await self.get_session(sess_id, access_key)
            async with RPCContext(kernel['agent_addr'], 30, order_key=sess_id) as rpc:
                coro = rpc.call.list_files(str(kernel['id']), path)
                if coro is None:
                    log.warning('list_files cancelled')
                    return None
                return await coro

    async def get_logs_from_agent(self, sess_id, access_key):
        async with self.handle_kernel_exception('get_logs_from_agent', sess_id, access_key):
            kernel = await self.get_session(sess_id, access_key)
            async with RPCContext(kernel['agent_addr'], 30, order_key=sess_id) as rpc:
                coro = rpc.call.get_logs(str(kernel['id']))
                if coro is None:
                    log.warning('get_logs_from_agent cancelled')
                    return None
                return await coro

    async def refresh_session(self, sess_id, access_key):
        async with self.handle_kernel_exception('refresh_session',
                                                sess_id, access_key):
            kernel = await self.get_session(sess_id, access_key)
            async with RPCContext(kernel['agent_addr'], 30, order_key=sess_id) as rpc:
                coro = rpc.call.refresh_idle(str(kernel['id']))
                if coro is None:
                    log.warning('refresh_session cancelled')
                    return None
                return await coro

    async def update_session(self, sess_id, access_key, updated_fields, conn=None):
        async with reenter_txn(self.dbpool, conn) as conn:
            query = (sa.update(kernels)
                       .values(updated_fields)
                       .where((kernels.c.sess_id == sess_id) &
                              (kernels.c.access_key == access_key) &
                              (kernels.c.role == 'master')))
            await conn.execute(query)

    async def increment_session_usage(self, sess_id, access_key, conn=None):
        async with reenter_txn(self.dbpool, conn) as conn:
            query = (sa.update(kernels)
                       .values(num_queries=kernels.c.num_queries + 1)
                       .where((kernels.c.sess_id == sess_id) &
                              (kernels.c.access_key == access_key) &
                              (kernels.c.role == 'master')))
            await conn.execute(query)

    async def kill_all_sessions_in_agent(self, agent_addr):
        async with RPCContext(agent_addr, None) as rpc:
            coro = rpc.call.clean_all_kernels('manager-freeze-force-kill')
            if coro is None:
                log.warning('kill_all_sessions_in_agent cancelled')
                return None
            return await coro

    async def kill_all_sessions(self, conn=None):
        async with reenter_txn(self.dbpool, conn) as conn:
            query = (sa.select([agents.c.addr])
                       .where(agents.c.status == AgentStatus.ALIVE))
            result = await conn.execute(query)
            alive_agent_addrs = [row.addr for row in result]
            log.debug(str(alive_agent_addrs))
            tasks = [self.kill_all_sessions_in_agent(agent_addr)
                     for agent_addr in alive_agent_addrs]
            await asyncio.gather(*tasks)

    async def handle_heartbeat(self, agent_id, agent_info):
        now = datetime.now(tzutc())
        async with self.heartbeat_lock:

            instance_rejoin = False

            # Update "last seen" timestamp for liveness tracking
            await self.redis_live.hset('last_seen', agent_id, now.timestamp())

            # Check and update status of the agent record in DB
            async with self.dbpool.acquire() as conn, conn.begin():
                query = (sa.select([agents.c.status,
                                    agents.c.addr,
                                    agents.c.scaling_group,
                                    agents.c.available_slots],
                                   for_update=True)
                           .select_from(agents)
                           .where(agents.c.id == agent_id))
                result = await conn.execute(query)
                row = await result.first()

                slot_key_and_units = {
                    SlotName(k): SlotTypes(v[0]) for k, v in
                    agent_info['resource_slots'].items()}
                available_slots = ResourceSlot({
                    SlotName(k): v[1] for k, v in
                    agent_info['resource_slots'].items()})
                current_addr = agent_info['addr']
                sgroup = agent_info.get('scaling_group', 'default')

                if row is None or row['status'] is None:
                    # new agent detected!
                    log.info('agent {0} joined!', agent_id)
                    await self.config_server.update_resource_slots(slot_key_and_units)
                    query = agents.insert().values({
                        'id': agent_id,
                        'status': AgentStatus.ALIVE,
                        'region': agent_info['region'],
                        'scaling_group': sgroup,
                        'available_slots': available_slots,
                        'occupied_slots': {},
                        'addr': agent_info['addr'],
                        'first_contact': now,
                        'lost_at': None,
                        'version': agent_info['version'],
                        'compute_plugins': agent_info['compute_plugins'],
                    })
                    result = await conn.execute(query)
                    assert result.rowcount == 1
                elif row['status'] == AgentStatus.ALIVE:
                    updates = {}
                    if row['available_slots'] != available_slots:
                        updates['available_slots'] = available_slots
                    if row['scaling_group'] != sgroup:
                        updates['scaling_group'] = sgroup
                    if row['addr'] != current_addr:
                        updates['addr'] = current_addr
                    # occupied_slots are updated when kernels starts/terminates
                    if updates:
                        await self.config_server.update_resource_slots(slot_key_and_units)
                        query = (sa.update(agents)
                                   .values(updates)
                                   .where(agents.c.id == agent_id))
                        await conn.execute(query)
                elif row['status'] in (AgentStatus.LOST, AgentStatus.TERMINATED):
                    await self.config_server.update_resource_slots(slot_key_and_units)
                    instance_rejoin = True
                    query = (sa.update(agents)
                               .values({
                                   'status': AgentStatus.ALIVE,
                                   'region': agent_info['region'],
                                   'scaling_group': sgroup,
                                   'addr': agent_info['addr'],
                                   'lost_at': None,
                                   'available_slots': available_slots,
                                   'version': agent_info['version'],
                                   'compute_plugins': agent_info['compute_plugins'],
                               })
                               .where(agents.c.id == agent_id))
                    await conn.execute(query)
                else:
                    log.error('should not reach here! {0}', type(row.status))

            if instance_rejoin:
                await self.event_dispatcher.produce_event(
                    'instance_started', ('revived', ),
                    agent_id=agent_id)

            # Update the mapping of kernel images to agents.
            known_registries = await get_known_registries(self.config_server.etcd)
            images = msgpack.unpackb(snappy.decompress(agent_info['images']))

            def _pipe_builder():
                pipe = self.redis_image.pipeline()
                for image in images:
                    image_ref = ImageRef(image[0], known_registries)
                    pipe.sadd(image_ref.canonical, agent_id)
                return pipe
            await redis.execute_with_retries(_pipe_builder)

    async def mark_agent_terminated(self, agent_id, status, conn=None):
        global agent_peers
        await self.redis_live.hdel('last_seen', agent_id)

        async def _pipe_builder():
            pipe = self.redis_image.pipeline()
            async for imgname in self.redis_image.iscan():
                pipe.srem(imgname, agent_id)
            return pipe
        await redis.execute_with_retries(_pipe_builder)

        async with reenter_txn(self.dbpool, conn) as conn:

            query = (
                sa.select([
                    agents.c.status,
                    agents.c.addr,
                ], for_update=True)
                .select_from(agents)
                .where(agents.c.id == agent_id)
            )
            result = await conn.execute(query)
            row = await result.first()
            peer = agent_peers.pop(row['addr'], None)
            if peer is not None:
                await peer.__aexit__(None, None, None)
            prev_status = row['status']
            if prev_status in (None, AgentStatus.LOST, AgentStatus.TERMINATED):
                return

            if status == AgentStatus.LOST:
                log.warning('agent {0} heartbeat timeout detected.', agent_id)
            elif status == AgentStatus.TERMINATED:
                log.info('agent {0} has terminated.', agent_id)
            now = datetime.now(tzutc())
            query = (
                sa.update(agents)
                .values({
                    'status': status,
                    'status_changed': now,
                    'lost_at': now,
                })
                .where(agents.c.id == agent_id)
            )
            await conn.execute(query)

    async def set_session_status(self, sess_id, access_key,
                                 status: KernelStatus,
                                 reason: str = '', *,
                                 db_conn: SAConnection = None,
                                 **extra_fields):
        data = {
            'status': status,
            'status_info': reason,
            'status_changed': datetime.now(tzutc()),
        }
        data.update(extra_fields)
        async with reenter_txn(self.dbpool, db_conn) as conn:
            query = (
                sa.update(kernels)
                .values(data)
                .where(
                    (kernels.c.sess_id == sess_id) &
                    (kernels.c.access_key == access_key) &
                    ~(kernels.c.status.in_(DEAD_KERNEL_STATUSES))
                )
            )
            await conn.execute(query)

    async def set_kernel_status(self, kernel_id: KernelId,
                                status: KernelStatus,
                                reason: str = '', *,
                                db_conn: SAConnection = None):
        assert status != KernelStatus.TERMINATED, \
               'TERMINATED status update must be handled in ' \
               'mark_kernel_terminated()'
        data = {
            'status': status,
            'status_info': reason,
            'status_changed': datetime.now(tzutc()),
        }
        async with reenter_txn(self.dbpool, db_conn) as conn:
            query = (
                sa.update(kernels)
                .values(data)
                .where(kernels.c.id == kernel_id)
            )
            await conn.execute(query)

    async def set_session_result(self, kernel_id: KernelId,
                                 success: bool,
                                 exit_code: int, *,
                                 db_conn: SAConnection = None):
        # TODO: store exit code?
        data = {
            'result': SessionResult.SUCCESS if success else SessionResult.FAILURE,
        }
        async with reenter_txn(self.dbpool, db_conn) as conn:
            query = (
                sa.update(kernels)
                .values(data)
                .where(kernels.c.id == kernel_id)
            )
            await conn.execute(query)

    async def sync_kernel_stats(
        self, kernel_ids: Sequence[KernelId], *,
        db_conn: SAConnection = None,
    ) -> None:
        per_kernel_updates = {}

        for kernel_id in kernel_ids:
            raw_kernel_id = str(kernel_id)
            log.debug('sync_kernel_stats(k:{})', kernel_id)
            updates = {}

            async def _get_kstats_from_redis():
                stat_type = await self.redis_stat.type(raw_kernel_id)
                if stat_type == 'string':
                    kern_stat = await self.redis_stat.get(raw_kernel_id, encoding=None)
                    if kern_stat is not None:
                        updates['last_stat'] = msgpack.unpackb(kern_stat)
                else:
                    kern_stat = await self.redis_stat.hgetall(raw_kernel_id)
                    if kern_stat is not None and 'cpu_used' in kern_stat:
                        updates.update({
                            'cpu_used': int(float(kern_stat['cpu_used'])),
                            'mem_max_bytes': int(kern_stat['mem_max_bytes']),
                            'net_rx_bytes': int(kern_stat['net_rx_bytes']),
                            'net_tx_bytes': int(kern_stat['net_tx_bytes']),
                            'io_read_bytes': int(kern_stat['io_read_bytes']),
                            'io_write_bytes': int(kern_stat['io_write_bytes']),
                            'io_max_scratch_size': int(kern_stat['io_max_scratch_size']),
                        })

            await redis.execute_with_retries(
                lambda: _get_kstats_from_redis(),
                max_retries=1,
            )
            if not updates:
                log.warning('sync_kernel_stats(k:{}): no statistics updates', kernel_id)
                continue
            per_kernel_updates[kernel_id] = updates

        async with reenter_txn(self.dbpool, db_conn) as conn:
            # TODO: update to use execute_batch() if aiopg supports it.
            for kernel_id, updates in per_kernel_updates.items():
                query = (sa.update(kernels)
                           .values(updates)
                           .where(kernels.c.id == kernel_id))
                await conn.execute(query)

    async def mark_kernel_terminated(self, kernel_id: KernelId,
                                     reason: str,
                                     exit_code: int = None) -> None:
        '''
        Mark the kernel (individual worker) terminated and release
        the resource slots occupied by it.
        '''
        async with self.dbpool.acquire() as conn, conn.begin():
            # Check the current status.
            query = (
                sa.select([
                    kernels.c.access_key,
                    kernels.c.agent,
                    kernels.c.status,
                    kernels.c.occupied_slots
                ], for_update=True)
                .select_from(kernels)
                .where(kernels.c.id == kernel_id)
            )
            result = await conn.execute(query)
            kernel = await result.first()
            if (
                kernel is None
                or kernel['status'] in (
                    KernelStatus.CANCELLED,
                    KernelStatus.TERMINATED,
                    KernelStatus.RESTARTING,
                )
            ):
                # Skip if non-existent, already terminated, or restarting.
                return

            # Change the status to TERMINATED.
            # (we don't delete the row for later logging and billing)
            now = datetime.now(tzutc())
            query = (
                sa.update(kernels)
                .values({
                    'status': KernelStatus.TERMINATED,
                    'status_info': reason,
                    'status_changed': now,
                    'terminated_at': now,
                })
                .where(kernels.c.id == kernel_id)
            )
            await conn.execute(query)
            await recalc_concurrency_used(conn, kernel['access_key'])

            # Release agent resource slots.
            query = (
                sa.select([
                    agents.c.occupied_slots,
                ], for_update=True)
                .select_from(agents)
                .where(agents.c.id == kernel['agent'])
            )
            result = await conn.execute(query)
            agent = await result.first()
            if agent is None:
                return
            updated_occupied_slots = \
                agent['occupied_slots'] - kernel['occupied_slots']
            query = (
                sa.update(agents)
                .values({
                    'occupied_slots': updated_occupied_slots,
                })
                .where(agents.c.id == kernel['agent'])
            )
            await conn.execute(query)

        # Perform statistics sync in a separate transaction block, since
        # it may take a while to fetch stats from Redis.
        async with self.dbpool.acquire() as conn, conn.begin():
            await self.sync_kernel_stats([kernel_id], db_conn=conn)<|MERGE_RESOLUTION|>--- conflicted
+++ resolved
@@ -57,14 +57,10 @@
     KernelExecutionFailed, KernelRestartFailed,
     ScalingGroupNotFound,
     VFolderNotFound,
-<<<<<<< HEAD
-    AgentError)
-from ..gateway.utils import current_loop
-=======
     AgentError,
     GenericForbidden,
 )
->>>>>>> aa9421e2
+from ..gateway.utils import current_loop
 from .models import (
     agents, kernels, keypairs, vfolders,
     keypair_resource_policies,

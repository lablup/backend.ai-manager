--- conflicted
+++ resolved
@@ -886,10 +886,7 @@
             'cluster_idx': sa.bindparam('cluster_idx'),
             'cluster_hostname': sa.bindparam('cluster_hostname'),
             'scaling_group': scaling_group,
-            'domain_name': domain_name,
-            'group_id': group_id,
-            'user_uuid': user_uuid,
-            'access_key': access_key,
+            'user_scope': user_scope,
             'image': sa.bindparam('image'),
             'registry': sa.bindparam('registry'),
             'tag': session_tag,
@@ -900,8 +897,10 @@
             'occupied_shares': {},
             'resource_opts': sa.bindparam('resource_opts'),
             'environ': sa.bindparam('environ'),
-            'mounts': [list(mount) for mount in mounts],  # postgres save tuple as str
-            'mount_map': mount_map,
+            'mounts': [  # TODO: keep for legacy?
+                mount.name for mount in vfolder_mounts
+            ],
+            'vfolder_mounts': vfolder_mounts,
             'bootstrap_script': sa.bindparam('bootstrap_script'),
             'repl_in_port': 0,
             'repl_out_port': 0,
@@ -1032,7 +1031,6 @@
                 pass
             else:
                 mapped_agent = agent_list[idx]
-<<<<<<< HEAD
 
             kernel_data.append({
                 'mapped_agent': mapped_agent,
@@ -1076,64 +1074,6 @@
                     raise InvalidAPIParameters("No such agent")
             raise
 
-=======
-            try:
-                async def _enqueue() -> None:
-                    nonlocal ids
-                    async with self.db.begin() as conn:
-                        query = kernels.insert().values({
-                            'agent': mapped_agent,
-                            'id': kernel_id,
-                            'status': KernelStatus.PENDING,
-                            'session_creation_id': session_creation_id,
-                            'session_id': session_id,
-                            'session_name': session_name,
-                            'session_type': session_type,
-                            'cluster_mode': cluster_mode.value,
-                            'cluster_size': cluster_size,
-                            'cluster_role': kernel['cluster_role'],
-                            'cluster_idx': kernel['cluster_idx'],
-                            'cluster_hostname': f"{kernel['cluster_role']}{kernel['cluster_idx']}",
-                            'scaling_group': scaling_group,
-                            'domain_name': user_scope.domain_name,
-                            'group_id': user_scope.group_id,
-                            'user_uuid': user_scope.user_uuid,
-                            'access_key': access_key,
-                            'image': image_ref.canonical,
-                            'architecture': image_ref.architecture,
-                            'registry': image_ref.registry,
-                            'tag': session_tag,
-                            'starts_at': starts_at,
-                            'internal_data': internal_data,
-                            'startup_command': kernel.get('startup_command'),
-                            'occupied_slots': requested_slots,
-                            'occupied_shares': {},
-                            'resource_opts': resource_opts,
-                            'environ': [f'{k}={v}' for k, v in environ.items()],
-                            'mounts': [  # TODO: keep for legacy?
-                                mount.name for mount in vfolder_mounts
-                            ],
-                            'vfolder_mounts': vfolder_mounts,
-                            'bootstrap_script': kernel.get('bootstrap_script'),
-                            'repl_in_port': 0,
-                            'repl_out_port': 0,
-                            'stdin_port': 0,
-                            'stdout_port': 0,
-                            'preopen_ports': creation_config.get('preopen_ports', []),
-                        })
-                        await conn.execute(query)
-                        ids.append(kernel_id)
-
-                await execute_with_retry(_enqueue)
-            except DBAPIError as e:
-                if getattr(e.orig, "pgcode", None) == '23503':
-                    match = re.search(r'Key \(agent\)=\((?P<agent>[^)]+)\)', repr(e.orig))
-                    if match:
-                        raise InvalidAPIParameters(f"No such agent: {match.group('agent')}")
-                    else:
-                        raise InvalidAPIParameters("No such agent")
-                raise
->>>>>>> 7f7a49f0
         await self.hook_plugin_ctx.notify(
             'POST_ENQUEUE_SESSION',
             (session_id, session_name, access_key),

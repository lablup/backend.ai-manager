--- conflicted
+++ resolved
@@ -10,23 +10,16 @@
 import time
 from typing import (
     Any,
-<<<<<<< HEAD
-=======
     Callable,
     Container,
     Dict,
+    List,
     Mapping,
->>>>>>> ff1f86c5
     MutableMapping,
     Optional,
     Sequence,
     TYPE_CHECKING,
-<<<<<<< HEAD
-    List,
-    Union
-=======
     Union,
->>>>>>> ff1f86c5
 )
 import uuid
 
@@ -330,13 +323,6 @@
                 raise SessionNotFound
             return row
 
-<<<<<<< HEAD
-    async def get_session(self, sess_id: str, access_key: str, *,
-                          field=None,
-                          for_update=False,
-                          db_connection=None,
-                          role=None):
-=======
     async def get_session(
         self,
         session_name_or_id: Union[str, uuid.UUID],
@@ -345,8 +331,8 @@
         allow_stale=False,
         for_update=False,
         db_connection=None,
+        role=None,
     ):
->>>>>>> ff1f86c5
         '''
         Retrieve the session information from the session UUID or client-specified
         session ID paired with the given access key.
@@ -372,35 +358,73 @@
             cols.append(field)
         elif isinstance(field, str):
             cols.append(sa.column(field))
-<<<<<<< HEAD
+
+        cond_id = (
+            (sa.sql.expression.cast(kernels.c.id, sa.String).like(f'{session_name_or_id}%')) &
+            (kernels.c.access_key == access_key) &
+            (kernels.c.role == 'master')
+        )
+        cond_name = (
+            (kernels.c.sess_id.like(f'{session_name_or_id}%')) &
+            (kernels.c.access_key == access_key) &
+            (kernels.c.role == 'master')
+        )
+        if allow_stale:
+            cond_status = true()  # any status
+        else:
+            cond_status = ~(kernels.c.status.in_(DEAD_KERNEL_STATUSES))
+        query_by_id = (
+            sa.select(cols, for_update=for_update)
+            .select_from(kernels)
+            .where(cond_id & cond_status)
+            .order_by(sa.desc(kernels.c.created_at))
+            .limit(10).offset(0)
+        )
+        query_by_name = (
+            sa.select(cols, for_update=for_update)
+            .select_from(kernels)
+            .where(cond_name & cond_status)
+            .order_by(sa.desc(kernels.c.created_at))
+        )
+        if role is not None and isinstance(role, str):
+            query_by_id = query_by_id.where(kernels.c.role == role)
+            query_by_name = query_by_name.where(kernels.c.role == role)
+        if allow_stale:
+            query_by_name = query_by_name.limit(10).offset(0)
+        else:
+            # for backward-compatibility
+            query_by_name = query_by_name.limit(1).offset(0)
+
         async with reenter_txn(self.dbpool, db_connection) as conn:
-            query = (
-                sa.select(cols, for_update=for_update)
-                .select_from(kernels)
-                .where(
-                    (kernels.c.session_id == sess_id) &
-                    (kernels.c.access_key == access_key) &
-                    ~(kernels.c.status.in_(DEAD_KERNEL_STATUSES))
-                )
-            )
-            if role is not None and isinstance(role, str):
-                query = query.where(kernels.c.role == role)
-            result = await conn.execute(query)
-            rows = await result.fetchall()
-            if rows is None or len(rows) == 0:
-                raise KernelNotFound
-            return rows
+            for query in [query_by_id, query_by_name]:
+                result = await conn.execute(query)
+                if result.rowcount > 1:
+                    matches = [
+                        {
+                            'id': str(item['id']),
+                            'name': item['sess_id'],
+                            'status': item['status'].name,
+                        }
+                        async for item in result
+                    ]
+                    raise TooManySessionsMatched(extra_data={
+                        'matches': matches,
+                    })
+                if result.rowcount == 0:
+                    continue
+                return await result.first()
+            raise SessionNotFound
 
     async def get_session_master(self, sess_id: str, access_key: str, *,
                                  field=None,
                                  for_update=False,
                                  db_connection=None):
-        return (await self.get_session(sess_id, access_key, 
+        return (await self.get_session(sess_id, access_key,
                                        field=field, for_update=for_update,
                                        db_connection=db_connection, role='master')
                 )[0]
 
-    async def get_session_by_uuid(self, sess_uuid: str, access_key: str, *, 
+    async def get_session_by_uuid(self, sess_uuid: str, access_key: str, *,
                                  field=None,
                                  for_update=False,
                                  db_connection=None):
@@ -441,61 +465,6 @@
             if rows is None or len(rows) == 0:
                 raise KernelNotFound
             return rows
-=======
->>>>>>> ff1f86c5
-
-        cond_id = (
-            (sa.sql.expression.cast(kernels.c.id, sa.String).like(f'{session_name_or_id}%')) &
-            (kernels.c.access_key == access_key) &
-            (kernels.c.role == 'master')
-        )
-        cond_name = (
-            (kernels.c.sess_id.like(f'{session_name_or_id}%')) &
-            (kernels.c.access_key == access_key) &
-            (kernels.c.role == 'master')
-        )
-        if allow_stale:
-            cond_status = true()  # any status
-        else:
-            cond_status = ~(kernels.c.status.in_(DEAD_KERNEL_STATUSES))
-        query_by_id = (
-            sa.select(cols, for_update=for_update)
-            .select_from(kernels)
-            .where(cond_id & cond_status)
-            .order_by(sa.desc(kernels.c.created_at))
-            .limit(10).offset(0)
-        )
-        query_by_name = (
-            sa.select(cols, for_update=for_update)
-            .select_from(kernels)
-            .where(cond_name & cond_status)
-            .order_by(sa.desc(kernels.c.created_at))
-        )
-        if allow_stale:
-            query_by_name = query_by_name.limit(10).offset(0)
-        else:
-            # for backward-compatibility
-            query_by_name = query_by_name.limit(1).offset(0)
-
-        async with reenter_txn(self.dbpool, db_connection) as conn:
-            for query in [query_by_id, query_by_name]:
-                result = await conn.execute(query)
-                if result.rowcount > 1:
-                    matches = [
-                        {
-                            'id': str(item['id']),
-                            'name': item['sess_id'],
-                            'status': item['status'].name,
-                        }
-                        async for item in result
-                    ]
-                    raise TooManySessionsMatched(extra_data={
-                        'matches': matches,
-                    })
-                if result.rowcount == 0:
-                    continue
-                return await result.first()
-            raise SessionNotFound
 
     async def get_sessions(
         self,
@@ -524,20 +493,12 @@
             if allow_stale:
                 query = (sa.select(cols)
                            .select_from(kernels)
-<<<<<<< HEAD
-                           .where((kernels.c.session_id.in_(sess_ids)) &
-=======
-                           .where((kernels.c.sess_id.in_(session_names)) &
->>>>>>> ff1f86c5
+                           .where((kernels.c.session_id.in_(session_names)) &
                                   (kernels.c.role == 'master')))
             else:
                 query = (sa.select(cols)
                            .select_from(kernels.join(agents))
-<<<<<<< HEAD
-                           .where((kernels.c.session_id.in_(sess_ids)) &
-=======
-                           .where((kernels.c.sess_id.in_(session_names)) &
->>>>>>> ff1f86c5
+                           .where((kernels.c.session_id.in_(session_names)) &
                                   (kernels.c.role == 'master') &
                                   (agents.c.status == AgentStatus.ALIVE) &
                                   (agents.c.id == kernels.c.agent)))
@@ -545,47 +506,24 @@
             rows = await result.fetchall()
             return rows
 
-<<<<<<< HEAD
-    async def enqueue_session(self, sess_id: str, access_key: str,
-                              kernel_configs: List[KernelEnqueueingConfig],
-                              scaling_group: str,
-                              session_type: SessionTypes,
-                              resource_policy: str, *,
-                              domain_name: str,
-                              group_id: uuid.UUID,
-                              user_uuid: str,
-                              user_role: str,
-                              session_tag: str = None,
-                              internal_data: dict = None) -> KernelId:
-
-        mounts = kernel_configs[0]['creation_config'].get('mounts') or []
-        mount_map = kernel_configs[0]['creation_config'].get('mount_map') or {}
-        sess_uuid = uuid.uuid4()
-=======
     async def enqueue_session(
         self,
         session_name: str,
         access_key: str,
-        image_ref: ImageRef,
+        kernel_configs: List[KernelEnqueueingConfig],
+        scaling_group: str,
         session_type: SessionTypes,
-        creation_config: dict,
         resource_policy: dict, *,
         domain_name: str,
-        bootstrap_script: str,
         group_id: uuid.UUID,
         user_uuid: uuid.UUID,
         user_role: str,
-        startup_command: str = None,
         session_tag: str = None,
         internal_data: dict = None,
     ) -> KernelId:
-        mounts = creation_config.get('mounts') or []
-        mount_map = creation_config.get('mount_map') or {}
-        environ = creation_config.get('environ') or {}
-        resource_opts = creation_config.get('resource_opts') or {}
-        scaling_group = creation_config.get('scaling_group')
-        preopen_ports = creation_config.get('preopen_ports') or []
->>>>>>> ff1f86c5
+        mounts = kernel_configs[0]['creation_config'].get('mounts') or []
+        mount_map = kernel_configs[0]['creation_config'].get('mount_map') or {}
+        sess_uuid = uuid.uuid4()
 
         # Check scaling group availability if scaling_group parameter is given.
         # If scaling_group is not provided, it will be selected in scheduling step.
@@ -698,10 +636,10 @@
                         'Your resource request has resource type(s) '
                         'not supported by the image.')
 
-<<<<<<< HEAD
-                # If the resource is not specified, fill them with image minimums.
+                # If intrinsic resources are not specified,
+                # fill them with image minimums.
                 for k, v in requested_slots.items():
-                    if v is None or v == 0:
+                    if (v is None or v == 0) and k in INTRINSIC_SLOTS:
                         requested_slots[k] = image_min_slots[k]
             else:
                 # Handle the legacy clients (prior to v19.03)
@@ -761,14 +699,18 @@
                 environ['BACKEND_CLUSTER_ROLE_IDX'] = str(kernel['idx'])
             # Create kernel object in PENDING state.
             async with self.dbpool.acquire() as conn, conn.begin():
-                # Feed SSH keypair if exists.
-                query = (sa.select([keypairs.c.ssh_public_key, keypairs.c.ssh_private_key])
-                        .select_from(keypairs)
-                        .where(keypairs.c.access_key == access_key))
+                # Feed SSH keypair and dotfiles if exists.
+                query = (sa.select([keypairs.c.ssh_public_key,
+                                    keypairs.c.ssh_private_key,
+                                    keypairs.c.dotfiles])
+                           .select_from(keypairs)
+                           .where(keypairs.c.access_key == access_key))
                 result = await conn.execute(query)
                 row  = await result.fetchone()
+                dotfiles = msgpack.unpackb(row['dotfiles'])
+                internal_data = {} if internal_data is None else internal_data
+                internal_data.update({'dotfiles': dotfiles})
                 if row['ssh_public_key'] and row['ssh_private_key']:
-                    internal_data = {} if internal_data is None else internal_data
                     internal_data['ssh_keypair'] = {
                         'public_key': row['ssh_public_key'],
                         'private_key': row['ssh_private_key'],
@@ -778,9 +720,9 @@
                 query = kernels.insert().values({
                     'id': kernel_id,
                     'status': KernelStatus.PENDING,
-                    'sess_id': sess_id,
+                    'sess_id': session_name,    # TODO: rename column to session_name
+                    'sess_type': session_type,  # TODO: rename column to session_type
                     'sess_uuid': sess_uuid,
-                    'sess_type': session_type,
                     'role': kernel['cluster_role'],
                     'idx': kernel['idx'] if is_multicontainer else None,
                     'scaling_group': scaling_group,
@@ -804,137 +746,31 @@
                     'repl_out_port': 0,
                     'stdin_port': 0,
                     'stdout_port': 0,
+                    'preopen_ports': creation_config.get('preopen_ports', []),
                 })
                 await conn.execute(query)
                 if kernel['cluster_role'] == 'master':
                     master_id = KernelId(kernel_id)
                 ids.append(kernel_id)
-=======
-            # If intrinsic resources are not specified,
-            # fill them with image minimums.
-            for k, v in requested_slots.items():
-                if (v is None or v == 0) and k in INTRINSIC_SLOTS:
-                    requested_slots[k] = image_min_slots[k]
-        else:
-            # Handle the legacy clients (prior to v19.03)
-            # We support CPU/memory conversion, but to use accelerators users
-            # must update their clients because the slots names are not provided
-            # by the accelerator plugins.
-            cpu = creation_config.get('instanceCores')
-            if cpu is None:  # the key is there but may be null.
-                cpu = image_min_slots['cpu']
-            mem = creation_config.get('instanceMemory')
-            if mem is None:  # the key is there but may be null.
-                mem = image_min_slots['mem']
-            else:
-                # In legacy clients, memory is normalized to GiB.
-                mem = str(mem) + 'g'
-            requested_slots = ResourceSlot.from_user_input({
-                'cpu': cpu,
-                'mem': mem,
-            }, known_slot_types)
-            gpu = creation_config.get('instanceGPUs')
-            if gpu is not None:
-                raise InvalidAPIParameters('Client upgrade required '
-                                           'to use GPUs (v19.03+).')
-            tpu = creation_config.get('instanceTPUs')
-            if tpu is not None:
-                raise InvalidAPIParameters('Client upgrade required '
-                                           'to use TPUs (v19.03+).')
-
-        # Check the image resource slots.
-        log.debug('requested_slots: {}', requested_slots)
-        log.debug('resource_opts: {}', resource_opts)
-        log.debug('image_min_slots: {}', image_min_slots)
-        log.debug('image_max_slots: {}', image_max_slots)
-
-        # Check if: requested >= image-minimum
-        if image_min_slots > requested_slots:
-            raise InvalidAPIParameters(
-                'Your resource request is smaller than '
-                'the minimum required by the image. ({})'.format(' '.join(
-                    f'{k}={v}' for k, v in
-                    image_min_slots.to_humanized(known_slot_types).items()
-                )))
-
-        # Check if: requested <= image-maximum
-        if not (requested_slots <= image_max_slots):
-            raise InvalidAPIParameters(
-                'Your resource request is larger than '
-                'the maximum allowed by the image. ({})'
-                .format(' '.join(
-                    f'{k}={v}' for k, v in
-                    image_max_slots.to_humanized(known_slot_types).items()
-                )))
-
-        # Create kernel object in PENDING state.
-        async with self.dbpool.acquire() as conn, conn.begin():
-            # Feed SSH keypair and dotfiles if exists.
-            query = (sa.select([keypairs.c.ssh_public_key,
-                                keypairs.c.ssh_private_key,
-                                keypairs.c.dotfiles])
-                       .select_from(keypairs)
-                       .where(keypairs.c.access_key == access_key))
-            result = await conn.execute(query)
-            row  = await result.fetchone()
-            dotfiles = msgpack.unpackb(row['dotfiles'])
-            internal_data = {} if internal_data is None else internal_data
-            internal_data.update({'dotfiles': dotfiles})
-            if row['ssh_public_key'] and row['ssh_private_key']:
-                internal_data['ssh_keypair'] = {
-                    'public_key': row['ssh_public_key'],
-                    'private_key': row['ssh_private_key'],
-                }
-
-            kernel_id = uuid.uuid4()
-            query = kernels.insert().values({
-                'id': kernel_id,
-                'status': KernelStatus.PENDING,
-                'sess_id': session_name,    # TODO: rename column to session_name
-                'sess_type': session_type,  # TODO: rename column to session_type
-                'role': 'master',
-                'scaling_group': scaling_group,
-                'domain_name': domain_name,
-                'group_id': group_id,
-                'user_uuid': user_uuid,
-                'access_key': access_key,
-                'image': image_ref.canonical,
-                'registry': image_ref.registry,
-                'tag': session_tag,
-                'internal_data': internal_data,
-                'startup_command': startup_command,
-                'occupied_slots': requested_slots,
-                'occupied_shares': {},
-                'resource_opts': resource_opts,
-                'environ': [f'{k}={v}' for k, v in environ.items()],
-                'mounts': [list(mount) for mount in mounts],  # postgres save tuple as str
-                'mount_map': mount_map,
-                'bootstrap_script': bootstrap_script,
-                'repl_in_port': 0,
-                'repl_out_port': 0,
-                'stdin_port': 0,
-                'stdout_port': 0,
-                'preopen_ports': preopen_ports,
-            })
-            await conn.execute(query)
->>>>>>> ff1f86c5
 
         await self.event_dispatcher.produce_event('kernel_enqueued', [str(x) for x in ids])
         return master_id
 
-<<<<<<< HEAD
-    async def start_session(self, sched_ctx: SchedulingContext,
-                            sess_ctx: PendingSession,
-                            kernels_with_agent: List[List[Any]]) -> None:
+    async def start_session(
+        self,
+        sched_ctx: SchedulingContext,
+        sess_ctx: PendingSession,
+        kernels_with_agent: List[List[Any]],
+    ) -> None:
         do_create_network = True
         for kernel_with_agent in kernels_with_agent:
             kernel: KernelInfo = kernel_with_agent[0]
             agent_ctx: AgentAllocationContext = kernel_with_agent[1]
             auto_pull = await self.config_server.get('config/docker/image/auto_pull')
-            image_info = await self.config_server.inspect_image(kernel.image_ref)
+            image_info = await self.config_server.inspect_image(sess_ctx.image_ref)
             registry_url, registry_creds = \
                 await get_registry_info(self.config_server.etcd,
-                                        kernel.image_ref.registry)
+                                        sess_ctx.image_ref.registry)
             async with self.dbpool.acquire() as conn, conn.begin():
                 query = (
                     sa.select([keypair_resource_policies])
@@ -971,10 +807,10 @@
                         'startup_command': kernel.startup_command,
                         'internal_data': sess_ctx.internal_data,
                         'auto_pull': auto_pull,
+                        'preopen_ports': sess_ctx.preopen_ports,
                     }
                     if len(sess_ctx.kernels) > 1:
-                        network_name = f'bai-{sess_ctx.sess_uuid}'
-                        
+                        network_name = f'bai-{sess_ctx.session_uuid}'
                         config['cluster'] = {
                             'network': network_name,
                             'role': kernel.role,
@@ -992,72 +828,11 @@
                         raise KernelCreationFailed('ooops')
                     if kernel.role == 'master':
                         master_info = created_info
-                        
+
             log.debug('start_session(s:{}, ak:{}, k:{}) -> created on ag:{}\n{!r}',
-                    sess_ctx.sess_id, sess_ctx.access_key, kernel.kernel_id,
-                    agent_ctx.agent_id, created_info)
+                      sess_ctx.sess_id, sess_ctx.access_key, kernel.kernel_id,
+                      agent_ctx.agent_id, created_info)
             assert str(kernel.kernel_id) == created_info['id']
-=======
-    async def start_session(
-        self,
-        sched_ctx: SchedulingContext,
-        sess_ctx: PendingSession,
-        agent_ctx: AgentAllocationContext,
-    ) -> None:
-        auto_pull = await self.config_server.get('config/docker/image/auto_pull')
-        image_info = await self.config_server.inspect_image(sess_ctx.image_ref)
-        registry_url, registry_creds = \
-            await get_registry_info(self.config_server.etcd,
-                                    sess_ctx.image_ref.registry)
-        async with self.dbpool.acquire() as conn, conn.begin():
-            query = (
-                sa.select([keypair_resource_policies])
-                .select_from(keypair_resource_policies)
-                .where(keypair_resource_policies.c.name == sess_ctx.resource_policy)
-            )
-            result = await conn.execute(query)
-            resource_policy = await result.first()
-
-        # Create the kernel by invoking the agent
-        async with self.handle_kernel_exception(
-                'create_session', sess_ctx.session_name, sess_ctx.access_key):
-            created_info = None
-            async with RPCContext(agent_ctx.agent_addr, None, order_key=sess_ctx.session_name) as rpc:
-                config: KernelCreationConfig = {
-                    'image': {
-                        'registry': {
-                            'name': sess_ctx.image_ref.registry,
-                            'url': str(registry_url),
-                            **registry_creds,   # type: ignore
-                        },
-                        'digest': image_info['digest'],
-                        'repo_digest': None,
-                        'canonical': sess_ctx.image_ref.canonical,
-                        'labels': image_info['labels'],
-                    },
-                    'session_type': sess_ctx.session_type.value,
-                    'resource_slots': sess_ctx.requested_slots.to_json(),
-                    'idle_timeout': resource_policy['idle_timeout'],
-                    'mounts': sess_ctx.mounts,
-                    'mount_map': sess_ctx.mount_map,
-                    'environ': sess_ctx.environ,
-                    'resource_opts': sess_ctx.resource_opts,
-                    'bootstrap_script': sess_ctx.bootstrap_script,
-                    'startup_command': sess_ctx.startup_command,
-                    'internal_data': sess_ctx.internal_data,
-                    'auto_pull': auto_pull,
-                    'preopen_ports': sess_ctx.preopen_ports,
-                }
-                created_info = await rpc.call.create_kernel(str(sess_ctx.kernel_id),
-                                                            config)
-            if created_info is None:
-                raise KernelCreationFailed('ooops')
-
-        log.debug('start_session(s:{}, ak:{}, k:{}) -> created on ag:{}\n{!r}',
-                  sess_ctx.session_name, sess_ctx.access_key, sess_ctx.kernel_id,
-                  agent_ctx.agent_id, created_info)
-        assert str(sess_ctx.kernel_id) == created_info['id']
->>>>>>> ff1f86c5
 
             async with self.dbpool.acquire() as conn, conn.begin():
                 # Return and record kernel access information
@@ -1255,35 +1030,20 @@
             return {'status': 'terminated'}
 
         async with self.handle_kernel_exception(
-<<<<<<< HEAD
-                'destroy_session', sess_id, access_key, set_error=True):
+            'destroy_session', sess_id, access_key, set_error=True,
+        ):
             try:
                 async with self.dbpool.acquire() as conn, conn.begin():
-                    kernel_list = await self.get_session(sess_id, access_key,
-                                                    field=[kernels.c.domain_name, kernels.c.session_uuid],
-                                                    for_update=True,
-                                                    db_connection=conn)
-            except KernelNotFound:
+                    kernel_list = await self.get_session(
+                        sess_id, access_key,
+                        field=[kernels.c.domain_name, kernels.c.session_uuid],
+                        for_update=True,
+                        db_connection=conn
+                    )
+            except SessionNotFound:
                 raise
             master_stat = {}
             for kernel in kernel_list:
-                if domain_name is not None and kernel.domain_name != domain_name:
-                    raise KernelNotFound
-                if kernel.status == KernelStatus.PENDING:
-                    await self.set_session_status(sess_id, access_key,
-                                                    KernelStatus.CANCELLED,
-                                                    reason='user-requested',
-                                                    db_conn=conn)
-=======
-            'destroy_session', sess_id, access_key, set_error=True,
-        ):
-            async with self.dbpool.acquire() as conn, conn.begin():
-                kernel = await self.get_session(
-                    sess_id, access_key,
-                    field=[kernels.c.domain_name, kernels.c.role],
-                    for_update=True,
-                    db_connection=conn,
-                )
                 if domain_name is not None and kernel.domain_name != domain_name:
                     raise SessionNotFound
                 if kernel.status == KernelStatus.PENDING:
@@ -1291,25 +1051,17 @@
                         sess_id, access_key,
                         KernelStatus.CANCELLED,
                         reason='user-requested',
-                        db_conn=conn,
+                        db_conn=conn
                     )
->>>>>>> ff1f86c5
                     await self.event_dispatcher.produce_event(
                         'kernel_cancelled',
                         (str(kernel.id), 'user-requested'),
                     )
-<<<<<<< HEAD
                     if kernel.role == 'master':
                         master_stat = {'status': 'cancelled'}
-                else:
-                    await self.set_session_status(sess_id, access_key,
-                                                    KernelStatus.TERMINATING,
-                                                    reason='user-requested',
-                                                    db_conn=conn)
-=======
-                    return {'status': 'cancelled'}
                 elif kernel.status in (KernelStatus.PREPARING, KernelStatus.PULLING):
                     raise GenericForbidden('Cannot destory kernels in preparing/pulling status')
+                else:
                 else:
                     if kernel.role == 'master':
                         # The master session is terminated; decrement the user's concurrency counter
@@ -1323,50 +1075,40 @@
                         reason='user-requested',
                         db_conn=conn,
                     )
->>>>>>> ff1f86c5
                     await self.event_dispatcher.produce_event(
                         'kernel_terminating',
                         (str(kernel.id), 'user-requested'),
                     )
-<<<<<<< HEAD
                 if kernel['agent_addr'] is None:
                     await self.mark_kernel_terminated(str(kernel.id), 'Unknown error while allocating')
                     if kernel.role == 'master':
                         master_stat = {'status': 'terminated'}
                 else:
-                    async with RPCContext(kernel['agent_addr'], 30) as rpc:
-                        last_stat = await rpc.call.destroy_kernel(str(kernel['id']), 'user-requested')
+                    async with RPCContext(kernel['agent_addr'], None, order_key=sess_id) as rpc:
+                        await rpc.call.destroy_kernel(str(kernel['id']), 'user-requested')
+                        last_stat: Optional[Dict[str, Any]]
+                        last_stat = None
+                        try:
+                            raw_last_stat = await redis.execute_with_retries(
+                                lambda: self.redis_stat.get(str(kernel['id']), encoding=None),
+                                max_retries=3)
+                            if raw_last_stat is not None:
+                                last_stat = msgpack.unpackb(raw_last_stat)
+                                last_stat['version'] = 2
+                        except asyncio.TimeoutError:
+                            pass
                         if kernel.role == 'master':
                             master_stat = {
                                 **(last_stat if last_stat is not None else {}),
                                 'status': 'terminated',
                             }
             if len(kernel_list) > 1:
-                async with RPCContext(kernel['agent_addr'], 30) as rpc:
+                async with RPCContext(kernel['agent_addr'], None, order_key=sess_id) as rpc:
                     error = await rpc.call.destroy_network(f'bai-{kernel_list[0]["sess_uuid"]}')
                     if error is not None:
                         log.error(f'Error while destroying overlay network: {error}')
                         raise KernelDestructionFailed(f'Error while destroying overlay network: {error}')
             return master_stat
-=======
-            async with RPCContext(kernel['agent_addr'], None, order_key=sess_id) as rpc:
-                await rpc.call.destroy_kernel(str(kernel['id']), 'user-requested')
-                last_stat: Optional[Dict[str, Any]]
-                last_stat = None
-                try:
-                    raw_last_stat = await redis.execute_with_retries(
-                        lambda: self.redis_stat.get(str(kernel['id']), encoding=None),
-                        max_retries=3)
-                    if raw_last_stat is not None:
-                        last_stat = msgpack.unpackb(raw_last_stat)
-                        last_stat['version'] = 2
-                except asyncio.TimeoutError:
-                    pass
-                return {
-                    **(last_stat if last_stat is not None else {}),
-                    'status': 'terminated',
-                }
->>>>>>> ff1f86c5
 
     async def restart_session(self, sess_id, access_key):
         async with self.handle_kernel_exception(
@@ -1386,7 +1128,6 @@
                                               KernelStatus.RESTARTING,
                                               db_conn=conn)
 
-<<<<<<< HEAD
             for kernel in session:
                 registry_url, registry_creds = \
                     await get_registry_info(self.config_server.etcd,
@@ -1394,7 +1135,7 @@
                 image_ref = ImageRef(kernel['image'], [kernel['registry']])
                 image_info = await self.config_server.inspect_image(image_ref)
 
-                async with RPCContext(kernel['agent_addr'], 30) as rpc:
+                async with RPCContext(kernel['agent_addr'], None, order_key=sess_id) as rpc:
                     environ = {
                         k: v for k, v in
                         map(lambda s: s.split('=', 1), kernel['environ'])
@@ -1409,25 +1150,6 @@
                             'digest': image_info['digest'],
                             'canonical': kernel['image'],
                             'labels': image_info['labels'],
-=======
-            registry_url, registry_creds = \
-                await get_registry_info(self.config_server.etcd,
-                                        kernel['registry'])
-            image_ref = ImageRef(kernel['image'], [kernel['registry']])
-            image_info = await self.config_server.inspect_image(image_ref)
-
-            async with RPCContext(kernel['agent_addr'], None, order_key=sess_id) as rpc:
-                environ = {
-                     k: v for k, v in
-                     map(lambda s: s.split('=', 1), kernel['environ'])
-                }
-                new_config = {
-                    'image': {
-                        'registry': {
-                            'name': image_ref.registry,
-                            'url': str(registry_url),
-                            **registry_creds,
->>>>>>> ff1f86c5
                         },
                         'environ': environ,
                         'mounts': [],  # recovered from container config
@@ -1472,13 +1194,8 @@
 
     async def interrupt_session(self, sess_id, access_key):
         async with self.handle_kernel_exception('execute', sess_id, access_key):
-<<<<<<< HEAD
             kernel = await self.get_session_master(sess_id, access_key)
-            async with RPCContext(kernel['agent_addr'], 30) as rpc:
-=======
-            kernel = await self.get_session(sess_id, access_key)
             async with RPCContext(kernel['agent_addr'], 30, order_key=sess_id) as rpc:
->>>>>>> ff1f86c5
                 coro = rpc.call.interrupt_kernel(str(kernel['id']))
                 if coro is None:
                     log.warning('interrupt cancelled')
@@ -1487,13 +1204,8 @@
 
     async def get_completions(self, sess_id, access_key, mode, text, opts):
         async with self.handle_kernel_exception('execute', sess_id, access_key):
-<<<<<<< HEAD
             kernel = await self.get_session_master(sess_id, access_key)
-            async with RPCContext(kernel['agent_addr'], 10) as rpc:
-=======
-            kernel = await self.get_session(sess_id, access_key)
             async with RPCContext(kernel['agent_addr'], 10, order_key=sess_id) as rpc:
->>>>>>> ff1f86c5
                 coro = rpc.call.get_completions(str(kernel['id']), mode, text, opts)
                 if coro is None:
                     log.warning('get_completions cancelled')
@@ -1502,13 +1214,8 @@
 
     async def start_service(self, sess_id, access_key, service, opts):
         async with self.handle_kernel_exception('execute', sess_id, access_key):
-<<<<<<< HEAD
             kernel = await self.get_session_master(sess_id, access_key)
-            async with RPCContext(kernel['agent_addr'], None) as rpc:
-=======
-            kernel = await self.get_session(sess_id, access_key)
             async with RPCContext(kernel['agent_addr'], None, order_key=sess_id) as rpc:
->>>>>>> ff1f86c5
                 coro = rpc.call.start_service(str(kernel['id']), service, opts)
                 if coro is None:
                     log.warning('start_service cancelled')
@@ -1517,13 +1224,8 @@
 
     async def upload_file(self, sess_id, access_key, filename, payload):
         async with self.handle_kernel_exception('upload_file', sess_id, access_key):
-<<<<<<< HEAD
             kernel = await self.get_session_master(sess_id, access_key)
-            async with RPCContext(kernel['agent_addr'], None) as rpc:
-=======
-            kernel = await self.get_session(sess_id, access_key)
             async with RPCContext(kernel['agent_addr'], None, order_key=sess_id) as rpc:
->>>>>>> ff1f86c5
                 coro = rpc.call.upload_file(str(kernel['id']), filename, payload)
                 if coro is None:
                     log.warning('upload_file cancelled')
@@ -1533,13 +1235,8 @@
     async def download_file(self, sess_id, access_key, filepath):
         async with self.handle_kernel_exception('download_file', sess_id,
                                                 access_key):
-<<<<<<< HEAD
             kernel = await self.get_session_master(sess_id, access_key)
-            async with RPCContext(kernel['agent_addr'], None) as rpc:
-=======
-            kernel = await self.get_session(sess_id, access_key)
             async with RPCContext(kernel['agent_addr'], None, order_key=sess_id) as rpc:
->>>>>>> ff1f86c5
                 coro = rpc.call.download_file(str(kernel['id']), filepath)
                 if coro is None:
                     log.warning('download_file cancelled')
@@ -1548,30 +1245,18 @@
 
     async def list_files(self, sess_id, access_key, path):
         async with self.handle_kernel_exception('list_files', sess_id, access_key):
-<<<<<<< HEAD
             kernel = await self.get_session_master(sess_id, access_key)
-            async with RPCContext(kernel['agent_addr'], 30) as rpc:
-=======
-            kernel = await self.get_session(sess_id, access_key)
             async with RPCContext(kernel['agent_addr'], 30, order_key=sess_id) as rpc:
->>>>>>> ff1f86c5
                 coro = rpc.call.list_files(str(kernel['id']), path)
                 if coro is None:
                     log.warning('list_files cancelled')
                     return None
                 return await coro
 
-<<<<<<< HEAD
-    async def get_logs(self, sess_id, access_key):
-        async with self.handle_kernel_exception('get_logs', sess_id, access_key):
-            kernel = await self.get_session_master(sess_id, access_key)
-            async with RPCContext(kernel['agent_addr'], 30) as rpc:
-=======
     async def get_logs_from_agent(self, sess_id, access_key):
         async with self.handle_kernel_exception('get_logs_from_agent', sess_id, access_key):
-            kernel = await self.get_session(sess_id, access_key)
+            kernel = await self.get_session_master(sess_id, access_key)
             async with RPCContext(kernel['agent_addr'], 30, order_key=sess_id) as rpc:
->>>>>>> ff1f86c5
                 coro = rpc.call.get_logs(str(kernel['id']))
                 if coro is None:
                     log.warning('get_logs_from_agent cancelled')
@@ -1581,13 +1266,8 @@
     async def refresh_session(self, sess_id, access_key):
         async with self.handle_kernel_exception('refresh_session',
                                                 sess_id, access_key):
-<<<<<<< HEAD
             kernel = await self.get_session_master(sess_id, access_key)
-            async with RPCContext(kernel['agent_addr'], 30) as rpc:
-=======
-            kernel = await self.get_session(sess_id, access_key)
             async with RPCContext(kernel['agent_addr'], 30, order_key=sess_id) as rpc:
->>>>>>> ff1f86c5
                 coro = rpc.call.refresh_idle(str(kernel['id']))
                 if coro is None:
                     log.warning('refresh_session cancelled')
@@ -1687,13 +1367,11 @@
                         updates['available_slots'] = available_slots
                     if row['scaling_group'] != sgroup:
                         updates['scaling_group'] = sgroup
-<<<<<<< HEAD
                     if row.clusterized != agent_info.get('swarm_enabled', False):
                         updates['clusterized'] = agent_info.get('swarm_enabled', False)
-=======
                     if row['addr'] != current_addr:
                         updates['addr'] = current_addr
->>>>>>> ff1f86c5
+                    updates['version'] = agent_info['version']
                     # occupied_slots are updated when kernels starts/terminates
                     if updates:
                         await self.config_server.update_resource_slots(slot_key_and_units)
@@ -1952,13 +1630,19 @@
                 return
             updated_occupied_slots = \
                 agent['occupied_slots'] - kernel['occupied_slots']
-<<<<<<< HEAD
-            query = (sa.update(agents)
-                       .values({
-                           'occupied_slots': updated_occupied_slots,
-                       })
-                       .where(agents.c.id == kernel['agent']))
+            query = (
+                sa.update(agents)
+                .values({
+                    'occupied_slots': updated_occupied_slots,
+                })
+                .where(agents.c.id == kernel['agent'])
+            )
             await conn.execute(query)
+
+        # Perform statistics sync in a separate transaction block, since
+        # it may take a while to fetch stats from Redis.
+        async with self.dbpool.acquire() as conn, conn.begin():
+            await self.sync_kernel_stats([kernel_id], db_conn=conn)
 
     async def sess_id_to_kernel_id(self, sess_id: str, access_key: str) -> KernelId:
         async with self.dbpool.acquire() as conn, conn.begin():
@@ -2018,19 +1702,4 @@
             sess_uuid = await result.scalar()
             if sess_uuid is None:
                 raise KernelNotFound
-        return sess_uuid
-=======
-            query = (
-                sa.update(agents)
-                .values({
-                    'occupied_slots': updated_occupied_slots,
-                })
-                .where(agents.c.id == kernel['agent'])
-            )
-            await conn.execute(query)
-
-        # Perform statistics sync in a separate transaction block, since
-        # it may take a while to fetch stats from Redis.
-        async with self.dbpool.acquire() as conn, conn.begin():
-            await self.sync_kernel_stats([kernel_id], db_conn=conn)
->>>>>>> ff1f86c5
+        return sess_uuid
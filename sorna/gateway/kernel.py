--- conflicted
+++ resolved
@@ -152,17 +152,10 @@
             }
             query = Usage.insert().values(**values)
             await conn.execute(query)
-<<<<<<< HEAD
-            query = (sa.update(keypairs)
-                       .values(concurrency_used=keypairs.c.concurrency_used
-                                                - per_key_counts[kern.access_key])
-                       .where(keypairs.c.access_key == kern.access_key))
-=======
             query = (sa.update(KeyPair)
                        .values(concurrency_used=KeyPair.c.concurrency_used -
                                                 per_key_counts[kern.access_key])
                        .where(KeyPair.c.access_key == kern.access_key))
->>>>>>> f8d8f3ab
             await conn.execute(query)
 
 
@@ -284,24 +277,14 @@
             statsd.gauge('sorna.gateway.active_kernels', n)
 
             subquery = (sa.select([sa.func.count()])
-<<<<<<< HEAD
-                          .select_from(keypairs)
-                          .where(keypairs.c.is_active == True)
-                          .group_by(keypairs.c.user_id))
-=======
                           .select_from(KeyPair)
                           .where(KeyPair.c.is_active == true())
                           .group_by(KeyPair.c.user_id))
->>>>>>> f8d8f3ab
             query = sa.select([sa.func.count()]).select_from(subquery.alias())
             n = await conn.fetchval(query)
             statsd.gauge('sorna.users.has_active_key', n)
 
-<<<<<<< HEAD
-            subquery = subquery.where(keypairs.c.last_used != None)
-=======
             subquery = subquery.where(KeyPair.c.last_used != null())
->>>>>>> f8d8f3ab
             query = sa.select([sa.func.count()]).select_from(subquery.alias())
             n = await conn.fetchval(query)
             statsd.gauge('sorna.users.has_used_key', n)
@@ -473,14 +456,8 @@
 
 
 @auth_required
-<<<<<<< HEAD
+@server_ready_required
 async def execute(request):
-    if request.app['status'] != GatewayStatus.RUNNING:
-        raise ServiceUnavailable('Server not ready.')
-=======
-@server_ready_required
-async def execute_snippet(request):
->>>>>>> f8d8f3ab
     resp = {}
     kern_id = request.match_info['kernel_id']
     try:
@@ -499,12 +476,9 @@
             opts = {}
         elif api_version == 2:
             mode = params['mode']
-<<<<<<< HEAD
+            code = params.get('code', '')
+            mode = params['mode']
             assert mode in ('query', 'batch', 'complete')
-=======
-            code = params.get('code', '')
-            assert mode in ('query', 'batch')
->>>>>>> f8d8f3ab
             opts = params.get('options', None) or {}
         resp['result'] = await request.app['registry'].execute(
             kern_id, api_version, mode, code, opts)
@@ -703,12 +677,8 @@
     app.router.add_route('GET',    '/v2/kernel/{kernel_id}', get_info)
     app.router.add_route('PATCH',  '/v2/kernel/{kernel_id}', restart)
     app.router.add_route('DELETE', '/v2/kernel/{kernel_id}', destroy)
-<<<<<<< HEAD
     app.router.add_route('POST',   '/v2/kernel/{kernel_id}', execute)
-=======
-    app.router.add_route('POST',   '/v2/kernel/{kernel_id}', execute_snippet)
     app.router.add_route('POST',   '/v2/kernel/{kernel_id}/upload', upload_files)
->>>>>>> f8d8f3ab
     app.router.add_route('GET',    '/v2/stream/kernel/{kernel_id}/pty', stream_pty)
     app.router.add_route('GET',    '/v2/stream/kernel/{kernel_id}/events', not_impl_stub)
     app.router.add_route('POST',   '/v2/folder/create', not_impl_stub)

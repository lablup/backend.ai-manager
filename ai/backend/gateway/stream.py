'''
WebSocket-based streaming kernel interaction APIs.
'''

import asyncio
import base64
from collections import defaultdict
import json
import logging
import secrets
from urllib.parse import urlparse
import weakref

import aiohttp
from aiohttp import web
import aiozmq
from aiozmq import create_zmq_stream as aiozmq_sock
import zmq

from .auth import auth_required
from .exceptions import KernelNotFound
from .utils import not_impl_stub
from ..manager.models import kernels

log = logging.getLogger('ai.backend.gateway.stream')


@auth_required
async def stream_pty(request) -> web.Response:
    app = request.app
    registry = request.app['registry']
    sess_id = request.match_info['sess_id']
    access_key = request['keypair']['access_key']
    stream_key = (sess_id, access_key)
    extra_fields = (kernels.c.stdin_port, kernels.c.stdout_port)
    try:
        kernel = await registry.get_session(
            sess_id, access_key, field=extra_fields)
    except KernelNotFound:
        raise

    await registry.increment_session_usage(sess_id, access_key)

    # Upgrade connection to WebSocket.
    ws = web.WebSocketResponse()
    await ws.prepare(request)

    app['stream_pty_handlers'][stream_key].add(asyncio.Task.current_task())

    async def connect_streams(kernel):
        # TODO: refactor as custom row/table method
        if kernel.kernel_host is None:
            kernel_host = urlparse(kernel.agent_addr).hostname
        else:
            kernel_host = kernel.kernel_host
        stdin_addr = f'tcp://{kernel_host}:{kernel.stdin_port}'
        log.debug(f'stream_pty({stream_key}): stdin: {stdin_addr}')
        stdin_sock = await aiozmq_sock(zmq.PUB, connect=stdin_addr)
        stdin_sock.transport.setsockopt(zmq.LINGER, 100)
        stdout_addr = f'tcp://{kernel_host}:{kernel.stdout_port}'
        log.debug(f'stream_pty({stream_key}): stdout: {stdout_addr}')
        stdout_sock = await aiozmq_sock(zmq.SUB, connect=stdout_addr)
        stdout_sock.transport.setsockopt(zmq.LINGER, 100)
        stdout_sock.transport.subscribe(b'')
        return stdin_sock, stdout_sock

    # Wrap sockets in a list so that below coroutines can share reference changes.
    socks = list(await connect_streams(kernel))
    app['stream_stdin_socks'][stream_key].add(socks[0])
    stream_sync = asyncio.Event()

    async def stream_stdin():
        nonlocal socks
        try:
            async for msg in ws:
                if msg.type == aiohttp.WSMsgType.TEXT:
                    data = json.loads(msg.data)
                    if data['type'] == 'stdin':
                        raw_data = base64.b64decode(data['chars'].encode('ascii'))
                        try:
                            socks[0].write([raw_data])
                        except (AttributeError, aiozmq.ZmqStreamClosed):
                            # AttributeError occurs when stdin_sock._transport
                            # is None because it's already closed somewhere
                            # else.
                            app['stream_stdin_socks'][stream_key].discard(socks[0])
                            socks[1].close()
                            kernel = await registry.get_session(
                                sess_id, access_key, field=extra_fields)
                            stdin_sock, stdout_sock = await connect_streams(kernel)
                            socks[0] = stdin_sock
                            socks[1] = stdout_sock
                            app['stream_stdin_socks'][stream_key].add(socks[0])
                            socks[0].write([raw_data])
                            log.debug(f'stream_stdin({stream_key}): '
                                      'zmq stream reset')
                            stream_sync.set()
                            continue
                    else:
                        await registry.increment_session_usage(sess_id, access_key)
                        api_version = 2
                        run_id = secrets.token_hex(8)
                        if data['type'] == 'resize':
                            code = f"%resize {data['rows']} {data['cols']}"
                            await registry.execute(
                                sess_id, access_key,
                                api_version, run_id, 'query', code, {})
                        elif data['type'] == 'ping':
                            await registry.execute(
                                sess_id, access_key,
                                api_version, run_id, 'query', '%ping', {})
                        elif data['type'] == 'restart':
                            # Close existing zmq sockets and let stream
                            # handlers get a new one with changed stdin/stdout
                            # ports.
                            log.debug('stream_stdin: restart requested')
                            if not socks[0].at_closing():
                                await registry.restart_session(sess_id, access_key)
                                socks[0].close()
                            else:
                                log.warning(f'stream_stdin({stream_key}): '
                                            'duplicate kernel restart request; '
                                            'ignoring it.')
                elif msg.type == aiohttp.WSMsgType.ERROR:
                    log.warning(f'stream_stdin({stream_key}): '
                                f'connection closed ({ws.exception()})')
        except asyncio.CancelledError:
            # Agent or kernel is terminated.
            pass
        except:
            app['sentry'].captureException()
            log.exception(f'stream_stdin({stream_key}): unexpected error')
        finally:
            log.debug(f'stream_stdin({stream_key}): terminated')
            if not socks[0].at_closing():
                socks[0].close()

    async def stream_stdout():
        nonlocal socks
        log.debug(f'stream_stdout({stream_key}): started')
        try:
            while True:
                try:
                    data = await socks[1].read()
                except aiozmq.ZmqStreamClosed:
                    await stream_sync.wait()
                    stream_sync.clear()
                    log.debug(f'stream_stdout({stream_key}): zmq stream reset')
                    continue
                if ws.closed:
                    break
                await ws.send_str(json.dumps({
                    'type': 'out',
                    'data': base64.b64encode(data[0]).decode('ascii'),
                }, ensure_ascii=False))
        except asyncio.CancelledError:
            pass
        except:
            app['sentry'].captureException()
            log.exception(f'stream_stdout({stream_key}): unexpected error')
        finally:
            log.debug(f'stream_stdout({stream_key}): terminated')
            socks[1].close()

    # According to aiohttp docs, reading ws must be done inside this task.
    # We execute the stdout handler as another task.
    try:
        stdout_task = asyncio.ensure_future(stream_stdout())
        await stream_stdin()
    except:
        app['sentry'].captureException()
        log.exception(f'stream_pty({stream_key}): unexpected error')
    finally:
        app['stream_pty_handlers'][stream_key].discard(asyncio.Task.current_task())
        app['stream_stdin_socks'][stream_key].discard(socks[0])
        stdout_task.cancel()
        await stdout_task
    return ws


async def kernel_terminated(app, agent_id, kernel_id, reason, kern_stat):
    try:
        kernel = await app['registry'].get_kernel(
            kernel_id, (kernels.c.role, kernels.c.status), allow_stale=True)
    except KernelNotFound:
        return
    if kernel.role == 'master':
<<<<<<< HEAD
        stream_key = (kernel['sess_id'], kernel['access_key'])
        for handler in list(app['stream_pty_handlers'].get(stream_key, [])):
            if not handler.done():
                handler.cancel()
                await handler
=======
        sess_id = kernel['sess_id']
        stream_key = (sess_id, kernel['access_key'])
        for sock in app['stream_stdin_socks'][sess_id]:
            sock.close()
        for handler in app['stream_pty_handlers'][stream_key].copy():
            handler.cancel()
            await handler
>>>>>>> 81c63999
        # TODO: reconnect if restarting?


async def init(app):
    app['stream_pty_handlers'] = defaultdict(weakref.WeakSet)
    app['stream_stdin_socks'] = defaultdict(weakref.WeakSet)
    app['event_dispatcher'].add_handler('kernel_terminated', app, kernel_terminated)


async def shutdown(app):
    for per_kernel_handlers in app['stream_pty_handlers'].values():
        for handler in list(per_kernel_handlers):
            if not handler.done():
                handler.cancel()
                await handler


def create_app():
    app = web.Application()
    app.on_startup.append(init)
    app.on_shutdown.append(shutdown)
    app['prefix'] = 'stream'
    app['api_versions'] = (2, 3)
    app.router.add_route('GET', r'/kernel/{sess_id}/pty', stream_pty)
    app.router.add_route('GET', r'/kernel/{sess_id}/events', not_impl_stub)
    return app, []<|MERGE_RESOLUTION|>--- conflicted
+++ resolved
@@ -185,21 +185,13 @@
     except KernelNotFound:
         return
     if kernel.role == 'master':
-<<<<<<< HEAD
-        stream_key = (kernel['sess_id'], kernel['access_key'])
-        for handler in list(app['stream_pty_handlers'].get(stream_key, [])):
-            if not handler.done():
-                handler.cancel()
-                await handler
-=======
         sess_id = kernel['sess_id']
         stream_key = (sess_id, kernel['access_key'])
         for sock in app['stream_stdin_socks'][sess_id]:
             sock.close()
-        for handler in app['stream_pty_handlers'][stream_key].copy():
+        for handler in list(app['stream_pty_handlers'].get(stream_key, [])):
             handler.cancel()
             await handler
->>>>>>> 81c63999
         # TODO: reconnect if restarting?
 
 

from collections import UserDict
from datetime import datetime, timedelta
import json
import uuid

from dateutil.tz import tzutc, gettz
import pytest

from ai.backend.manager.api.auth import _extract_auth_params, check_date
from ai.backend.manager.api.exceptions import InvalidAuthParameters
<<<<<<< HEAD
from ai.backend.manager.server import (
    database_ctx,
    hook_plugin_ctx,
    monitoring_ctx,
    shared_config_ctx,
)
=======
from ai.backend.manager.server import shared_config_ctx, database_ctx, redis_ctx, monitoring_ctx
>>>>>>> 01f2cac8


def test_extract_auth_params():
    request = UserDict()

    request.headers = {}
    assert _extract_auth_params(request) is None

    request.headers = {'Authorization': 'no-space'}
    with pytest.raises(InvalidAuthParameters):
        _extract_auth_params(request)

    request.headers = {'Authorization': ('BadAuthType signMethod=HMAC-SHA256,'
                                         'credential=fake-ak:fake-sig')}
    with pytest.raises(InvalidAuthParameters):
        _extract_auth_params(request)

    request.headers = {'Authorization': ('BackendAI signMethod=HMAC-SHA256,'
                                         'credential=fake-ak:fake-sig')}
    ret = _extract_auth_params(request)
    assert ret[0] == 'HMAC-SHA256'
    assert ret[1] == 'fake-ak'
    assert ret[2] == 'fake-sig'


def test_check_date():
    # UserDict allows attribute assignment like types.SimpleNamespace
    # but also works like a plain dict.
    request = UserDict()

    request.headers = {'X-Nothing': ''}
    assert not check_date(request)

    now = datetime.now(tzutc())
    request.headers = {'Date': now.isoformat()}
    assert check_date(request)

    # Timestamps without timezone info
    request.headers = {'Date': f'{now:%Y%m%dT%H:%M:%S}'}
    assert check_date(request)

    request.headers = {'Date': (now - timedelta(minutes=14, seconds=55)).isoformat()}
    assert check_date(request)
    request.headers = {'Date': (now + timedelta(minutes=14, seconds=55)).isoformat()}
    assert check_date(request)

    request.headers = {'Date': (now - timedelta(minutes=15, seconds=5)).isoformat()}
    assert not check_date(request)
    request.headers = {'Date': (now + timedelta(minutes=15, seconds=5)).isoformat()}
    assert not check_date(request)

    # RFC822-style date formatting used in plain HTTP
    request.headers = {'Date': '{:%a, %d %b %Y %H:%M:%S GMT}'.format(now)}
    assert check_date(request)

    # RFC822-style date formatting used in plain HTTP with a non-UTC timezone
    now_kst = now.astimezone(gettz('Asia/Seoul'))
    request.headers = {'Date': '{:%a, %d %b %Y %H:%M:%S %Z}'.format(now_kst)}
    assert check_date(request)
    now_est = now.astimezone(gettz('America/Panama'))
    request.headers = {'Date': '{:%a, %d %b %Y %H:%M:%S %Z}'.format(now_est)}
    assert check_date(request)

    request.headers = {'Date': 'some-unrecognizable-malformed-date-time'}
    assert not check_date(request)

    request.headers = {'X-BackendAI-Date': now.isoformat()}
    assert check_date(request)


@pytest.mark.asyncio
async def test_authorize(etcd_fixture, database_fixture, create_app_and_client, get_headers):
    # The auth module requires config_server and database to be set up.
    app, client = await create_app_and_client(
<<<<<<< HEAD
        [shared_config_ctx, database_ctx, monitoring_ctx, hook_plugin_ctx],
=======
        [shared_config_ctx, redis_ctx, database_ctx, monitoring_ctx],
>>>>>>> 01f2cac8
        ['.auth'])

    async def do_authorize(hash_type, api_version):
        url = '/auth/test'
        req_data = {'echo': str(uuid.uuid4())}
        req_bytes = json.dumps(req_data).encode()
        headers = get_headers(
            'POST',
            url,
            req_bytes,
            hash_type=hash_type,
            api_version=api_version,
        )
        resp = await client.post(url, data=req_bytes, headers=headers)
        assert resp.status == 200
        data = json.loads(await resp.text())
        assert data['authorized'] == 'yes'
        assert data['echo'] == req_data['echo']

    # Try multiple different hashing schemes
    await do_authorize('sha256', 'v5.20191215')
    await do_authorize('sha256', 'v4.20190615')
    await do_authorize('sha1', 'v4.20190615')<|MERGE_RESOLUTION|>--- conflicted
+++ resolved
@@ -8,16 +8,7 @@
 
 from ai.backend.manager.api.auth import _extract_auth_params, check_date
 from ai.backend.manager.api.exceptions import InvalidAuthParameters
-<<<<<<< HEAD
-from ai.backend.manager.server import (
-    database_ctx,
-    hook_plugin_ctx,
-    monitoring_ctx,
-    shared_config_ctx,
-)
-=======
 from ai.backend.manager.server import shared_config_ctx, database_ctx, redis_ctx, monitoring_ctx
->>>>>>> 01f2cac8
 
 
 def test_extract_auth_params():
@@ -92,11 +83,7 @@
 async def test_authorize(etcd_fixture, database_fixture, create_app_and_client, get_headers):
     # The auth module requires config_server and database to be set up.
     app, client = await create_app_and_client(
-<<<<<<< HEAD
-        [shared_config_ctx, database_ctx, monitoring_ctx, hook_plugin_ctx],
-=======
         [shared_config_ctx, redis_ctx, database_ctx, monitoring_ctx],
->>>>>>> 01f2cac8
         ['.auth'])
 
     async def do_authorize(hash_type, api_version):

--- conflicted
+++ resolved
@@ -90,12 +90,8 @@
 lint =
     flake8>=3.8.1
 typecheck =
-<<<<<<< HEAD
-    mypy>=0.901
+    mypy>=0.910
     sqlalchemy2-stubs
-=======
-    mypy>=0.910
->>>>>>> 43638102
     types-click
     types-Jinja2
     types-pkg_resources

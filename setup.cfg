[metadata]
name = backend.ai-manager
version = attr: src.ai.backend.manager.__version__
description = Backend.AI Manager
long_description = file: README.md
long_description_content_type = text/markdown
url = https://backend.ai
author = Lablup Inc.
author_email = joongi@lablup.com
license = LGPLv3
classifiers =
    Development Status :: 4 - Beta
    License :: OSI Approved :: GNU Lesser General Public License v3 or later (LGPLv3+)
    Intended Audience :: Developers
    Programming Language :: Python
    Programming Language :: Python :: 3
    Programming Language :: Python :: 3.9
    Operating System :: POSIX
    Operating System :: MacOS :: MacOS X
    Environment :: No Input/Output (Daemon)
    Topic :: Scientific/Engineering
    Topic :: Software Development
project_urls =
    Documentation = https://docs.backend.ai
    Source = https://github.com/lablup/backend.ai-manager
    Tracker = https://github.com/lablup/backend.ai-manager/issues

[options]
package_dir =
    = src
packages = find_namespace:
python_requires = >=3.9
setup_requires =
    setuptools>=51.1.1
    wheel>=0.36.2
install_requires =
    aiodataloader
    aiodocker~=0.19.1
    aiofiles~=0.6.0
    aiohttp~=3.7.3
    aiohttp_cors~=0.7
    aiohttp_sse~=2.0
    aiojobs~=0.3.0
    aioredis~=1.3.1
    aioredlock~=0.7.0
    aiotools~=1.2.1
    alembic~=1.6.2
    async_timeout~=3.0
    asyncache>=0.1.1
    asyncpg>=0.22.0
    attrs>=20.3
    boltons~=20.2.1
    callosum~=0.9.7
    click>=7.1.2
    cryptography>=2.8
    dataclasses; python_version<"3.7"
    graphene~=2.1.0
    Jinja2~=2.11.2
    passlib[bcrypt]>=1.7.4
    psycopg2-binary>=2.8.4
    python-dateutil>=2.8
    python-snappy~=0.6.0
    PyYAML~=5.4.1
    pyzmq~=22.0.3
    SQLAlchemy~=1.4.15
    uvloop~=0.15.1
    setproctitle~=1.2.2
    tabulate~=0.8.6
    trafaret~=2.1
    backend.ai-common~=21.9.0.dev0
    backend.ai-cli~=0.3
    PyJWT==1.7.1
    zipstream-new~=1.1.8
    lark-parser>=0.9.0
zip_safe = false
include_package_data = true

[options.extras_require]
build =
    wheel>=0.36.2
    twine>=3.4.1
    towncrier~=19.2.0
test =
    pytest~=6.2.1
    pytest-asyncio~=0.14.0
    pytest-aiohttp
    pytest-cov>=2.11
    pytest-mock>=3.5.0
    codecov
dev =
lint =
    flake8>=3.8.1
typecheck =
<<<<<<< HEAD
    mypy>=0.800
    sqlalchemy-stubs
=======
    mypy>=0.901
    types-click
    types-Jinja2
    types-pkg_resources
    types-PyYAML
    types-python-dateutil
    types-tabulate
>>>>>>> a1dd3309
monitor =
    backend.ai-stats-monitor
    backend.ai-error-monitor

[options.entry_points]
backendai_scheduler_v10 =
    fifo = ai.backend.manager.scheduler.fifo:FIFOSlotScheduler
    lifo = ai.backend.manager.scheduler.fifo:LIFOSlotScheduler
    drf = ai.backend.manager.scheduler.drf:DRFScheduler
    mof = ai.backend.manager.scheduler.mof:MOFScheduler
backendai_cli_v10 =
    mgr = ai.backend.manager.cli.__main__:main
    mgr.start-server = ai.backend.manager.server:main
backendai_error_monitor_v20 =
    intrinsic = ai.backend.manager.plugin.error_monitor:ErrorMonitor

[options.packages.find]
where = src
include = ai.backend.*

[options.package_data]
ai.backend.manager = py.typed

[bdist_wheel]
universal = false

[flake8]
# ref: http://pep8.readthedocs.io/en/latest/intro.html#error-codes
ignore = E126,E127,E129,E221,E241,E722,E731,E401,W503,W504,N801,N802
max-line-length = 105
builtins = _
exclude = .git,.cache,.idea,.egg,__pycache__,venv,build,docs,alembic

[tool:pytest]
testpaths = tests
markers =
    integration: Test cases that require spawning Dockerized kernel sessions

[mypy]
ignore_missing_imports = true
mypy_path = src
namespace_packages = true
explicit_package_bases = true
plugins = sqlmypy

[yapf]
based_on_style = facebook
spaces_before_comment = 2
column_limit = 105
blank_line_before_nested_class_or_def = true<|MERGE_RESOLUTION|>--- conflicted
+++ resolved
@@ -91,18 +91,14 @@
 lint =
     flake8>=3.8.1
 typecheck =
-<<<<<<< HEAD
-    mypy>=0.800
+    mypy>=0.901
     sqlalchemy-stubs
-=======
-    mypy>=0.901
     types-click
     types-Jinja2
     types-pkg_resources
     types-PyYAML
     types-python-dateutil
     types-tabulate
->>>>>>> a1dd3309
 monitor =
     backend.ai-stats-monitor
     backend.ai-error-monitor

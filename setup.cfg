--- conflicted
+++ resolved
@@ -62,12 +62,7 @@
     PyJWT~=2.0
     PyYAML~=5.4.1
     pyzmq~=22.1.0
-<<<<<<< HEAD
-    requests~=2.27.1
-    SQLAlchemy[postgresql_asyncpg]~=1.4.23
-=======
     SQLAlchemy[postgresql_asyncpg]~=1.4.29
->>>>>>> 6ad17572
     setproctitle~=1.2.2
     tabulate~=0.8.6
     tenacity>=8.0

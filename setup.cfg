[metadata]
name = backend.ai-manager
version = attr: src.ai.backend.manager.__version__
description = Backend.AI Manager
long_description = file: README.md
long_description_content_type = text/markdown
url = https://backend.ai
author = Lablup Inc.
author_email = joongi@lablup.com
license = LGPLv3
classifiers =
    Development Status :: 4 - Beta
    License :: OSI Approved :: GNU Lesser General Public License v3 or later (LGPLv3+)
    Intended Audience :: Developers
    Programming Language :: Python
    Programming Language :: Python :: 3
    Programming Language :: Python :: 3.6
    Operating System :: POSIX
    Operating System :: MacOS :: MacOS X
    Environment :: No Input/Output (Daemon)
    Topic :: Scientific/Engineering
    Topic :: Software Development
project_urls =
    Documentation = https://docs.backend.ai
    Source = https://github.com/lablup/backend.ai-manager
    Tracker = https://github.com/lablup/backend.ai-manager/issues

[options]
package_dir =
    = src
packages = find_namespace:
python_requires = >=3.8
setup_requires =
    setuptools>=42.0.0
install_requires =
    aiodataloader
    aiofiles~=0.4.0
    aiohttp~=3.6.2
    aiohttp_cors~=0.7
    aiohttp_sse~=2.0
    aiojobs~=0.2.2
    aiopg~=1.0.0
    aioredis~=1.3.1
    aioredlock~=0.3.0
    aiotools>=0.8.5
<<<<<<< HEAD
    alembic~=1.0.0
    async_timeout~=3.0  # to avoid pip 10 resolver issue
    attrs>=18.0         # to avoid pip 10 resolver issue
    callosum>=0.9.0
=======
    aiozmq>=0.7
    alembic~=1.3.2
    async_timeout~=3.0  # to avoid pip 10 resolver issue
    attrs>=18.0         # to avoid pip 10 resolver issue
    boltons~=19.3.0
>>>>>>> b39a3c2f
    click>=7.0
    cryptography>=2.8
    dataclasses; python_version<"3.7"
    graphene~=2.1.0
    Jinja2~=2.10.1
    passlib[bcrypt]>=1.7.1
    psycopg2-binary>=2.8.4
    python-dateutil>=2.8
    python-snappy~=0.5.1
    PyYAML~=5.2.0
    pyzmq==18.1.1
    SQLAlchemy~=1.3.12
    uvloop~=0.14.0
    setproctitle~=1.1.10
    tabulate~=0.8.6
    trafaret~=2.0.1
    backend.ai-common~=19.12.0a1
    PyJWT==1.7.1
zip_safe = false
include_package_data = true

[options.extras_require]
build =
    wheel>=0.33.6
    twine>=1.14.0
test =
    aiodocker>=0.14.0
    pytest>=5.3.0
    pytest-asyncio>=0.10.0
    pytest-aiohttp
    pytest-cov
    pytest-mock
    mypy>=0.760
    codecov
    flake8>=3.7.9
dev =
    pytest-sugar
ci =
monitor =
    backend.ai-stats-monitor
    backend.ai-error-monitor

[options.entry_points]
console_scripts =
    backend.ai-manager = ai.backend.manager.cli.__main__:main
backendai_scheduler_v10 =
    fifo = ai.backend.manager.scheduler.fifo:FIFOSlotScheduler
    lifo = ai.backend.manager.scheduler.fifo:LIFOSlotScheduler
    drf = ai.backend.manager.scheduler.drf:DRFScheduler

[options.packages.find]
where = src
include = ai.backend.*

[options.package_data]
ai.backend.manager = py.typed
ai.backend.gateway = py.typed

[bdist_wheel]
universal = false

[flake8]
# ref: http://pep8.readthedocs.io/en/latest/intro.html#error-codes
ignore = E126,E127,E129,E221,E241,E722,E731,E401,W504,N801,N802
max-line-length = 105
builtins = _
exclude = .git,.cache,.idea,.egg,__pycache__,venv,build,docs,alembic

[tool:pytest]
testpaths = tests
markers =
    integration: Test cases that require spawning Dockerized kernel sessions

[mypy]
ignore_missing_imports = true
namespace_packages = true<|MERGE_RESOLUTION|>--- conflicted
+++ resolved
@@ -43,18 +43,11 @@
     aioredis~=1.3.1
     aioredlock~=0.3.0
     aiotools>=0.8.5
-<<<<<<< HEAD
-    alembic~=1.0.0
-    async_timeout~=3.0  # to avoid pip 10 resolver issue
-    attrs>=18.0         # to avoid pip 10 resolver issue
-    callosum>=0.9.0
-=======
-    aiozmq>=0.7
     alembic~=1.3.2
     async_timeout~=3.0  # to avoid pip 10 resolver issue
-    attrs>=18.0         # to avoid pip 10 resolver issue
+    attrs>=19.3         # to avoid pip 10 resolver issue
     boltons~=19.3.0
->>>>>>> b39a3c2f
+    callosum>=0.9.0
     click>=7.0
     cryptography>=2.8
     dataclasses; python_version<"3.7"

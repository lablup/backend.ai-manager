--- conflicted
+++ resolved
@@ -42,11 +42,7 @@
     aiohttp_sse~=2.0
     aiomonitor~=0.4.5
     aioredis[hiredis]~=2.0
-<<<<<<< HEAD
-    aiotools~=1.5.0
-=======
     aiotools~=1.5.3
->>>>>>> 268110c6
     alembic~=1.6.5
     async_timeout~=4.0
     asyncache>=0.1.1
